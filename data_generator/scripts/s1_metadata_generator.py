<<<<<<< HEAD
import copy
import json
import os
import random
import re
import sys
from datetime import datetime

if os.environ.get("INDALEKO_ROOT") is None:
    current_path = os.path.dirname(os.path.abspath(__file__))
    while not os.path.exists(os.path.join(current_path, "Indaleko.py")):
        current_path = os.path.dirname(current_path)
    os.environ["INDALEKO_ROOT"] = current_path
    sys.path.append(current_path)

from collections import namedtuple
from typing import Any

from data_generator.scripts.metadata.geo_activity_metadata import GeoActivityData
from data_generator.scripts.metadata.machine_config_metadata import (
    MachineConfigMetadata,
)
from data_generator.scripts.metadata.metadata import Metadata
from data_generator.scripts.metadata.music_activity_metadata import MusicActivityData
from data_generator.scripts.metadata.posix_metadata import PosixMetadata
from data_generator.scripts.metadata.semantic_metadata import SemanticMetadata
from data_generator.scripts.metadata.temp_activity_metadata import TempActivityData

# Define the named tuple outside the function
DataGeneratorResults = namedtuple(
    "Results",
    [
        "record",
        "semantics",
        "geo_activity",
        "temp_activity",
        "music_activity",
        "machine_config",
    ],
)


class Dataset_Generator:
    """
    Metadata Dataset Generator for given dictionary
    """

    def __init__(
        self,
        config: dict,
        default_lower_timestamp=datetime(2000, 10, 25),
        default_upper_timestamp=datetime.now(),
        default_lower_filesize=1,
        default_upper_filesize=10737418240,
    ):
        """
        A metadata dataset generator for creating synthetic dataset given a query
        Args:
            config (dict): dictionary of the config attributes
            default_lower_timestamp (datetime): the datetime specifying the lower bound for timestamp generation
            default_upper_timestamp (datetime): the datetime speciying the upper bound for timestamp generation
        """
        self.n_metadata_records = config["n_metadata_records"]
        self.metadata_json = config["output_json"]
        self.n_matching_queries = config["n_matching_queries"]
        self.default_lower_timestamp = default_lower_timestamp
        self.default_upper_timestamp = default_upper_timestamp
        self.default_lower_filesize = default_lower_filesize
        self.default_upper_filesize = default_upper_filesize

        self.earliest_endtime = []
        self.earliest_starttime = []

        self.selected_AC_md = None
        self.selected_semantic_md = None
        self.selected_POSIX_md = None

        self.posix_generator = None
        self.temp_activity_generator = None
        self.music_activity_generator = None
        self.geo_activity_generator = None
        self.semantic_generator = None
        self.machine_config_generator = None
        self.has_semantic_truth = False

    def write_json(self, dataset: dict, json_path: str) -> None:
        """
        Writes the generated metadata to a json file
        """
        with open(json_path, "w") as json_file:
            json.dump(dataset, json_file, indent=4)

    def preprocess_dictionary_timestamps(
        self,
        selected_md_attributes: dict[str, Any],
        to_timestamp: bool,
    ) -> dict[str, Any]:
        """
        Convert time to posix timstamps given a dictionary to run data generator:
        Args:
            selected_md_attributes (Dict[str, Any]): The dictionary of attributes
        Returns:
            Dict[str, Any]: The converted attributes dictionary
        """
        new_md_attributes = copy.deepcopy(selected_md_attributes)
        if "Posix" in new_md_attributes:
            posix = new_md_attributes["Posix"]
            if "timestamps" in posix:
                for timestamp_key, timestamp_data in posix["timestamps"].items():
                    starttime, endtime = self._convert_time_timestamp(
                        timestamp_data,
                        to_timestamp,
                    )
                    posix["timestamps"][timestamp_key]["starttime"] = starttime
                    posix["timestamps"][timestamp_key]["endtime"] = endtime
                    if not to_timestamp:
                        self._update_earliest_times(starttime, endtime)

        return new_md_attributes

    # Helper function for convert_dictionary_times()
    def _convert_time_timestamp(
        self,
        timestamps: dict,
        to_timestamp: bool,
    ) -> tuple[Any | datetime, Any | datetime]:
        """
        Converts the time from string to timestamps
        """
        starttime = timestamps["starttime"]
        endtime = timestamps["endtime"]
        if to_timestamp:
            starttime = starttime.timestamp()
            endtime = endtime.timestamp()
        else:
            starttime = self._convert_str_datetime(starttime)
            endtime = self._convert_str_datetime(endtime)

        return starttime, endtime

    def _update_earliest_times(self, starttime: datetime, endtime: datetime):
        """
        Updates and tracks the earliest start and end times.
        """
        self.earliest_endtime.append(endtime)
        self.earliest_starttime.append(starttime)

        self.earliest_endtime.sort()
        self.earliest_starttime.sort()

    # general helper function for _generate_queried_timestamp() and _convert_time_timestamp():
    def _convert_str_datetime(self, time: str) -> datetime:
        """Converts a str date from "YYYY-MM-DD" to datetime; used within time generator functions"""
        splittime = re.split("[-T:]", time)
        year = int(splittime[0])
        month = int(splittime[1])
        day = int(splittime[2])

        hour = int(splittime[3])
        minute = int(splittime[4])
        second = int(splittime[5])

        time = datetime(year, month, day, hour, minute, second)

        # if requested time is sooner than today's day, set it to the time to now
        if time > datetime.now():
            time = datetime.now()
        return time

    def generate_metadata_dataset(self, selected_md_attributes):
        """Main function to generate metadata datasets"""
        # set dictionaries for each metadata:
        self.selected_POSIX_md = selected_md_attributes.get("Posix", {})
        self.selected_AC_md = selected_md_attributes.get("Activity", {})
        self.selected_semantic_md = selected_md_attributes.get("Semantic", {})

        if self.selected_semantic_md:
            self.has_semantic_truth = True

        # intialize metadata generators:
        self.posix_generator = PosixMetadata(
            self.selected_POSIX_md,
            self.default_lower_filesize,
            self.default_upper_filesize,
            self.default_lower_timestamp,
            self.default_upper_timestamp,
            self.earliest_endtime,
            self.earliest_starttime,
        )
        self.temp_activity_generator = TempActivityData(self.selected_AC_md)
        self.music_activity_generator = MusicActivityData(self.selected_AC_md)
        self.geo_activity_generator = GeoActivityData(self.selected_AC_md)
        self.semantic_generator = SemanticMetadata(self.selected_semantic_md)
        self.machine_config_generator = MachineConfigMetadata()

        # calculate the total number of truth metadata attributes
        self.truth_attributes = (
            self._return_key_attributes(self.selected_POSIX_md)
            + self._return_key_attributes(self.selected_AC_md)
            + self._return_key_attributes(self.selected_semantic_md)
        )

        total_truth_attributes = len(self.truth_attributes)

        # get the total number of truth-like metadata
        # only create truth-like metadata if the number of attributes is greater than one, otherwise, it becomes a truth file
        remaining_files = self.n_metadata_records - self.n_matching_queries

        if total_truth_attributes > 1:
            self.truth_like_num = random.randint(0, remaining_files)
        else:
            self.truth_like_num = 0
        filler_num = remaining_files - self.truth_like_num

        truth = self._generate_metadata(
            0,
            self.n_matching_queries + 1,
            "Truth File",
            True,
            False,
        )
        filler = self._generate_metadata(
            self.truth_like_num,
            filler_num + 1,
            "Filler File",
            False,
            False,
        )
        truth_like_filler = self._generate_metadata(
            0,
            self.truth_like_num + 1,
            "Filler Truth-Like File",
            False,
            True,
        )

        all_record = truth.record + truth_like_filler.record + filler.record
        all_semantics = truth.semantics + truth_like_filler.semantics + filler.semantics
        all_geo_activity = truth.geo_activity + truth_like_filler.geo_activity + filler.geo_activity
        all_temp_activity = truth.temp_activity + truth_like_filler.temp_activity + filler.temp_activity
        all_music_activity = truth.music_activity + truth_like_filler.music_activity + filler.music_activity
        all_machine_config = truth.machine_config + truth_like_filler.machine_config + filler.machine_config

        metadata_stats = {
            "truth": self.n_matching_queries,
            "filler": remaining_files,
            "truth-like": self.truth_like_num,
        }

        return (
            all_record,
            all_geo_activity,
            all_temp_activity,
            all_music_activity,
            all_machine_config,
            all_semantics,
            metadata_stats,
        )

    def _return_key_attributes(self, dictionary: dict[str, Any]):
        """Checks and return the keys of the dictionary as a list"""
        if dictionary == None:
            return []
        else:
            return list(dictionary.keys())

    def _generate_metadata(
        self,
        current_filenum: int,
        max_num: int,
        key: str,
        is_truth_file: bool,
        truth_like: bool,
    ) -> DataGeneratorResults:
        """Generates the target metadata with the specified attributes based on the nubmer of matching queries from config:"""
        (
            all_metadata,
            all_semantics,
            all_geo_activity,
            all_temp_activity,
            all_music_activity,
            all_machine_configs,
        ) = ([], [], [], [], [], [])

        for file_num in range(1, max_num):
            truthlike_attributes = self._get_truthlike_attributes(truth_like)

            key_name = self._generate_key_name(
                key,
                file_num,
                truth_like,
                truthlike_attributes,
            )
            has_semantic_filler = self._has_semantic_attr(truthlike_attributes)

            file_size, file_name, path, URI, IO_UUID = self.posix_generator.generate_file_info(
                current_filenum,
                file_num,
                is_truth_file,
                truth_like,
                truthlike_attributes,
                self.has_semantic_truth,
                has_semantic_filler,
            )

            timestamps = self.posix_generator.generate_timestamps_md(
                is_truth_file,
                truth_like,
                truthlike_attributes,
            )
            attribute = self.posix_generator.generate_file_attributes(
                file_name,
                path,
                timestamps,
                file_size,
            )
            record_data = self.posix_generator.generate_record_data(IO_UUID, attribute)

            semantic_attributes = self.semantic_generator.create_semantic_attribute(
                file_name.split(".")[-1],
                timestamps["modified"].strftime("%Y-%m-%dT%H:%M:%S"),
                is_truth_file,
                truth_like,
                truthlike_attributes,
                has_semantic_filler,
            )

            i_object = self.posix_generator.generate_metadata(
                record_data,
                IO_UUID,
                timestamps,
                URI,
                file_size,
                semantic_attributes,
                key_name,
                current_filenum + file_num,
            )
            semantic = self.semantic_generator.generate_metadata(
                record_data,
                IO_UUID,
                semantic_attributes,
            )
            geo_activity = self.geo_activity_generator.generate_metadata(
                record_data,
                timestamps,
                is_truth_file,
                truth_like,
                truthlike_attributes,
            )
            temp_activity = self.temp_activity_generator.generate_metadata(
                record_data,
                timestamps,
                is_truth_file,
                truth_like,
                truthlike_attributes,
            )
            music_activity = self.music_activity_generator.generate_metadata(
                record_data,
                timestamps,
                is_truth_file,
                truth_like,
                truthlike_attributes,
            )
            machine_config = self.machine_config_generator.generate_metadata(
                record_data,
            )

            # appending the objects to their lists
            all_metadata.append(Metadata.return_JSON(i_object))
            all_semantics.append(Metadata.return_JSON(semantic))
            all_geo_activity.append(Metadata.return_JSON(geo_activity))
            all_temp_activity.append(Metadata.return_JSON(temp_activity))
            all_music_activity.append(Metadata.return_JSON(music_activity))
            all_machine_configs.append(Metadata.return_JSON(machine_config))

        return DataGeneratorResults(
            all_metadata,
            all_semantics,
            all_geo_activity,
            all_temp_activity,
            all_music_activity,
            all_machine_configs,
        )

    def _generate_key_name(
        self,
        key: str,
        n: int,
        truth_like: bool,
        truthlike_attributes: list[str],
    ) -> str:
        """Generates the key name for the metadata"""
        key_name = f"{key} #{n}"
        if truth_like:
            key_name += f", truth-like attributes: {truthlike_attributes}"
        return key_name

    def _has_semantic_attr(self, truthlike_attributes) -> bool:
        """Checks whether there are any semantic attributes populated"""
        return any(attr.startswith("Content_") for attr in truthlike_attributes)

    def _get_truthlike_attributes(self, truth_like: bool) -> list[str]:
        """Returns a list of randomly selected truthlike attributes"""
        if truth_like:
            num_truthlike_attributes = random.randint(1, len(self.truth_attributes) - 1)
            selected_truth_like_attr = random.sample(
                self.truth_attributes,
                k=num_truthlike_attributes,
            )
            # this is done so that there are no semantic attributes in filler files that aren't text based when the text files are all specified in truth attributes
            return self._check_special_case(
                selected_truth_like_attr,
                num_truthlike_attributes,
            )
        return []

    def _check_special_case(
        self,
        selected_truth_like_attr: list[str],
        num_truthlike_attributes: int,
    ):
        """Checks the special case instance when there is semantic data queried but not text file extension"""
        is_all_text = self._check_truth_all_text()
        # If a semantic is not available i.e. file name is not chosen but Content is but file name specifis all text
        if not self._check_semantic_available(selected_truth_like_attr, is_all_text):
            # Case 1: Only posix (file name) and semantic specified in dictionary -> only file name allowed
            if (
                len(self.selected_AC_md) == 0
                and len(self.selected_POSIX_md) == 1
                and len(self.selected_semantic_md) == 1
            ):
                return ["file.name"]
            # Case 2: Other posix and semantic are availabe
            elif len(self.selected_POSIX_md) >= 1 and len(self.selected_semantic_md) >= 1:
                if num_truthlike_attributes == len(self.truth_attributes) - 1:
                    selected_truth_like_attr = [item for item in selected_truth_like_attr if "Content_" not in item]
                selected_truth_like_attr.append("file.name")
        return selected_truth_like_attr

    def _check_truth_all_text(self):
        """Checks whether all metadata queried are all text files"""
        if "file.name" in self.selected_POSIX_md:
            if "extension" in self.selected_POSIX_md["file.name"]:
                true_extension = self.selected_POSIX_md["file.name"]["extension"]
                if set(Metadata.TEXT_FILE_EXTENSIONS) == set(true_extension):
                    return True
        return False

    def _check_semantic_available(
        self,
        selected_truth_attributes: list[str],
        is_all_text: bool,
    ) -> bool:
        """Check if semantic avaiable in the truth like filler metadata"""
        if (
            is_all_text
            and ("file.name" not in selected_truth_attributes)
            and any("Content_" in item for item in selected_truth_attributes)
        ):
            return False
        return True


def main():
    selected_md_attributes = {
        "Posix": {
            "file.name": {"extension": [".pdf", ".txt"]},
            "timestamps": {
                "modified": {
                    "starttime": "2025-01-29T00:00:00",
                    "endtime": "2025-01-29T23:59:59",
                    "command": "range",
                },
                "changed": {
                    "starttime": "2025-01-31T00:00:00",
                    "endtime": "2025-01-31T23:59:59",
                    "command": "range",
                },
            },
            "Semantic": {
                "Content_1": {"PageNumber": 8, "Text": "city", "Type": "Title"},
                "Content_2": {"Text": "vancouver", "Type": "Subtitle"},
            },
        },
    }
    config_path = "data_generator/config/dg_config.json"
    with open(config_path) as file:
        config = json.load(file)
    data_generator = Dataset_Generator(config)
    selected_md_attributes = data_generator.preprocess_dictionary_timestamps(
        selected_md_attributes,
        False,
    )
    results = data_generator.generate_metadata_dataset(selected_md_attributes)


if __name__ == "__main__":
    main()
=======
import os, sys
from icecream import ic
from datetime import datetime
import random
import json

if os.environ.get('INDALEKO_ROOT') is None:
    current_path = os.path.dirname(os.path.abspath(__file__))
    while not os.path.exists(os.path.join(current_path, 'Indaleko.py')):
        current_path = os.path.dirname(current_path)
    os.environ['INDALEKO_ROOT'] = current_path
    sys.path.append(current_path)

from typing import Dict, Any
from data_generator.scripts.metadata.posix_metadata import PosixMetadata
from data_generator.scripts.metadata.metadata import Metadata
from data_generator.scripts.metadata.machine_config_metadata import MachineConfigMetadata
from data_generator.scripts.metadata.music_activity_metadata import MusicActivityData
from data_generator.scripts.metadata.temp_activity_metadata import TempActivityData
from data_generator.scripts.metadata.geo_activity_metadata import GeoActivityData
from data_generator.scripts.metadata.semantic_metadata import SemanticMetadata
from collections import namedtuple

# Named tuples for fetching results
DataGeneratorResults = namedtuple('Results', [
    'record', 'semantics', 'geo_activity', 
    'temp_activity', 'music_activity', 'machine_config'
])

MetadataResults = namedtuple('MetadataResults', [
    'all_records_md', 'all_geo_activity_md', 'all_temp_activity_md', 
    'all_music_activity_md', 'all_machine_config_md', 'all_semantics_md', 'stats'
])


class Dataset_Generator():

    """
    Metadata Dataset Generator for given dictionary
    """
    
    def __init__(self, config: dict, 
                default_lower_timestamp = datetime(2000, 10, 25), 
                default_upper_timestamp = datetime.now(), 
                default_lower_filesize = 1, 
                default_upper_filesize=10737418240):
        """
        A metadata dataset generator for creating synthetic dataset given a query
        Args: 
            config (dict): dictionary of the config attributes 
            default_lower_timestamp (datetime): the datetime specifying the lower bound for timestamp generation
            default_upper_timestamp (datetime): the datetime speciying the upper bound for timestamp generation
        """
        self.n_metadata_records = config["n_metadata_records"]
        self.n_matching_queries = config["n_matching_queries"]
        self.default_lower_timestamp = default_lower_timestamp
        self.default_upper_timestamp = default_upper_timestamp
        self.default_lower_filesize = default_lower_filesize
        self.default_upper_filesize = default_upper_filesize

        self.truth_list = []
        self.filler_list = []

        self.selected_AC_md = None
        self.selected_semantic_md = None
        self.selected_POSIX_md = None

        self.posix_generator = None
        self.temp_activity_generator = None
        self.music_activity_generator = None
        self.geo_activity_generator = None
        self.semantic_generator = None
        self.machine_config_generator = None
        self.has_semantic_truth = False
    
    def write_json(self, dataset: dict, path, json_path: str) -> None:
        """
        Writes the generated metadata to a json file
        """
        with open(path / json_path, 'w') as json_file:
            json.dump(dataset, json_file, indent=4)

    def initialize_dict(self, selected_md_attributes):
        self.selected_POSIX_md = selected_md_attributes.get("Posix", {})
        self.selected_AC_md = selected_md_attributes.get("Activity", {})
        self.selected_semantic_md = selected_md_attributes.get("Semantic", {})

        self.posix_generator = PosixMetadata(
            self.selected_POSIX_md,
            self.default_lower_filesize,
            self.default_upper_filesize,
            self.default_lower_timestamp,
            self.default_upper_timestamp
        )        
        self.temp_activity_generator = TempActivityData(self.selected_AC_md)
        self.music_activity_generator = MusicActivityData(self.selected_AC_md)
        self.geo_activity_generator = GeoActivityData(self.selected_AC_md)
        self.semantic_generator = SemanticMetadata(self.selected_semantic_md)
        self.machine_config_generator = MachineConfigMetadata()

    def generate_metadata_dataset(self, selected_md_attributes: dict[str, Any], save_files: bool = False, path: str = None) -> MetadataResults:
        """Main function to generate metadata datasets"""

        # set dictionaries for each metadata:
        self.initialize_dict(selected_md_attributes)
        if self.selected_semantic_md:
            self.has_semantic_truth = True

        # calculate the total number of truth metadata attributes
        self.truth_attributes = (self._return_key_attributes(self.selected_POSIX_md) + 
                                self._return_key_attributes(self.selected_AC_md) + 
                                self._return_key_attributes(self.selected_semantic_md)
                                )

        total_truth_attributes = len(self.truth_attributes)

        remaining_files = self.n_metadata_records - self.n_matching_queries

        # only create truth-like metadata if the number of attributes is greater than one
        if total_truth_attributes > 1:
            self.truth_like_num = random.randint(0, remaining_files)
        else:
            self.truth_like_num = 0
            
        filler_num = remaining_files - self.truth_like_num
        truth = self._generate_metadata(0, self.n_matching_queries+1, 'Truth File', True, False)
        filler = self._generate_metadata(self.truth_like_num, filler_num+1, 'Filler File', False, False)
        truth_like_filler = self._generate_metadata(0, self.truth_like_num+1, 'Filler Truth-Like File', False, True)
 
        all_record = truth.record + truth_like_filler.record + filler.record
        all_semantics = truth.semantics + truth_like_filler.semantics + filler.semantics
        all_geo_activity = truth.geo_activity + truth_like_filler.geo_activity + filler.geo_activity
        all_temp_activity = truth.temp_activity + truth_like_filler.temp_activity + filler.temp_activity
        all_music_activity = truth.music_activity + truth_like_filler.music_activity + filler.music_activity
        all_machine_config = truth.machine_config + truth_like_filler.machine_config + filler.machine_config

        metadata_stats = {
            "truth": self.n_matching_queries, 
            "filler": remaining_files, 
            "truth_like": self.truth_like_num
        }

        if(save_files):
            # save the resulting dataset to a json file for future reference
            self.write_json(all_record, path, "records.json")
            self.write_json(all_geo_activity, path, "geo_activity.json")
            self.write_json(all_music_activity, path, "music_activity.json")
            self.write_json(all_temp_activity, path, "temp_activity.json")
            self.write_json(all_machine_config, path, "machine_config.json")
            self.write_json(all_semantics, path, "semantics.json")
        
        results = MetadataResults(
            all_record, all_geo_activity, all_temp_activity, all_music_activity, 
            all_machine_config, all_semantics, metadata_stats
        )

        return results

    def _return_key_attributes(self, dictionary: Dict[str, Any]):
        """checks and return the keys of the dictionary as a list"""
        if dictionary == None:
            return []
        else:
            return list(dictionary.keys())
    
    def _add_truth_names(self, file_name: str, is_truth_file: bool):
        if is_truth_file:
            self.truth_list.append(file_name)
        else:
            self.filler_list.append(file_name)

    def _generate_metadata(self, current_filenum: int, max_num: int, key: str, 
        is_truth_file: bool, truth_like: bool) -> DataGeneratorResults:
        """
        Generates the target metadata with the specified attributes based on 
        the number of matching queries from config.
        """

        all_metadata, all_semantics, all_geo_activity = [], [], []
        all_temp_activity, all_music_activity, all_machine_configs = [], [], []

        for file_num in range(1, max_num):
            truthlike_attributes = self._get_truthlike_attributes(truth_like)
            key_name = self._generate_key_name(key, file_num, truth_like, truthlike_attributes)
            has_semantic_filler = self._has_semantic_attr(truthlike_attributes)

            file_size, file_name, path, URI, IO_UUID = self.posix_generator.generate_file_info(
                current_filenum, file_num, is_truth_file, truth_like, truthlike_attributes,
                self.has_semantic_truth, has_semantic_filler
            )

            self._add_truth_names(IO_UUID, is_truth_file)

            timestamps = self.posix_generator.generate_timestamps_md(is_truth_file, truth_like, truthlike_attributes)

            attribute = self.posix_generator.generate_file_attributes(file_name, path, timestamps, file_size)
            record_data = self.posix_generator.generate_record_data(IO_UUID, attribute)

            i_object = self.posix_generator.generate_metadata(
                record_data, IO_UUID, timestamps, URI, file_size, None, key_name,
                current_filenum + file_num, path
            )

            name, extension = file_name.split(".")

            semantic = self.semantic_generator.generate_metadata(
                record_data, IO_UUID, extension, timestamps["modified"].strftime("%Y-%m-%dT%H:%M:%S"),
                name, is_truth_file, truth_like, truthlike_attributes, has_semantic_filler
            )

            geo_activity = self.geo_activity_generator.generate_metadata(
                record_data, timestamps, is_truth_file, truth_like, truthlike_attributes
            )

            temp_activity = self.temp_activity_generator.generate_metadata(
                record_data, timestamps, is_truth_file, truth_like, truthlike_attributes
            )

            music_activity = self.music_activity_generator.generate_metadata(
                record_data, timestamps, is_truth_file, truth_like, truthlike_attributes
            )

            machine_config = self.machine_config_generator.generate_metadata(record_data)

            # Append generated objects to their respective lists
            all_metadata.append(Metadata.return_JSON(i_object))
            all_semantics.append(Metadata.return_JSON(semantic))
            all_geo_activity.append(Metadata.return_JSON(geo_activity))
            all_temp_activity.append(Metadata.return_JSON(temp_activity))
            all_music_activity.append(Metadata.return_JSON(music_activity))
            all_machine_configs.append(Metadata.return_JSON(machine_config))

        return DataGeneratorResults(
            all_metadata, all_semantics, all_geo_activity, all_temp_activity, 
            all_music_activity, all_machine_configs
        )

    def _generate_key_name(self, key: str, n: int, truth_like: bool, truthlike_attributes: list[str]) -> str:
        """Generates the key name for the metadata"""
        key_name = f"{key} #{n}"
        if truth_like:
            key_name += f", truth-like attributes: {truthlike_attributes}"
        return key_name

    def _has_semantic_attr(self, truthlike_attributes) -> bool:
        """Checks whether there are any semantic attributes populated"""
        return any(attr.startswith("Content_") for attr in truthlike_attributes)


    def _get_truthlike_attributes(self, truth_like: bool) -> list[str]:
        """Returns a list of randomly selected truthlike attributes"""
        if truth_like:
            num_truthlike_attributes = random.randint(1, len(self.truth_attributes) -1)
            selected_truth_like_attr = random.sample(self.truth_attributes, k = num_truthlike_attributes)
            return self._check_special_case(selected_truth_like_attr, num_truthlike_attributes);
        return []
    
    def _check_special_case(self, selected_truth_like_attr: list[str], num_truthlike_attributes: int):
        """Checks special case when there is semantic data queried but no text file extension"""
        is_all_text = self._check_truth_all_text()
        #If a semantic is not available i.e. file name is not chosen but Content is but file name specifis all text
        if not self._check_semantic_available(selected_truth_like_attr, is_all_text):
            # Case 1: Only posix (file name) and semantic specified in dictionary -> only file name allowed
            if len(self.selected_AC_md) == 0 and len(self.selected_POSIX_md) == 1 and len(self.selected_semantic_md) == 1:
                return ["file.name"]
            # Case 2: Other posix and semantic are availabe
            elif len(self.selected_POSIX_md) >= 1 and len(self.selected_semantic_md) >= 1:
                if num_truthlike_attributes == len(self.truth_attributes) - 1:
                    selected_truth_like_attr = [item for item in selected_truth_like_attr if "Content_" not in item]
                selected_truth_like_attr.append("file.name")
        return selected_truth_like_attr

    def _check_truth_all_text(self):
        """Checks whether all metadata queried are all text files"""
        if "file.name" in self.selected_POSIX_md:
            if "extension" in self.selected_POSIX_md["file.name"]:
                true_extension = self.selected_POSIX_md["file.name"]["extension"]
                if set(Metadata.TEXT_FILE_EXTENSIONS) == set(true_extension):
                    return True
        return False
    
    def _check_semantic_available(self, selected_truth_attributes: list[str], is_all_text: bool) -> bool:
        """Check if semantic avaiable in the truth like filler metadata"""
        if is_all_text and ("file.name" not in selected_truth_attributes) and \
            any("Content_" in item for item in selected_truth_attributes):
            return False
        return True
    

def main():
    selected_md_attributes = {
        "Activity": {
            "ambient_music": {
                "track_name": "Happy",
                "timestamp": "birthtime"
            }
        }
    }

    config_path = "data_generator/config/dg_config.json"
    with open(config_path, 'r') as file:
        config = json.load(file)
    data_generator = Dataset_Generator(config)
    result = data_generator.generate_metadata_dataset(selected_md_attributes)
    ic(result.all_semantics_md)

if __name__ == '__main__':
    main()
>>>>>>> d3ca1759
<|MERGE_RESOLUTION|>--- conflicted
+++ resolved
@@ -1,809 +1,397 @@
-<<<<<<< HEAD
-import copy
-import json
-import os
-import random
-import re
-import sys
-from datetime import datetime
-
-if os.environ.get("INDALEKO_ROOT") is None:
-    current_path = os.path.dirname(os.path.abspath(__file__))
-    while not os.path.exists(os.path.join(current_path, "Indaleko.py")):
-        current_path = os.path.dirname(current_path)
-    os.environ["INDALEKO_ROOT"] = current_path
-    sys.path.append(current_path)
-
-from collections import namedtuple
-from typing import Any
-
-from data_generator.scripts.metadata.geo_activity_metadata import GeoActivityData
-from data_generator.scripts.metadata.machine_config_metadata import (
-    MachineConfigMetadata,
-)
-from data_generator.scripts.metadata.metadata import Metadata
-from data_generator.scripts.metadata.music_activity_metadata import MusicActivityData
-from data_generator.scripts.metadata.posix_metadata import PosixMetadata
-from data_generator.scripts.metadata.semantic_metadata import SemanticMetadata
-from data_generator.scripts.metadata.temp_activity_metadata import TempActivityData
-
-# Define the named tuple outside the function
-DataGeneratorResults = namedtuple(
-    "Results",
-    [
-        "record",
-        "semantics",
-        "geo_activity",
-        "temp_activity",
-        "music_activity",
-        "machine_config",
-    ],
-)
-
-
-class Dataset_Generator:
-    """
-    Metadata Dataset Generator for given dictionary
-    """
-
-    def __init__(
-        self,
-        config: dict,
-        default_lower_timestamp=datetime(2000, 10, 25),
-        default_upper_timestamp=datetime.now(),
-        default_lower_filesize=1,
-        default_upper_filesize=10737418240,
-    ):
-        """
-        A metadata dataset generator for creating synthetic dataset given a query
-        Args:
-            config (dict): dictionary of the config attributes
-            default_lower_timestamp (datetime): the datetime specifying the lower bound for timestamp generation
-            default_upper_timestamp (datetime): the datetime speciying the upper bound for timestamp generation
-        """
-        self.n_metadata_records = config["n_metadata_records"]
-        self.metadata_json = config["output_json"]
-        self.n_matching_queries = config["n_matching_queries"]
-        self.default_lower_timestamp = default_lower_timestamp
-        self.default_upper_timestamp = default_upper_timestamp
-        self.default_lower_filesize = default_lower_filesize
-        self.default_upper_filesize = default_upper_filesize
-
-        self.earliest_endtime = []
-        self.earliest_starttime = []
-
-        self.selected_AC_md = None
-        self.selected_semantic_md = None
-        self.selected_POSIX_md = None
-
-        self.posix_generator = None
-        self.temp_activity_generator = None
-        self.music_activity_generator = None
-        self.geo_activity_generator = None
-        self.semantic_generator = None
-        self.machine_config_generator = None
-        self.has_semantic_truth = False
-
-    def write_json(self, dataset: dict, json_path: str) -> None:
-        """
-        Writes the generated metadata to a json file
-        """
-        with open(json_path, "w") as json_file:
-            json.dump(dataset, json_file, indent=4)
-
-    def preprocess_dictionary_timestamps(
-        self,
-        selected_md_attributes: dict[str, Any],
-        to_timestamp: bool,
-    ) -> dict[str, Any]:
-        """
-        Convert time to posix timstamps given a dictionary to run data generator:
-        Args:
-            selected_md_attributes (Dict[str, Any]): The dictionary of attributes
-        Returns:
-            Dict[str, Any]: The converted attributes dictionary
-        """
-        new_md_attributes = copy.deepcopy(selected_md_attributes)
-        if "Posix" in new_md_attributes:
-            posix = new_md_attributes["Posix"]
-            if "timestamps" in posix:
-                for timestamp_key, timestamp_data in posix["timestamps"].items():
-                    starttime, endtime = self._convert_time_timestamp(
-                        timestamp_data,
-                        to_timestamp,
-                    )
-                    posix["timestamps"][timestamp_key]["starttime"] = starttime
-                    posix["timestamps"][timestamp_key]["endtime"] = endtime
-                    if not to_timestamp:
-                        self._update_earliest_times(starttime, endtime)
-
-        return new_md_attributes
-
-    # Helper function for convert_dictionary_times()
-    def _convert_time_timestamp(
-        self,
-        timestamps: dict,
-        to_timestamp: bool,
-    ) -> tuple[Any | datetime, Any | datetime]:
-        """
-        Converts the time from string to timestamps
-        """
-        starttime = timestamps["starttime"]
-        endtime = timestamps["endtime"]
-        if to_timestamp:
-            starttime = starttime.timestamp()
-            endtime = endtime.timestamp()
-        else:
-            starttime = self._convert_str_datetime(starttime)
-            endtime = self._convert_str_datetime(endtime)
-
-        return starttime, endtime
-
-    def _update_earliest_times(self, starttime: datetime, endtime: datetime):
-        """
-        Updates and tracks the earliest start and end times.
-        """
-        self.earliest_endtime.append(endtime)
-        self.earliest_starttime.append(starttime)
-
-        self.earliest_endtime.sort()
-        self.earliest_starttime.sort()
-
-    # general helper function for _generate_queried_timestamp() and _convert_time_timestamp():
-    def _convert_str_datetime(self, time: str) -> datetime:
-        """Converts a str date from "YYYY-MM-DD" to datetime; used within time generator functions"""
-        splittime = re.split("[-T:]", time)
-        year = int(splittime[0])
-        month = int(splittime[1])
-        day = int(splittime[2])
-
-        hour = int(splittime[3])
-        minute = int(splittime[4])
-        second = int(splittime[5])
-
-        time = datetime(year, month, day, hour, minute, second)
-
-        # if requested time is sooner than today's day, set it to the time to now
-        if time > datetime.now():
-            time = datetime.now()
-        return time
-
-    def generate_metadata_dataset(self, selected_md_attributes):
-        """Main function to generate metadata datasets"""
-        # set dictionaries for each metadata:
-        self.selected_POSIX_md = selected_md_attributes.get("Posix", {})
-        self.selected_AC_md = selected_md_attributes.get("Activity", {})
-        self.selected_semantic_md = selected_md_attributes.get("Semantic", {})
-
-        if self.selected_semantic_md:
-            self.has_semantic_truth = True
-
-        # intialize metadata generators:
-        self.posix_generator = PosixMetadata(
-            self.selected_POSIX_md,
-            self.default_lower_filesize,
-            self.default_upper_filesize,
-            self.default_lower_timestamp,
-            self.default_upper_timestamp,
-            self.earliest_endtime,
-            self.earliest_starttime,
-        )
-        self.temp_activity_generator = TempActivityData(self.selected_AC_md)
-        self.music_activity_generator = MusicActivityData(self.selected_AC_md)
-        self.geo_activity_generator = GeoActivityData(self.selected_AC_md)
-        self.semantic_generator = SemanticMetadata(self.selected_semantic_md)
-        self.machine_config_generator = MachineConfigMetadata()
-
-        # calculate the total number of truth metadata attributes
-        self.truth_attributes = (
-            self._return_key_attributes(self.selected_POSIX_md)
-            + self._return_key_attributes(self.selected_AC_md)
-            + self._return_key_attributes(self.selected_semantic_md)
-        )
-
-        total_truth_attributes = len(self.truth_attributes)
-
-        # get the total number of truth-like metadata
-        # only create truth-like metadata if the number of attributes is greater than one, otherwise, it becomes a truth file
-        remaining_files = self.n_metadata_records - self.n_matching_queries
-
-        if total_truth_attributes > 1:
-            self.truth_like_num = random.randint(0, remaining_files)
-        else:
-            self.truth_like_num = 0
-        filler_num = remaining_files - self.truth_like_num
-
-        truth = self._generate_metadata(
-            0,
-            self.n_matching_queries + 1,
-            "Truth File",
-            True,
-            False,
-        )
-        filler = self._generate_metadata(
-            self.truth_like_num,
-            filler_num + 1,
-            "Filler File",
-            False,
-            False,
-        )
-        truth_like_filler = self._generate_metadata(
-            0,
-            self.truth_like_num + 1,
-            "Filler Truth-Like File",
-            False,
-            True,
-        )
-
-        all_record = truth.record + truth_like_filler.record + filler.record
-        all_semantics = truth.semantics + truth_like_filler.semantics + filler.semantics
-        all_geo_activity = truth.geo_activity + truth_like_filler.geo_activity + filler.geo_activity
-        all_temp_activity = truth.temp_activity + truth_like_filler.temp_activity + filler.temp_activity
-        all_music_activity = truth.music_activity + truth_like_filler.music_activity + filler.music_activity
-        all_machine_config = truth.machine_config + truth_like_filler.machine_config + filler.machine_config
-
-        metadata_stats = {
-            "truth": self.n_matching_queries,
-            "filler": remaining_files,
-            "truth-like": self.truth_like_num,
-        }
-
-        return (
-            all_record,
-            all_geo_activity,
-            all_temp_activity,
-            all_music_activity,
-            all_machine_config,
-            all_semantics,
-            metadata_stats,
-        )
-
-    def _return_key_attributes(self, dictionary: dict[str, Any]):
-        """Checks and return the keys of the dictionary as a list"""
-        if dictionary == None:
-            return []
-        else:
-            return list(dictionary.keys())
-
-    def _generate_metadata(
-        self,
-        current_filenum: int,
-        max_num: int,
-        key: str,
-        is_truth_file: bool,
-        truth_like: bool,
-    ) -> DataGeneratorResults:
-        """Generates the target metadata with the specified attributes based on the nubmer of matching queries from config:"""
-        (
-            all_metadata,
-            all_semantics,
-            all_geo_activity,
-            all_temp_activity,
-            all_music_activity,
-            all_machine_configs,
-        ) = ([], [], [], [], [], [])
-
-        for file_num in range(1, max_num):
-            truthlike_attributes = self._get_truthlike_attributes(truth_like)
-
-            key_name = self._generate_key_name(
-                key,
-                file_num,
-                truth_like,
-                truthlike_attributes,
-            )
-            has_semantic_filler = self._has_semantic_attr(truthlike_attributes)
-
-            file_size, file_name, path, URI, IO_UUID = self.posix_generator.generate_file_info(
-                current_filenum,
-                file_num,
-                is_truth_file,
-                truth_like,
-                truthlike_attributes,
-                self.has_semantic_truth,
-                has_semantic_filler,
-            )
-
-            timestamps = self.posix_generator.generate_timestamps_md(
-                is_truth_file,
-                truth_like,
-                truthlike_attributes,
-            )
-            attribute = self.posix_generator.generate_file_attributes(
-                file_name,
-                path,
-                timestamps,
-                file_size,
-            )
-            record_data = self.posix_generator.generate_record_data(IO_UUID, attribute)
-
-            semantic_attributes = self.semantic_generator.create_semantic_attribute(
-                file_name.split(".")[-1],
-                timestamps["modified"].strftime("%Y-%m-%dT%H:%M:%S"),
-                is_truth_file,
-                truth_like,
-                truthlike_attributes,
-                has_semantic_filler,
-            )
-
-            i_object = self.posix_generator.generate_metadata(
-                record_data,
-                IO_UUID,
-                timestamps,
-                URI,
-                file_size,
-                semantic_attributes,
-                key_name,
-                current_filenum + file_num,
-            )
-            semantic = self.semantic_generator.generate_metadata(
-                record_data,
-                IO_UUID,
-                semantic_attributes,
-            )
-            geo_activity = self.geo_activity_generator.generate_metadata(
-                record_data,
-                timestamps,
-                is_truth_file,
-                truth_like,
-                truthlike_attributes,
-            )
-            temp_activity = self.temp_activity_generator.generate_metadata(
-                record_data,
-                timestamps,
-                is_truth_file,
-                truth_like,
-                truthlike_attributes,
-            )
-            music_activity = self.music_activity_generator.generate_metadata(
-                record_data,
-                timestamps,
-                is_truth_file,
-                truth_like,
-                truthlike_attributes,
-            )
-            machine_config = self.machine_config_generator.generate_metadata(
-                record_data,
-            )
-
-            # appending the objects to their lists
-            all_metadata.append(Metadata.return_JSON(i_object))
-            all_semantics.append(Metadata.return_JSON(semantic))
-            all_geo_activity.append(Metadata.return_JSON(geo_activity))
-            all_temp_activity.append(Metadata.return_JSON(temp_activity))
-            all_music_activity.append(Metadata.return_JSON(music_activity))
-            all_machine_configs.append(Metadata.return_JSON(machine_config))
-
-        return DataGeneratorResults(
-            all_metadata,
-            all_semantics,
-            all_geo_activity,
-            all_temp_activity,
-            all_music_activity,
-            all_machine_configs,
-        )
-
-    def _generate_key_name(
-        self,
-        key: str,
-        n: int,
-        truth_like: bool,
-        truthlike_attributes: list[str],
-    ) -> str:
-        """Generates the key name for the metadata"""
-        key_name = f"{key} #{n}"
-        if truth_like:
-            key_name += f", truth-like attributes: {truthlike_attributes}"
-        return key_name
-
-    def _has_semantic_attr(self, truthlike_attributes) -> bool:
-        """Checks whether there are any semantic attributes populated"""
-        return any(attr.startswith("Content_") for attr in truthlike_attributes)
-
-    def _get_truthlike_attributes(self, truth_like: bool) -> list[str]:
-        """Returns a list of randomly selected truthlike attributes"""
-        if truth_like:
-            num_truthlike_attributes = random.randint(1, len(self.truth_attributes) - 1)
-            selected_truth_like_attr = random.sample(
-                self.truth_attributes,
-                k=num_truthlike_attributes,
-            )
-            # this is done so that there are no semantic attributes in filler files that aren't text based when the text files are all specified in truth attributes
-            return self._check_special_case(
-                selected_truth_like_attr,
-                num_truthlike_attributes,
-            )
-        return []
-
-    def _check_special_case(
-        self,
-        selected_truth_like_attr: list[str],
-        num_truthlike_attributes: int,
-    ):
-        """Checks the special case instance when there is semantic data queried but not text file extension"""
-        is_all_text = self._check_truth_all_text()
-        # If a semantic is not available i.e. file name is not chosen but Content is but file name specifis all text
-        if not self._check_semantic_available(selected_truth_like_attr, is_all_text):
-            # Case 1: Only posix (file name) and semantic specified in dictionary -> only file name allowed
-            if (
-                len(self.selected_AC_md) == 0
-                and len(self.selected_POSIX_md) == 1
-                and len(self.selected_semantic_md) == 1
-            ):
-                return ["file.name"]
-            # Case 2: Other posix and semantic are availabe
-            elif len(self.selected_POSIX_md) >= 1 and len(self.selected_semantic_md) >= 1:
-                if num_truthlike_attributes == len(self.truth_attributes) - 1:
-                    selected_truth_like_attr = [item for item in selected_truth_like_attr if "Content_" not in item]
-                selected_truth_like_attr.append("file.name")
-        return selected_truth_like_attr
-
-    def _check_truth_all_text(self):
-        """Checks whether all metadata queried are all text files"""
-        if "file.name" in self.selected_POSIX_md:
-            if "extension" in self.selected_POSIX_md["file.name"]:
-                true_extension = self.selected_POSIX_md["file.name"]["extension"]
-                if set(Metadata.TEXT_FILE_EXTENSIONS) == set(true_extension):
-                    return True
-        return False
-
-    def _check_semantic_available(
-        self,
-        selected_truth_attributes: list[str],
-        is_all_text: bool,
-    ) -> bool:
-        """Check if semantic avaiable in the truth like filler metadata"""
-        if (
-            is_all_text
-            and ("file.name" not in selected_truth_attributes)
-            and any("Content_" in item for item in selected_truth_attributes)
-        ):
-            return False
-        return True
-
-
-def main():
-    selected_md_attributes = {
-        "Posix": {
-            "file.name": {"extension": [".pdf", ".txt"]},
-            "timestamps": {
-                "modified": {
-                    "starttime": "2025-01-29T00:00:00",
-                    "endtime": "2025-01-29T23:59:59",
-                    "command": "range",
-                },
-                "changed": {
-                    "starttime": "2025-01-31T00:00:00",
-                    "endtime": "2025-01-31T23:59:59",
-                    "command": "range",
-                },
-            },
-            "Semantic": {
-                "Content_1": {"PageNumber": 8, "Text": "city", "Type": "Title"},
-                "Content_2": {"Text": "vancouver", "Type": "Subtitle"},
-            },
-        },
-    }
-    config_path = "data_generator/config/dg_config.json"
-    with open(config_path) as file:
-        config = json.load(file)
-    data_generator = Dataset_Generator(config)
-    selected_md_attributes = data_generator.preprocess_dictionary_timestamps(
-        selected_md_attributes,
-        False,
-    )
-    results = data_generator.generate_metadata_dataset(selected_md_attributes)
-
-
-if __name__ == "__main__":
-    main()
-=======
-import os, sys
-from icecream import ic
-from datetime import datetime
-import random
-import json
-
-if os.environ.get('INDALEKO_ROOT') is None:
-    current_path = os.path.dirname(os.path.abspath(__file__))
-    while not os.path.exists(os.path.join(current_path, 'Indaleko.py')):
-        current_path = os.path.dirname(current_path)
-    os.environ['INDALEKO_ROOT'] = current_path
-    sys.path.append(current_path)
-
-from typing import Dict, Any
-from data_generator.scripts.metadata.posix_metadata import PosixMetadata
-from data_generator.scripts.metadata.metadata import Metadata
-from data_generator.scripts.metadata.machine_config_metadata import MachineConfigMetadata
-from data_generator.scripts.metadata.music_activity_metadata import MusicActivityData
-from data_generator.scripts.metadata.temp_activity_metadata import TempActivityData
-from data_generator.scripts.metadata.geo_activity_metadata import GeoActivityData
-from data_generator.scripts.metadata.semantic_metadata import SemanticMetadata
-from collections import namedtuple
-
-# Named tuples for fetching results
-DataGeneratorResults = namedtuple('Results', [
-    'record', 'semantics', 'geo_activity', 
-    'temp_activity', 'music_activity', 'machine_config'
-])
-
-MetadataResults = namedtuple('MetadataResults', [
-    'all_records_md', 'all_geo_activity_md', 'all_temp_activity_md', 
-    'all_music_activity_md', 'all_machine_config_md', 'all_semantics_md', 'stats'
-])
-
-
-class Dataset_Generator():
-
-    """
-    Metadata Dataset Generator for given dictionary
-    """
-    
-    def __init__(self, config: dict, 
-                default_lower_timestamp = datetime(2000, 10, 25), 
-                default_upper_timestamp = datetime.now(), 
-                default_lower_filesize = 1, 
-                default_upper_filesize=10737418240):
-        """
-        A metadata dataset generator for creating synthetic dataset given a query
-        Args: 
-            config (dict): dictionary of the config attributes 
-            default_lower_timestamp (datetime): the datetime specifying the lower bound for timestamp generation
-            default_upper_timestamp (datetime): the datetime speciying the upper bound for timestamp generation
-        """
-        self.n_metadata_records = config["n_metadata_records"]
-        self.n_matching_queries = config["n_matching_queries"]
-        self.default_lower_timestamp = default_lower_timestamp
-        self.default_upper_timestamp = default_upper_timestamp
-        self.default_lower_filesize = default_lower_filesize
-        self.default_upper_filesize = default_upper_filesize
-
-        self.truth_list = []
-        self.filler_list = []
-
-        self.selected_AC_md = None
-        self.selected_semantic_md = None
-        self.selected_POSIX_md = None
-
-        self.posix_generator = None
-        self.temp_activity_generator = None
-        self.music_activity_generator = None
-        self.geo_activity_generator = None
-        self.semantic_generator = None
-        self.machine_config_generator = None
-        self.has_semantic_truth = False
-    
-    def write_json(self, dataset: dict, path, json_path: str) -> None:
-        """
-        Writes the generated metadata to a json file
-        """
-        with open(path / json_path, 'w') as json_file:
-            json.dump(dataset, json_file, indent=4)
-
-    def initialize_dict(self, selected_md_attributes):
-        self.selected_POSIX_md = selected_md_attributes.get("Posix", {})
-        self.selected_AC_md = selected_md_attributes.get("Activity", {})
-        self.selected_semantic_md = selected_md_attributes.get("Semantic", {})
-
-        self.posix_generator = PosixMetadata(
-            self.selected_POSIX_md,
-            self.default_lower_filesize,
-            self.default_upper_filesize,
-            self.default_lower_timestamp,
-            self.default_upper_timestamp
-        )        
-        self.temp_activity_generator = TempActivityData(self.selected_AC_md)
-        self.music_activity_generator = MusicActivityData(self.selected_AC_md)
-        self.geo_activity_generator = GeoActivityData(self.selected_AC_md)
-        self.semantic_generator = SemanticMetadata(self.selected_semantic_md)
-        self.machine_config_generator = MachineConfigMetadata()
-
-    def generate_metadata_dataset(self, selected_md_attributes: dict[str, Any], save_files: bool = False, path: str = None) -> MetadataResults:
-        """Main function to generate metadata datasets"""
-
-        # set dictionaries for each metadata:
-        self.initialize_dict(selected_md_attributes)
-        if self.selected_semantic_md:
-            self.has_semantic_truth = True
-
-        # calculate the total number of truth metadata attributes
-        self.truth_attributes = (self._return_key_attributes(self.selected_POSIX_md) + 
-                                self._return_key_attributes(self.selected_AC_md) + 
-                                self._return_key_attributes(self.selected_semantic_md)
-                                )
-
-        total_truth_attributes = len(self.truth_attributes)
-
-        remaining_files = self.n_metadata_records - self.n_matching_queries
-
-        # only create truth-like metadata if the number of attributes is greater than one
-        if total_truth_attributes > 1:
-            self.truth_like_num = random.randint(0, remaining_files)
-        else:
-            self.truth_like_num = 0
-            
-        filler_num = remaining_files - self.truth_like_num
-        truth = self._generate_metadata(0, self.n_matching_queries+1, 'Truth File', True, False)
-        filler = self._generate_metadata(self.truth_like_num, filler_num+1, 'Filler File', False, False)
-        truth_like_filler = self._generate_metadata(0, self.truth_like_num+1, 'Filler Truth-Like File', False, True)
- 
-        all_record = truth.record + truth_like_filler.record + filler.record
-        all_semantics = truth.semantics + truth_like_filler.semantics + filler.semantics
-        all_geo_activity = truth.geo_activity + truth_like_filler.geo_activity + filler.geo_activity
-        all_temp_activity = truth.temp_activity + truth_like_filler.temp_activity + filler.temp_activity
-        all_music_activity = truth.music_activity + truth_like_filler.music_activity + filler.music_activity
-        all_machine_config = truth.machine_config + truth_like_filler.machine_config + filler.machine_config
-
-        metadata_stats = {
-            "truth": self.n_matching_queries, 
-            "filler": remaining_files, 
-            "truth_like": self.truth_like_num
-        }
-
-        if(save_files):
-            # save the resulting dataset to a json file for future reference
-            self.write_json(all_record, path, "records.json")
-            self.write_json(all_geo_activity, path, "geo_activity.json")
-            self.write_json(all_music_activity, path, "music_activity.json")
-            self.write_json(all_temp_activity, path, "temp_activity.json")
-            self.write_json(all_machine_config, path, "machine_config.json")
-            self.write_json(all_semantics, path, "semantics.json")
-        
-        results = MetadataResults(
-            all_record, all_geo_activity, all_temp_activity, all_music_activity, 
-            all_machine_config, all_semantics, metadata_stats
-        )
-
-        return results
-
-    def _return_key_attributes(self, dictionary: Dict[str, Any]):
-        """checks and return the keys of the dictionary as a list"""
-        if dictionary == None:
-            return []
-        else:
-            return list(dictionary.keys())
-    
-    def _add_truth_names(self, file_name: str, is_truth_file: bool):
-        if is_truth_file:
-            self.truth_list.append(file_name)
-        else:
-            self.filler_list.append(file_name)
-
-    def _generate_metadata(self, current_filenum: int, max_num: int, key: str, 
-        is_truth_file: bool, truth_like: bool) -> DataGeneratorResults:
-        """
-        Generates the target metadata with the specified attributes based on 
-        the number of matching queries from config.
-        """
-
-        all_metadata, all_semantics, all_geo_activity = [], [], []
-        all_temp_activity, all_music_activity, all_machine_configs = [], [], []
-
-        for file_num in range(1, max_num):
-            truthlike_attributes = self._get_truthlike_attributes(truth_like)
-            key_name = self._generate_key_name(key, file_num, truth_like, truthlike_attributes)
-            has_semantic_filler = self._has_semantic_attr(truthlike_attributes)
-
-            file_size, file_name, path, URI, IO_UUID = self.posix_generator.generate_file_info(
-                current_filenum, file_num, is_truth_file, truth_like, truthlike_attributes,
-                self.has_semantic_truth, has_semantic_filler
-            )
-
-            self._add_truth_names(IO_UUID, is_truth_file)
-
-            timestamps = self.posix_generator.generate_timestamps_md(is_truth_file, truth_like, truthlike_attributes)
-
-            attribute = self.posix_generator.generate_file_attributes(file_name, path, timestamps, file_size)
-            record_data = self.posix_generator.generate_record_data(IO_UUID, attribute)
-
-            i_object = self.posix_generator.generate_metadata(
-                record_data, IO_UUID, timestamps, URI, file_size, None, key_name,
-                current_filenum + file_num, path
-            )
-
-            name, extension = file_name.split(".")
-
-            semantic = self.semantic_generator.generate_metadata(
-                record_data, IO_UUID, extension, timestamps["modified"].strftime("%Y-%m-%dT%H:%M:%S"),
-                name, is_truth_file, truth_like, truthlike_attributes, has_semantic_filler
-            )
-
-            geo_activity = self.geo_activity_generator.generate_metadata(
-                record_data, timestamps, is_truth_file, truth_like, truthlike_attributes
-            )
-
-            temp_activity = self.temp_activity_generator.generate_metadata(
-                record_data, timestamps, is_truth_file, truth_like, truthlike_attributes
-            )
-
-            music_activity = self.music_activity_generator.generate_metadata(
-                record_data, timestamps, is_truth_file, truth_like, truthlike_attributes
-            )
-
-            machine_config = self.machine_config_generator.generate_metadata(record_data)
-
-            # Append generated objects to their respective lists
-            all_metadata.append(Metadata.return_JSON(i_object))
-            all_semantics.append(Metadata.return_JSON(semantic))
-            all_geo_activity.append(Metadata.return_JSON(geo_activity))
-            all_temp_activity.append(Metadata.return_JSON(temp_activity))
-            all_music_activity.append(Metadata.return_JSON(music_activity))
-            all_machine_configs.append(Metadata.return_JSON(machine_config))
-
-        return DataGeneratorResults(
-            all_metadata, all_semantics, all_geo_activity, all_temp_activity, 
-            all_music_activity, all_machine_configs
-        )
-
-    def _generate_key_name(self, key: str, n: int, truth_like: bool, truthlike_attributes: list[str]) -> str:
-        """Generates the key name for the metadata"""
-        key_name = f"{key} #{n}"
-        if truth_like:
-            key_name += f", truth-like attributes: {truthlike_attributes}"
-        return key_name
-
-    def _has_semantic_attr(self, truthlike_attributes) -> bool:
-        """Checks whether there are any semantic attributes populated"""
-        return any(attr.startswith("Content_") for attr in truthlike_attributes)
-
-
-    def _get_truthlike_attributes(self, truth_like: bool) -> list[str]:
-        """Returns a list of randomly selected truthlike attributes"""
-        if truth_like:
-            num_truthlike_attributes = random.randint(1, len(self.truth_attributes) -1)
-            selected_truth_like_attr = random.sample(self.truth_attributes, k = num_truthlike_attributes)
-            return self._check_special_case(selected_truth_like_attr, num_truthlike_attributes);
-        return []
-    
-    def _check_special_case(self, selected_truth_like_attr: list[str], num_truthlike_attributes: int):
-        """Checks special case when there is semantic data queried but no text file extension"""
-        is_all_text = self._check_truth_all_text()
-        #If a semantic is not available i.e. file name is not chosen but Content is but file name specifis all text
-        if not self._check_semantic_available(selected_truth_like_attr, is_all_text):
-            # Case 1: Only posix (file name) and semantic specified in dictionary -> only file name allowed
-            if len(self.selected_AC_md) == 0 and len(self.selected_POSIX_md) == 1 and len(self.selected_semantic_md) == 1:
-                return ["file.name"]
-            # Case 2: Other posix and semantic are availabe
-            elif len(self.selected_POSIX_md) >= 1 and len(self.selected_semantic_md) >= 1:
-                if num_truthlike_attributes == len(self.truth_attributes) - 1:
-                    selected_truth_like_attr = [item for item in selected_truth_like_attr if "Content_" not in item]
-                selected_truth_like_attr.append("file.name")
-        return selected_truth_like_attr
-
-    def _check_truth_all_text(self):
-        """Checks whether all metadata queried are all text files"""
-        if "file.name" in self.selected_POSIX_md:
-            if "extension" in self.selected_POSIX_md["file.name"]:
-                true_extension = self.selected_POSIX_md["file.name"]["extension"]
-                if set(Metadata.TEXT_FILE_EXTENSIONS) == set(true_extension):
-                    return True
-        return False
-    
-    def _check_semantic_available(self, selected_truth_attributes: list[str], is_all_text: bool) -> bool:
-        """Check if semantic avaiable in the truth like filler metadata"""
-        if is_all_text and ("file.name" not in selected_truth_attributes) and \
-            any("Content_" in item for item in selected_truth_attributes):
-            return False
-        return True
-    
-
-def main():
-    selected_md_attributes = {
-        "Activity": {
-            "ambient_music": {
-                "track_name": "Happy",
-                "timestamp": "birthtime"
-            }
-        }
-    }
-
-    config_path = "data_generator/config/dg_config.json"
-    with open(config_path, 'r') as file:
-        config = json.load(file)
-    data_generator = Dataset_Generator(config)
-    result = data_generator.generate_metadata_dataset(selected_md_attributes)
-    ic(result.all_semantics_md)
-
-if __name__ == '__main__':
-    main()
->>>>>>> d3ca1759
+"""Metadata generator."""
+import json
+import os
+import random
+import sys
+
+from datetime import UTC, datetime
+from pathlib import Path
+from typing import Any, NamedTuple
+
+from icecream import ic
+
+# ruff: noqa: S311,FBT001,FBT002
+
+if os.environ.get("INDALEKO_ROOT") is None:
+    current_path = Path(__file__).parent.resolve()
+    while not (Path(current_path) / "Indaleko.py").exists():
+        current_path = Path(current_path).parent
+    os.environ["INDALEKO_ROOT"] = str(current_path)
+    sys.path.insert(0, str(current_path))
+
+
+# pylint: disable=wrong-import-position
+from data_generator.scripts.metadata.geo_activity_metadata import GeoActivityData
+from data_generator.scripts.metadata.machine_config_metadata import MachineConfigMetadata
+from data_generator.scripts.metadata.metadata import Metadata
+from data_generator.scripts.metadata.music_activity_metadata import MusicActivityData
+from data_generator.scripts.metadata.posix_metadata import PosixMetadata
+from data_generator.scripts.metadata.semantic_metadata import SemanticMetadata
+from data_generator.scripts.metadata.temp_activity_metadata import TempActivityData
+
+
+# pylint: enable=wrong-import-position
+
+
+# Named tuples for fetching results
+DataGeneratorResults = NamedTuple("Results", [
+    "record", "semantics", "geo_activity",
+    "temp_activity", "music_activity", "machine_config",
+])
+
+MetadataResults = NamedTuple("MetadataResults", [
+    "all_records_md", "all_geo_activity_md", "all_temp_activity_md",
+    "all_music_activity_md", "all_machine_config_md", "all_semantics_md", "stats",
+])
+
+
+class Dataset_Generator:  # noqa: N801
+    """Metadata Dataset Generator for given dictionary."""
+
+    def __init__(self, config: dict,
+                default_lower_timestamp: datetime | None = None,
+                default_upper_timestamp: datetime | None = None,
+                default_lower_filesize: int  = 1,
+                default_upper_filesize: int = 10737418240) -> None:
+        """
+        A metadata dataset generator for creating synthetic dataset given a query.
+
+        Args:
+            config (dict): dictionary of the config attributes
+            default_lower_timestamp (datetime): the datetime specifying the lower
+                bound for timestamp generation
+            default_upper_timestamp (datetime): the datetime specifying the upper
+                bound for timestamp generation
+            default_lower_filesize (int): the lower bound for file size generation in bytes
+            default_upper_filesize (int): the upper bound for file size generation in bytes
+        """
+        if default_lower_timestamp is None:
+            default_lower_timestamp = datetime(2000, 10, 25, tzinfo=UTC)
+        if default_upper_timestamp is None:
+            default_upper_timestamp = datetime.now(UTC)
+        self.n_metadata_records = config["n_metadata_records"]
+        self.n_matching_queries = config["n_matching_queries"]
+        self.default_lower_timestamp = default_lower_timestamp
+        self.default_upper_timestamp = default_upper_timestamp
+        self.default_lower_filesize = default_lower_filesize
+        self.default_upper_filesize = default_upper_filesize
+
+        self.truth_list = []
+        self.filler_list = []
+
+        self.selected_AC_md = None
+        self.selected_semantic_md = None
+        self.selected_POSIX_md = None
+
+        self.posix_generator = None
+        self.temp_activity_generator = None
+        self.music_activity_generator = None
+        self.geo_activity_generator = None
+        self.semantic_generator = None
+        self.machine_config_generator = None
+        self.has_semantic_truth = False
+
+        self.truth_attributes = None
+        self.truth_like_num = 0
+
+    def write_json(self, dataset: dict, path: Path | str, json_path: Path | str) -> None:
+        """Writes the generated metadata to a json file."""
+        with Path(path / json_path).open("w", encoding="utf-8") as json_file:
+            json.dump(dataset, json_file, indent=4)
+
+    def initialize_dict(self, selected_md_attributes: dict) -> None:
+        """""Initializes the dictionaries for each metadata."""
+        self.selected_POSIX_md = selected_md_attributes.get("Posix", {})
+        self.selected_AC_md = selected_md_attributes.get("Activity", {})
+        self.selected_semantic_md = selected_md_attributes.get("Semantic", {})
+
+        self.posix_generator = PosixMetadata(
+            self.selected_POSIX_md,
+            self.default_lower_filesize,
+            self.default_upper_filesize,
+            self.default_lower_timestamp,
+            self.default_upper_timestamp,
+        )
+        self.temp_activity_generator = TempActivityData(self.selected_AC_md)
+        self.music_activity_generator = MusicActivityData(self.selected_AC_md)
+        self.geo_activity_generator = GeoActivityData(self.selected_AC_md)
+        self.semantic_generator = SemanticMetadata(self.selected_semantic_md)
+        self.machine_config_generator = MachineConfigMetadata()
+
+    def generate_metadata_dataset(
+            self,
+            selected_md_attributes: dict[str, Any],
+            save_files: bool = False,  # noqa: FBT001, FBT002
+            path: Path | str | None = None) -> MetadataResults:
+        """Main function to generate metadata datasets."""
+        # set dictionaries for each metadata:
+        self.initialize_dict(selected_md_attributes)
+        if self.selected_semantic_md:
+            self.has_semantic_truth = True
+
+        # calculate the total number of truth metadata attributes
+        self.truth_attributes = (self._return_key_attributes(self.selected_POSIX_md) +
+                                self._return_key_attributes(self.selected_AC_md) +
+                                self._return_key_attributes(self.selected_semantic_md)
+                                )
+
+        total_truth_attributes = len(self.truth_attributes)
+
+        remaining_files = self.n_metadata_records - self.n_matching_queries
+
+        # only create truth-like metadata if the number of attributes is greater than one
+        if total_truth_attributes > 1:
+            self.truth_like_num = random.randint(0, remaining_files)  # noqa: S311
+        else:
+            self.truth_like_num = 0
+
+        filler_num = remaining_files - self.truth_like_num
+        truth = self._generate_metadata(0, self.n_matching_queries+1, "Truth File", True, False)  # noqa: FBT003
+        filler = self._generate_metadata(
+            self.truth_like_num,
+            filler_num+1,
+            "Filler File",
+            False,  # noqa: FBT003
+            False,  # noqa: FBT003
+        )
+        truth_like_filler = self._generate_metadata(
+            0,
+            self.truth_like_num+1,
+            "Filler Truth-Like File",
+            False,   # noqa: FBT003
+            True,  # noqa: FBT003
+        )
+
+        all_record = truth.record + truth_like_filler.record + filler.record
+        all_semantics = truth.semantics + truth_like_filler.semantics + filler.semantics
+        all_geo_activity = truth.geo_activity + truth_like_filler.geo_activity + filler.geo_activity
+        all_temp_activity = (
+            truth.temp_activity + truth_like_filler.temp_activity + filler.temp_activity
+        )
+        all_music_activity = (
+            truth.music_activity + truth_like_filler.music_activity + filler.music_activity
+        )
+        all_machine_config = (
+            truth.machine_config + truth_like_filler.machine_config + filler.machine_config
+        )
+
+        metadata_stats = {
+            "truth": self.n_matching_queries,
+            "filler": remaining_files,
+            "truth_like": self.truth_like_num,
+        }
+
+        if save_files:
+            # save the resulting dataset to a json file for future reference
+            self.write_json(all_record, path, "records.json")
+            self.write_json(all_geo_activity, path, "geo_activity.json")
+            self.write_json(all_music_activity, path, "music_activity.json")
+            self.write_json(all_temp_activity, path, "temp_activity.json")
+            self.write_json(all_machine_config, path, "machine_config.json")
+            self.write_json(all_semantics, path, "semantics.json")
+
+        return MetadataResults(
+            all_record, all_geo_activity, all_temp_activity, all_music_activity,
+            all_machine_config, all_semantics, metadata_stats,
+        )
+
+
+    def _return_key_attributes(self, dictionary: dict[str, Any]) -> list[str]:
+        """Checks and return the keys of the dictionary as a list."""
+        if dictionary is None:
+            return []
+        return list(dictionary.keys())
+
+    def _add_truth_names(self, file_name: str, is_truth_file: bool) -> None:  # noqa: FBT001
+        if is_truth_file:
+            self.truth_list.append(file_name)
+        else:
+            self.filler_list.append(file_name)
+
+    def _generate_metadata(
+            self,
+            current_filenum: int,
+            max_num: int,
+            key: str,
+            is_truth_file: bool,  # noqa: FBT001
+            truth_like: bool,  # noqa: FBT001
+    ) -> DataGeneratorResults:
+        """
+        Generates Metadata.
+
+        Generates the target metadata with the specified attributes based on
+        the number of matching queries from config.
+        """
+        all_metadata, all_semantics, all_geo_activity = [], [], []
+        all_temp_activity, all_music_activity, all_machine_configs = [], [], []
+
+        for file_num in range(1, max_num):
+            truthlike_attributes = self._get_truthlike_attributes(truth_like)
+            key_name = self._generate_key_name(key, file_num, truth_like, truthlike_attributes)
+            has_semantic_filler = self._has_semantic_attr(truthlike_attributes)
+
+            file_size, file_name, path, URI, IO_UUID = self.posix_generator.generate_file_info(  # noqa: N806
+                current_filenum, file_num, is_truth_file, truth_like, truthlike_attributes,
+                self.has_semantic_truth, has_semantic_filler,
+            )
+
+            self._add_truth_names(IO_UUID, is_truth_file)
+
+            timestamps = self.posix_generator.generate_timestamps_md(
+                is_truth_file,
+                truth_like,
+                truthlike_attributes,
+            )
+
+            attribute = self.posix_generator.generate_file_attributes(
+                file_name,
+                path,
+                timestamps,
+                file_size,
+            )
+            record_data = self.posix_generator.generate_record_data(IO_UUID, attribute)
+
+            i_object = self.posix_generator.generate_metadata(
+                record_data, IO_UUID, timestamps, URI, file_size, None, key_name,
+                current_filenum + file_num, path,
+            )
+
+            name, extension = file_name.split(".")
+
+            semantic = self.semantic_generator.generate_metadata(
+                record_data,
+                IO_UUID,
+                extension,
+                timestamps["modified"].strftime("%Y-%m-%dT%H:%M:%S"),
+                name,
+                is_truth_file,
+                truth_like,
+                truthlike_attributes,
+                has_semantic_filler,
+            )
+
+            geo_activity = self.geo_activity_generator.generate_metadata(
+                record_data, timestamps, is_truth_file, truth_like, truthlike_attributes,
+            )
+
+            temp_activity = self.temp_activity_generator.generate_metadata(
+                record_data, timestamps, is_truth_file, truth_like, truthlike_attributes,
+            )
+
+            music_activity = self.music_activity_generator.generate_metadata(
+                record_data, timestamps, is_truth_file, truth_like, truthlike_attributes,
+            )
+
+            machine_config = self.machine_config_generator.generate_metadata(record_data)
+
+            # Append generated objects to their respective lists
+            all_metadata.append(Metadata.return_JSON(i_object))
+            all_semantics.append(Metadata.return_JSON(semantic))
+            all_geo_activity.append(Metadata.return_JSON(geo_activity))
+            all_temp_activity.append(Metadata.return_JSON(temp_activity))
+            all_music_activity.append(Metadata.return_JSON(music_activity))
+            all_machine_configs.append(Metadata.return_JSON(machine_config))
+
+        return DataGeneratorResults(
+            all_metadata, all_semantics, all_geo_activity, all_temp_activity,
+            all_music_activity, all_machine_configs,
+        )
+
+    def _generate_key_name(
+            self,
+            key: str,
+            n: int,
+            truth_like: bool,  # noqa: FBT001
+            truthlike_attributes: list[str],
+    ) -> str:
+        """Generates the key name for the metadata."""
+        key_name = f"{key} #{n}"
+        if truth_like:
+            key_name += f", truth-like attributes: {truthlike_attributes}"
+        return key_name
+
+    def _has_semantic_attr(self, truthlike_attributes: dict) -> bool:
+        """Checks whether there are any semantic attributes populated."""
+        return any(attr.startswith("Content_") for attr in truthlike_attributes)
+
+
+    def _get_truthlike_attributes(self, truth_like: bool) -> list[str]:  # noqa: FBT001
+        """Returns a list of randomly selected truthlike attributes."""
+        if truth_like:
+            num_truthlike_attributes = random.randint(1, len(self.truth_attributes) -1)  # noqa: S311
+            selected_truth_like_attr = random.sample(
+                self.truth_attributes,
+                k = num_truthlike_attributes,
+            )
+            return self._check_special_case(selected_truth_like_attr, num_truthlike_attributes)
+        return []
+
+    def _check_special_case(
+            self,
+            selected_truth_like_attr: list[str],
+            num_truthlike_attributes: int,
+    ) -> list[str]:
+        """Checks special case when there is semantic data queried but no text file extension."""
+        is_all_text = self._check_truth_all_text()
+        # If a semantic is not available i.e. file name is not chosen but
+        # Content is but file name specifies all text
+        if not self._check_semantic_available(selected_truth_like_attr, is_all_text):
+            # Case 1: Only posix (file name) and semantic specified in
+            # dictionary -> only file name allowed
+            if (
+                len(self.selected_AC_md) == 0 and
+                len(self.selected_POSIX_md) == 1 and
+                len(self.selected_semantic_md) == 1
+            ):
+                return ["file.name"]
+            # Case 2: Other posix and semantic are availabe
+            if len(self.selected_POSIX_md) >= 1 and len(self.selected_semantic_md) >= 1:
+                if num_truthlike_attributes == len(self.truth_attributes) - 1:
+                    selected_truth_like_attr = [
+                        item for item in selected_truth_like_attr if "Content_" not in item
+                    ]
+                selected_truth_like_attr.append("file.name")
+        return selected_truth_like_attr
+
+    def _check_truth_all_text(self) -> bool:
+        """Checks whether all metadata queried are all text files."""
+        if ("file.name" in self.selected_POSIX_md and
+            "extension" in self.selected_POSIX_md["file.name"]
+        ):
+            true_extension = self.selected_POSIX_md["file.name"]["extension"]
+            if set(Metadata.TEXT_FILE_EXTENSIONS) == set(true_extension):
+                return True
+        return False
+
+    def _check_semantic_available(
+            self,
+            selected_truth_attributes: list[str],
+            is_all_text: bool,  # noqa: FBT001
+        ) -> bool:
+        """Check if semantic available in the truth like filler metadata."""
+        return not (is_all_text and
+                    "file.name" not in selected_truth_attributes and
+                    any("Content_" in item for item in selected_truth_attributes)
+        )
+
+
+def main() -> None:
+    """Main function to test the metadata generator."""
+    selected_md_attributes = {
+        "Activity": {
+            "ambient_music": {
+                "track_name": "Happy",
+                "timestamp": "birthtime",
+            },
+        },
+    }
+
+    config_path = "data_generator/config/dg_config.json"
+    with Path(config_path).open(encoding="utf-8") as file:
+        config = json.load(file)
+    data_generator = Dataset_Generator(config)
+    result = data_generator.generate_metadata_dataset(selected_md_attributes)
+    ic(result.all_semantics_md)
+
+if __name__ == "__main__":
+    main()