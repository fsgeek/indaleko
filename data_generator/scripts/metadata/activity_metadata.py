<<<<<<< HEAD
import random
from datetime import datetime
from typing import Any

from data_generator.scripts.metadata.metadata import Metadata
from data_models.record import IndalekoRecordDataModel


class ActivityMetadata(Metadata):
    """
    Abstract class for Activity Metadata.
    Consists of helper functions for activity context subclasses
    """

    def __init__(self, selected_AC_md):
        super().__init__(selected_AC_md)

    def generate_metadata(
        self,
        record_kwargs: IndalekoRecordDataModel,
        timestamps: dict[str, datetime],
        is_truth_file: bool,
        truth_like: bool,
        truthlike_attributes: list[str],
    ) -> Any:
        raise NotImplementedError("This method must be implemented by subclasses")

    # helper functions for activity timestamps:
    def _generate_ac_timestamp(
        self,
        is_truth_file: bool,
        timestamps: dict[str, str],
        activity_type: str,
    ) -> str:
        """
        Generate the activity context timestamp
        """
        timestamp_types = ["birthtime", "modified", "accessed", "changed"]
        if activity_type in self.selected_md and "timestamp" in self.selected_md[activity_type]:
            time_query = self.selected_md[activity_type]["timestamp"]
            if is_truth_file:
                return timestamps[time_query].strftime("%Y-%m-%dT%H:%M:%SZ")
            else:
                timestamp_types.remove(time_query)
                return timestamps[random.choice(timestamp_types)].strftime(
                    "%Y-%m-%dT%H:%M:%SZ",
                )
        else:
            return timestamps[random.choice(timestamp_types)].strftime(
                "%Y-%m-%dT%H:%M:%SZ",
            )

    def _generate_number(
        self,
        is_truth_file: bool,
        general_dict: dict[str],
        lower_bound: float,
        upper_bound: float,
    ) -> float:
        """
        generates number based on general dict given in the format:
        {start: float, end: float, command: one of [“range”, “equals”], lower_bound, upper_bound}
        """
        target_min = general_dict["start"]
        target_max = general_dict["end"]
        command = general_dict["command"]
        delta = 0.5

        if target_max == upper_bound and target_min == lower_bound:
            raise ValueError(
                "The range cannot be the whole boundary from ",
                target_min,
                " to ",
                target_max,
            )
        elif target_min > target_max:
            raise ValueError(
                f"The target min {target_min} cannot be greater than the target max {target_max}",
            )

        # if the size is the same as the target_max then just choose that file size
        if target_min == target_max and command == "equal":
            if is_truth_file:
                return target_min
            else:
                return self._check_return_value_within_range(
                    lower_bound,
                    upper_bound,
                    target_min,
                    target_max,
                    random.uniform,
                    delta,
                )

        # if command specifies getting the range between two values
        elif target_min != target_max and command == "range":
            if is_truth_file:
                return random.uniform(target_min, target_max)
            else:
                return self._check_return_value_within_range(
                    lower_bound,
                    upper_bound,
                    target_min,
                    target_max,
                    random.uniform,
                    delta,
                )
        else:
            raise ValueError(
                "Invalid parameter or command, please check your query again.",
            )

    def _choose_random_element(
        self,
        is_truth_file: bool,
        truth_attribute: str,
        attribute_lists: list[str],
    ) -> str:
        """Based on whether the file is a truth or filler file, returns the appropriate value"""
        if is_truth_file:
            return truth_attribute
        else:
            attribute_lists.remove(truth_attribute)
            return random.choice(attribute_lists)
=======
from typing import Dict, Any
import random
from datetime import datetime
from data_models.record import IndalekoRecordDataModel
from data_generator.scripts.metadata.metadata import Metadata

class ActivityMetadata(Metadata):

    """
    Abstract class for Activity Metadata.
    Consists of helper functions for activity context subclasses
    """

    TIMESTAMPS = ["birthtime", "modified", "accessed", "changed"]

    def __init__(self, selected_AC_md):
        super().__init__(selected_AC_md)
    
    def generate_metadata(self, record_kwargs: IndalekoRecordDataModel, timestamps: Dict[str, datetime], 
                            is_truth_file: bool, truth_like:bool, truthlike_attributes:list[str]) -> Any:
        raise NotImplementedError("This method must be implemented by subclasses")

    # helper functions for activity timestamps:
    def _generate_ac_timestamp(self, is_truth_file:bool, timestamps: Dict[str, str], activity_type: str) -> str:
        """
        Generate the activity context timestamp
        """
        timestamp_types = self.TIMESTAMPS.copy()
        if activity_type in self.selected_md and "timestamp" in self.selected_md[activity_type]:
            time_query = self.selected_md[activity_type]["timestamp"]
            if is_truth_file:
                return timestamps[time_query].strftime("%Y-%m-%dT%H:%M:%SZ")
            else:
                timestamp_types.remove(time_query)
                return timestamps[random.choice(timestamp_types)].strftime("%Y-%m-%dT%H:%M:%SZ")
        else: 
            return timestamps[random.choice(timestamp_types)].strftime("%Y-%m-%dT%H:%M:%SZ")

    def _choose_random_element(self, is_truth_file: bool, truth_attribute: str, attribute_lists: list[str]) -> str:
        """based on whether the file is a truth or filler file, returns the appropriate value"""
        if is_truth_file:
            return truth_attribute
        else:
            attributes = attribute_lists.copy()
            attributes.remove(truth_attribute)
            return random.choice(attributes)
>>>>>>> d3ca1759
<|MERGE_RESOLUTION|>--- conflicted
+++ resolved
@@ -1,173 +1,115 @@
-<<<<<<< HEAD
-import random
-from datetime import datetime
-from typing import Any
-
-from data_generator.scripts.metadata.metadata import Metadata
-from data_models.record import IndalekoRecordDataModel
-
-
-class ActivityMetadata(Metadata):
-    """
-    Abstract class for Activity Metadata.
-    Consists of helper functions for activity context subclasses
-    """
-
-    def __init__(self, selected_AC_md):
-        super().__init__(selected_AC_md)
-
-    def generate_metadata(
-        self,
-        record_kwargs: IndalekoRecordDataModel,
-        timestamps: dict[str, datetime],
-        is_truth_file: bool,
-        truth_like: bool,
-        truthlike_attributes: list[str],
-    ) -> Any:
-        raise NotImplementedError("This method must be implemented by subclasses")
-
-    # helper functions for activity timestamps:
-    def _generate_ac_timestamp(
-        self,
-        is_truth_file: bool,
-        timestamps: dict[str, str],
-        activity_type: str,
-    ) -> str:
-        """
-        Generate the activity context timestamp
-        """
-        timestamp_types = ["birthtime", "modified", "accessed", "changed"]
-        if activity_type in self.selected_md and "timestamp" in self.selected_md[activity_type]:
-            time_query = self.selected_md[activity_type]["timestamp"]
-            if is_truth_file:
-                return timestamps[time_query].strftime("%Y-%m-%dT%H:%M:%SZ")
-            else:
-                timestamp_types.remove(time_query)
-                return timestamps[random.choice(timestamp_types)].strftime(
-                    "%Y-%m-%dT%H:%M:%SZ",
-                )
-        else:
-            return timestamps[random.choice(timestamp_types)].strftime(
-                "%Y-%m-%dT%H:%M:%SZ",
-            )
-
-    def _generate_number(
-        self,
-        is_truth_file: bool,
-        general_dict: dict[str],
-        lower_bound: float,
-        upper_bound: float,
-    ) -> float:
-        """
-        generates number based on general dict given in the format:
-        {start: float, end: float, command: one of [“range”, “equals”], lower_bound, upper_bound}
-        """
-        target_min = general_dict["start"]
-        target_max = general_dict["end"]
-        command = general_dict["command"]
-        delta = 0.5
-
-        if target_max == upper_bound and target_min == lower_bound:
-            raise ValueError(
-                "The range cannot be the whole boundary from ",
-                target_min,
-                " to ",
-                target_max,
-            )
-        elif target_min > target_max:
-            raise ValueError(
-                f"The target min {target_min} cannot be greater than the target max {target_max}",
-            )
-
-        # if the size is the same as the target_max then just choose that file size
-        if target_min == target_max and command == "equal":
-            if is_truth_file:
-                return target_min
-            else:
-                return self._check_return_value_within_range(
-                    lower_bound,
-                    upper_bound,
-                    target_min,
-                    target_max,
-                    random.uniform,
-                    delta,
-                )
-
-        # if command specifies getting the range between two values
-        elif target_min != target_max and command == "range":
-            if is_truth_file:
-                return random.uniform(target_min, target_max)
-            else:
-                return self._check_return_value_within_range(
-                    lower_bound,
-                    upper_bound,
-                    target_min,
-                    target_max,
-                    random.uniform,
-                    delta,
-                )
-        else:
-            raise ValueError(
-                "Invalid parameter or command, please check your query again.",
-            )
-
-    def _choose_random_element(
-        self,
-        is_truth_file: bool,
-        truth_attribute: str,
-        attribute_lists: list[str],
-    ) -> str:
-        """Based on whether the file is a truth or filler file, returns the appropriate value"""
-        if is_truth_file:
-            return truth_attribute
-        else:
-            attribute_lists.remove(truth_attribute)
-            return random.choice(attribute_lists)
-=======
-from typing import Dict, Any
-import random
-from datetime import datetime
-from data_models.record import IndalekoRecordDataModel
-from data_generator.scripts.metadata.metadata import Metadata
-
-class ActivityMetadata(Metadata):
-
-    """
-    Abstract class for Activity Metadata.
-    Consists of helper functions for activity context subclasses
-    """
-
-    TIMESTAMPS = ["birthtime", "modified", "accessed", "changed"]
-
-    def __init__(self, selected_AC_md):
-        super().__init__(selected_AC_md)
-    
-    def generate_metadata(self, record_kwargs: IndalekoRecordDataModel, timestamps: Dict[str, datetime], 
-                            is_truth_file: bool, truth_like:bool, truthlike_attributes:list[str]) -> Any:
-        raise NotImplementedError("This method must be implemented by subclasses")
-
-    # helper functions for activity timestamps:
-    def _generate_ac_timestamp(self, is_truth_file:bool, timestamps: Dict[str, str], activity_type: str) -> str:
-        """
-        Generate the activity context timestamp
-        """
-        timestamp_types = self.TIMESTAMPS.copy()
-        if activity_type in self.selected_md and "timestamp" in self.selected_md[activity_type]:
-            time_query = self.selected_md[activity_type]["timestamp"]
-            if is_truth_file:
-                return timestamps[time_query].strftime("%Y-%m-%dT%H:%M:%SZ")
-            else:
-                timestamp_types.remove(time_query)
-                return timestamps[random.choice(timestamp_types)].strftime("%Y-%m-%dT%H:%M:%SZ")
-        else: 
-            return timestamps[random.choice(timestamp_types)].strftime("%Y-%m-%dT%H:%M:%SZ")
-
-    def _choose_random_element(self, is_truth_file: bool, truth_attribute: str, attribute_lists: list[str]) -> str:
-        """based on whether the file is a truth or filler file, returns the appropriate value"""
-        if is_truth_file:
-            return truth_attribute
-        else:
-            attributes = attribute_lists.copy()
-            attributes.remove(truth_attribute)
-            return random.choice(attributes)
->>>>>>> d3ca1759
+"""Generate Activity Context Metadata."""
+import random
+
+from data_generator.scripts.metadata.metadata import Metadata
+
+
+class ActivityMetadata(Metadata):
+    """
+    Abstract class for Activity Metadata.
+
+    Consists of helper functions for activity context subclasses.
+    """
+
+    TIMESTAMPS = ["birthtime", "modified", "accessed", "changed"]  # noqa: RUF012
+
+
+    # helper functions for activity timestamps:
+    def _generate_ac_timestamp(
+        self,
+        is_truth_file: bool,  # noqa: FBT001
+        timestamps: dict[str, str],
+        activity_type: str,
+    ) -> str:
+        """Generate the activity context timestamp."""
+        timestamp_types = self.TIMESTAMPS.copy()
+        if activity_type in self.selected_md and "timestamp" in self.selected_md[activity_type]:
+            time_query = self.selected_md[activity_type]["timestamp"]
+            if is_truth_file:
+                return timestamps[time_query].strftime("%Y-%m-%dT%H:%M:%SZ")
+            timestamp_types.remove(time_query)
+            return timestamps[random.choice(timestamp_types)].strftime(  # noqa: S311
+                "%Y-%m-%dT%H:%M:%SZ",
+            )
+        return timestamps[random.choice(timestamp_types)].strftime(  # noqa: S311
+            "%Y-%m-%dT%H:%M:%SZ",
+        )
+
+    def _generate_number(
+        self,
+        is_truth_file: bool,  # noqa: FBT001
+        general_dict: dict[str],
+        lower_bound: float,
+        upper_bound: float,
+    ) -> float:
+        """
+        Generate number.
+
+        Generates number based on general dict given in the format:
+        {start: float, end: float, command: one of [“range”, “equals”], lower_bound, upper_bound}.
+        """
+        target_min = general_dict["start"]
+        target_max = general_dict["end"]
+        command = general_dict["command"]
+        delta = 0.5
+
+        if target_max == upper_bound and target_min == lower_bound:
+            raise ValueError(
+                "The range cannot be the whole boundary from ",
+                target_min,
+                " to ",
+                target_max,
+            )
+        if target_min > target_max:
+            raise ValueError(
+                f"The target min {target_min} cannot be greater than the target max {target_max}",
+            )
+
+        # if the size is the same as the target_max then just choose that file size
+        if target_min == target_max and command == "equal":
+            if is_truth_file:
+                return target_min
+            return self._check_return_value_within_range(
+                lower_bound,
+                upper_bound,
+                target_min,
+                target_max,
+                random.uniform,
+                delta,
+            )
+
+        # if command specifies getting the range between two values
+        if target_min != target_max and command == "range":
+            if is_truth_file:
+                return random.uniform(target_min, target_max)  # noqa: S311
+            return self._check_return_value_within_range(
+                lower_bound,
+                upper_bound,
+                target_min,
+                target_max,
+                random.uniform,
+                delta,
+            )
+        raise ValueError(
+            "Invalid parameter or command, please check your query again.",
+        )
+
+    def _choose_random_element(
+        self,
+        is_truth_file: bool,  # noqa: FBT001
+        truth_attribute: str,
+        attribute_lists: list[str],
+    ) -> str:
+        """Based on whether the file is a truth or filler file, returns the appropriate value."""
+    def _choose_random_element(
+            self,
+            is_truth_file: bool,  # noqa: FBT001
+            truth_attribute: str,
+            attribute_lists: list[str],
+    ) -> str:
+        """Based on whether the file is a truth or filler file, returns the appropriate value."""
+        if is_truth_file:
+            return truth_attribute
+        attributes = attribute_lists.copy()
+        attributes.remove(truth_attribute)
+        return random.choice(attributes)  # noqa: S311