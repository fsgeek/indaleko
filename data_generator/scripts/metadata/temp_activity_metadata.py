<<<<<<< HEAD
import random
import string
import uuid
from datetime import datetime
from typing import Any

from activity.collectors.ambient.data_models.smart_thermostat import (
    ThermostatSensorData,
)
from activity.collectors.ambient.smart_thermostat.ecobee_data_model import (
    EcobeeAmbientDataModel,
)
from data_generator.scripts.metadata.activity_metadata import ActivityMetadata
from data_models.i_uuid import IndalekoUUIDDataModel
from data_models.record import IndalekoRecordDataModel
from data_models.semantic_attribute import IndalekoSemanticAttributeDataModel


class TempActivityData(ActivityMetadata):
    """
    Subclass for ActivityMetadata.
    Used to generate Temperature Activity Context based on EcobeeAmbientData
    """

    def __init__(self, selected_AC_md):
        super().__init__(selected_AC_md)

    def generate_metadata(
        self,
        record_kwargs: IndalekoRecordDataModel,
        timestamps: dict[str, datetime],
        is_truth_file: bool,
        truth_like: bool,
        truthlike_attributes: list[str],
    ) -> Any:
        is_truth_file = self._define_truth_attribute(
            "ecobee_temp",
            is_truth_file,
            truth_like,
            truthlike_attributes,
        )
        return self._generate_temp_metadata(record_kwargs, timestamps, is_truth_file)

    # Helper functions for creating ambient temperature activity context within generate_metadata():
    def _generate_temp_metadata(
        self,
        record_kwargs: IndalekoRecordDataModel,
        timestamps: dict[str, datetime],
        is_truth_file: bool,
    ) -> EcobeeAmbientDataModel:
        allowed_chars = string.ascii_letters + string.digits
        device_id = "".join(random.choices(allowed_chars, k=12))
        current_state = ["home", "away", "sleep", "custom"]
        smart_thermostat_data = self._generate_thermostat_sensor_data(
            is_truth_file,
            record_kwargs,
            timestamps,
        )
        ecobee_ac_md = EcobeeAmbientDataModel(
            **smart_thermostat_data.dict(),
            device_id=device_id,
            device_name="ecobee",
            current_climate=random.choice(current_state),
            connected_sensors=random.randint(0, 5),
        )
        return ecobee_ac_md

    def _generate_thermostat_sensor_data(
        self,
        is_truth_file: bool,
        record_kwargs: IndalekoRecordDataModel,
        timestamps: dict[str, datetime],
    ) -> ThermostatSensorData:
        """Returns the thermostat sensor data"""
        temp_lower_bound, temp_upper_bound = -50.0, 100.0
        humidity_lower_bound, humidity_upper_bound = 0.0, 100.0
        hvac_modes = ["heat", "cool", "auto", "off"]
        hvac_states = ["heating", "cooling", "fan", "idle"]
        fan_modes = ["auto", "on", "scheduled"]
        timestamp = self._generate_ac_timestamp(
            is_truth_file,
            timestamps,
            "ecobee_temp",
        )

        temperature = round(random.uniform(temp_lower_bound, temp_upper_bound), 1)
        humidity = round(random.uniform(humidity_lower_bound, humidity_upper_bound), 1)
        target_temp = round(random.uniform(temp_lower_bound, temp_upper_bound), 1)
        hvac_mode = random.choice(hvac_modes)
        hvac_state = random.choice(hvac_states)
        fan_mode = random.choice(fan_modes)

        if "ecobee_temp" in self.selected_md:
            ecobee_dict = self.selected_md["ecobee_temp"]
            if "temperature" in ecobee_dict:
                temperature = self._generate_number(
                    is_truth_file,
                    ecobee_dict["temperature"],
                    temp_lower_bound,
                    temp_upper_bound,
                )
            if "humidity" in ecobee_dict:
                humidity = self._generate_number(
                    is_truth_file,
                    ecobee_dict["humidity"],
                    humidity_lower_bound,
                    humidity_upper_bound,
                )
            if "target_temperature" in ecobee_dict:
                target_temp = self._generate_number(
                    is_truth_file,
                    ecobee_dict["target_temperature"],
                    temp_lower_bound,
                    temp_upper_bound,
                )
            if "hvac_mode" in ecobee_dict:
                hvac_mode = self._choose_random_element(
                    is_truth_file,
                    ecobee_dict["hvac_mode"],
                    hvac_modes,
                )
            if "hvac_state" in ecobee_dict:
                hvac_state = self._choose_random_element(
                    is_truth_file,
                    ecobee_dict["hvac_state"],
                    hvac_states,
                )
            if "fan_mode" in ecobee_dict:
                fan_mode = self._choose_random_element(
                    is_truth_file,
                    ecobee_dict["fan_mode"],
                    fan_modes,
                )

        temperature_identifier = IndalekoUUIDDataModel(
            Identifier=uuid.uuid4(),
            Label="temperature",
        )
        humidity_identifier = IndalekoUUIDDataModel(
            Identifier=uuid.uuid4(),
            Label="humidity",
        )
        semantic_attributes = [
            IndalekoSemanticAttributeDataModel(
                Identifier=temperature_identifier,
                Value=temperature,
            ),
            IndalekoSemanticAttributeDataModel(
                Identifier=humidity_identifier,
                Value=humidity,
            ),
        ]

        return ThermostatSensorData(
            Record=record_kwargs,
            Timestamp=timestamp,
            source="ecobee",
            SemanticAttributes=semantic_attributes,
            temperature=round(temperature, 1),
            humidity=round(humidity, 1),
            hvac_mode=hvac_mode,
            fan_mode=fan_mode,
            hvac_state=hvac_state,
            target_temperature=round(target_temp, 1),
        )
=======
from typing import Dict, Any
import random
import uuid
from datetime import datetime
from data_models.record import IndalekoRecordDataModel
from data_models.semantic_attribute import IndalekoSemanticAttributeDataModel
from data_models.i_uuid import IndalekoUUIDDataModel
import string
from activity.collectors.ambient.data_models.smart_thermostat import ThermostatSensorData
from activity.collectors.ambient.smart_thermostat.ecobee_data_model import EcobeeAmbientDataModel
from data_generator.scripts.metadata.activity_metadata import ActivityMetadata

class TempActivityData(ActivityMetadata):
    
    """
    Subclass for ActivityMetadata.
    Used to generate Temperature Activity Context based on EcobeeAmbientData
    """

    LOWER_TEMP, UPPER_TEMP = -50.0, 100.0
    LOWER_HUMIDITY, UPPER_HUMIDITY = 0.0, 100.0
    NUMBER_SENSOR_MIN, NUMBER_SENSOR_MAX = 0, 5
     
    CURRENT_STATE = ['home','away','sleep', 'custom']
    HVAC_MODES = ["heat", "cool", "auto", "off"]
    HVAC_STATES = ["heating", "cooling", "fan", "idle"]
    FAN_MODES = ["auto", "on", "scheduled"]

    def __init__(self, selected_AC_md):
        super().__init__(selected_AC_md)

    def generate_metadata(self, record_kwargs: IndalekoRecordDataModel, timestamps: Dict[str, datetime], \
        is_truth_file: bool, truth_like: bool, truthlike_attributes: list[str]) -> Any:
        is_truth_file=self._define_truth_attribute("ecobee_temp", is_truth_file, truth_like, truthlike_attributes)
        return self._generate_temp_metadata(record_kwargs, timestamps, is_truth_file)

    # Helper functions for creating ambient temperature activity context within generate_metadata():
    def _generate_temp_metadata(self, record_kwargs: IndalekoRecordDataModel, timestamps: Dict[str, datetime], \
        is_truth_file: bool) -> EcobeeAmbientDataModel:

        allowed_chars = string.ascii_letters + string.digits
        device_id = ''.join(random.choices(allowed_chars, k=12))
        smart_thermostat_data = self._generate_thermostat_sensor_data(is_truth_file, record_kwargs, timestamps)
        ecobee_ac_md = EcobeeAmbientDataModel(
            **smart_thermostat_data.dict(),
            device_id= device_id,
            device_name= "ecobee",
            current_climate=random.choice(self.CURRENT_STATE),
            connected_sensors=random.randint(self.NUMBER_SENSOR_MIN, self.NUMBER_SENSOR_MAX)
        )
        return ecobee_ac_md

    def _generate_thermostat_sensor_data(self, is_truth_file: bool, record_kwargs: IndalekoRecordDataModel, \
        timestamps: Dict[str, datetime]) -> ThermostatSensorData:
        """
        Returns the thermostat sensor data
        """
        timestamp = self._generate_ac_timestamp(is_truth_file, timestamps, "ecobee_temp")

        temperature = round(random.uniform(self.LOWER_TEMP, self.UPPER_TEMP), 1)
        humidity = round(random.uniform(self.LOWER_HUMIDITY, self.UPPER_HUMIDITY), 1)
        target_temp = round(random.uniform(self.LOWER_TEMP, self.UPPER_TEMP), 1)
        hvac_mode = random.choice(self.HVAC_MODES)
        hvac_state = random.choice(self.HVAC_STATES)
        fan_mode = random.choice(self.FAN_MODES)

        if "ecobee_temp" in self.selected_md:
            ecobee_dict = self.selected_md["ecobee_temp"]
            if "temperature" in ecobee_dict:
                temperature = self._generate_number(
                    is_truth_file, ecobee_dict["temperature"], self.LOWER_TEMP, self.UPPER_TEMP
                )
            if "humidity" in ecobee_dict:
                humidity = self._generate_number(
                    is_truth_file, ecobee_dict["humidity"], self.LOWER_HUMIDITY, self.UPPER_HUMIDITY
                )
            if "target_temperature" in ecobee_dict:
                target_temp = self._generate_number(
                    is_truth_file, ecobee_dict["target_temperature"], self.LOWER_TEMP, self.UPPER_TEMP
                )
            if "hvac_mode" in ecobee_dict:
                hvac_mode = self._choose_random_element(
                    is_truth_file, ecobee_dict["hvac_mode"], self.HVAC_MODES
                )
            if "hvac_state" in ecobee_dict:
                hvac_state = self._choose_random_element(
                    is_truth_file, ecobee_dict["hvac_state"], self.HVAC_STATES
                )
            if "fan_mode" in ecobee_dict:
                fan_mode = self._choose_random_element(
                    is_truth_file, ecobee_dict["fan_mode"], self.FAN_MODES
                )

        temperature_identifier = IndalekoUUIDDataModel(Identifier=uuid.uuid4(), Label="temperature")
        humidity_identifier = IndalekoUUIDDataModel(Identifier=uuid.uuid4(), Label="humidity")
        semantic_attributes = [
                IndalekoSemanticAttributeDataModel(Identifier=temperature_identifier, Data=temperature),
                IndalekoSemanticAttributeDataModel(Identifier=humidity_identifier, Data=humidity)
                ]

        return ThermostatSensorData(
            Record=record_kwargs,
            Timestamp= timestamp,
            source = "ecobee",
            SemanticAttributes= semantic_attributes,
            temperature= round(temperature, 1),
            humidity= round(humidity, 1),
            hvac_mode= hvac_mode,
            fan_mode= fan_mode,
            hvac_state=hvac_state,
            target_temperature=round(target_temp,1)
        )
>>>>>>> d3ca1759
<|MERGE_RESOLUTION|>--- conflicted
+++ resolved
@@ -1,280 +1,135 @@
-<<<<<<< HEAD
-import random
-import string
-import uuid
-from datetime import datetime
-from typing import Any
-
-from activity.collectors.ambient.data_models.smart_thermostat import (
-    ThermostatSensorData,
-)
-from activity.collectors.ambient.smart_thermostat.ecobee_data_model import (
-    EcobeeAmbientDataModel,
-)
-from data_generator.scripts.metadata.activity_metadata import ActivityMetadata
-from data_models.i_uuid import IndalekoUUIDDataModel
-from data_models.record import IndalekoRecordDataModel
-from data_models.semantic_attribute import IndalekoSemanticAttributeDataModel
-
-
-class TempActivityData(ActivityMetadata):
-    """
-    Subclass for ActivityMetadata.
-    Used to generate Temperature Activity Context based on EcobeeAmbientData
-    """
-
-    def __init__(self, selected_AC_md):
-        super().__init__(selected_AC_md)
-
-    def generate_metadata(
-        self,
-        record_kwargs: IndalekoRecordDataModel,
-        timestamps: dict[str, datetime],
-        is_truth_file: bool,
-        truth_like: bool,
-        truthlike_attributes: list[str],
-    ) -> Any:
-        is_truth_file = self._define_truth_attribute(
-            "ecobee_temp",
-            is_truth_file,
-            truth_like,
-            truthlike_attributes,
-        )
-        return self._generate_temp_metadata(record_kwargs, timestamps, is_truth_file)
-
-    # Helper functions for creating ambient temperature activity context within generate_metadata():
-    def _generate_temp_metadata(
-        self,
-        record_kwargs: IndalekoRecordDataModel,
-        timestamps: dict[str, datetime],
-        is_truth_file: bool,
-    ) -> EcobeeAmbientDataModel:
-        allowed_chars = string.ascii_letters + string.digits
-        device_id = "".join(random.choices(allowed_chars, k=12))
-        current_state = ["home", "away", "sleep", "custom"]
-        smart_thermostat_data = self._generate_thermostat_sensor_data(
-            is_truth_file,
-            record_kwargs,
-            timestamps,
-        )
-        ecobee_ac_md = EcobeeAmbientDataModel(
-            **smart_thermostat_data.dict(),
-            device_id=device_id,
-            device_name="ecobee",
-            current_climate=random.choice(current_state),
-            connected_sensors=random.randint(0, 5),
-        )
-        return ecobee_ac_md
-
-    def _generate_thermostat_sensor_data(
-        self,
-        is_truth_file: bool,
-        record_kwargs: IndalekoRecordDataModel,
-        timestamps: dict[str, datetime],
-    ) -> ThermostatSensorData:
-        """Returns the thermostat sensor data"""
-        temp_lower_bound, temp_upper_bound = -50.0, 100.0
-        humidity_lower_bound, humidity_upper_bound = 0.0, 100.0
-        hvac_modes = ["heat", "cool", "auto", "off"]
-        hvac_states = ["heating", "cooling", "fan", "idle"]
-        fan_modes = ["auto", "on", "scheduled"]
-        timestamp = self._generate_ac_timestamp(
-            is_truth_file,
-            timestamps,
-            "ecobee_temp",
-        )
-
-        temperature = round(random.uniform(temp_lower_bound, temp_upper_bound), 1)
-        humidity = round(random.uniform(humidity_lower_bound, humidity_upper_bound), 1)
-        target_temp = round(random.uniform(temp_lower_bound, temp_upper_bound), 1)
-        hvac_mode = random.choice(hvac_modes)
-        hvac_state = random.choice(hvac_states)
-        fan_mode = random.choice(fan_modes)
-
-        if "ecobee_temp" in self.selected_md:
-            ecobee_dict = self.selected_md["ecobee_temp"]
-            if "temperature" in ecobee_dict:
-                temperature = self._generate_number(
-                    is_truth_file,
-                    ecobee_dict["temperature"],
-                    temp_lower_bound,
-                    temp_upper_bound,
-                )
-            if "humidity" in ecobee_dict:
-                humidity = self._generate_number(
-                    is_truth_file,
-                    ecobee_dict["humidity"],
-                    humidity_lower_bound,
-                    humidity_upper_bound,
-                )
-            if "target_temperature" in ecobee_dict:
-                target_temp = self._generate_number(
-                    is_truth_file,
-                    ecobee_dict["target_temperature"],
-                    temp_lower_bound,
-                    temp_upper_bound,
-                )
-            if "hvac_mode" in ecobee_dict:
-                hvac_mode = self._choose_random_element(
-                    is_truth_file,
-                    ecobee_dict["hvac_mode"],
-                    hvac_modes,
-                )
-            if "hvac_state" in ecobee_dict:
-                hvac_state = self._choose_random_element(
-                    is_truth_file,
-                    ecobee_dict["hvac_state"],
-                    hvac_states,
-                )
-            if "fan_mode" in ecobee_dict:
-                fan_mode = self._choose_random_element(
-                    is_truth_file,
-                    ecobee_dict["fan_mode"],
-                    fan_modes,
-                )
-
-        temperature_identifier = IndalekoUUIDDataModel(
-            Identifier=uuid.uuid4(),
-            Label="temperature",
-        )
-        humidity_identifier = IndalekoUUIDDataModel(
-            Identifier=uuid.uuid4(),
-            Label="humidity",
-        )
-        semantic_attributes = [
-            IndalekoSemanticAttributeDataModel(
-                Identifier=temperature_identifier,
-                Value=temperature,
-            ),
-            IndalekoSemanticAttributeDataModel(
-                Identifier=humidity_identifier,
-                Value=humidity,
-            ),
-        ]
-
-        return ThermostatSensorData(
-            Record=record_kwargs,
-            Timestamp=timestamp,
-            source="ecobee",
-            SemanticAttributes=semantic_attributes,
-            temperature=round(temperature, 1),
-            humidity=round(humidity, 1),
-            hvac_mode=hvac_mode,
-            fan_mode=fan_mode,
-            hvac_state=hvac_state,
-            target_temperature=round(target_temp, 1),
-        )
-=======
-from typing import Dict, Any
-import random
-import uuid
-from datetime import datetime
-from data_models.record import IndalekoRecordDataModel
-from data_models.semantic_attribute import IndalekoSemanticAttributeDataModel
-from data_models.i_uuid import IndalekoUUIDDataModel
-import string
-from activity.collectors.ambient.data_models.smart_thermostat import ThermostatSensorData
-from activity.collectors.ambient.smart_thermostat.ecobee_data_model import EcobeeAmbientDataModel
-from data_generator.scripts.metadata.activity_metadata import ActivityMetadata
-
-class TempActivityData(ActivityMetadata):
-    
-    """
-    Subclass for ActivityMetadata.
-    Used to generate Temperature Activity Context based on EcobeeAmbientData
-    """
-
-    LOWER_TEMP, UPPER_TEMP = -50.0, 100.0
-    LOWER_HUMIDITY, UPPER_HUMIDITY = 0.0, 100.0
-    NUMBER_SENSOR_MIN, NUMBER_SENSOR_MAX = 0, 5
-     
-    CURRENT_STATE = ['home','away','sleep', 'custom']
-    HVAC_MODES = ["heat", "cool", "auto", "off"]
-    HVAC_STATES = ["heating", "cooling", "fan", "idle"]
-    FAN_MODES = ["auto", "on", "scheduled"]
-
-    def __init__(self, selected_AC_md):
-        super().__init__(selected_AC_md)
-
-    def generate_metadata(self, record_kwargs: IndalekoRecordDataModel, timestamps: Dict[str, datetime], \
-        is_truth_file: bool, truth_like: bool, truthlike_attributes: list[str]) -> Any:
-        is_truth_file=self._define_truth_attribute("ecobee_temp", is_truth_file, truth_like, truthlike_attributes)
-        return self._generate_temp_metadata(record_kwargs, timestamps, is_truth_file)
-
-    # Helper functions for creating ambient temperature activity context within generate_metadata():
-    def _generate_temp_metadata(self, record_kwargs: IndalekoRecordDataModel, timestamps: Dict[str, datetime], \
-        is_truth_file: bool) -> EcobeeAmbientDataModel:
-
-        allowed_chars = string.ascii_letters + string.digits
-        device_id = ''.join(random.choices(allowed_chars, k=12))
-        smart_thermostat_data = self._generate_thermostat_sensor_data(is_truth_file, record_kwargs, timestamps)
-        ecobee_ac_md = EcobeeAmbientDataModel(
-            **smart_thermostat_data.dict(),
-            device_id= device_id,
-            device_name= "ecobee",
-            current_climate=random.choice(self.CURRENT_STATE),
-            connected_sensors=random.randint(self.NUMBER_SENSOR_MIN, self.NUMBER_SENSOR_MAX)
-        )
-        return ecobee_ac_md
-
-    def _generate_thermostat_sensor_data(self, is_truth_file: bool, record_kwargs: IndalekoRecordDataModel, \
-        timestamps: Dict[str, datetime]) -> ThermostatSensorData:
-        """
-        Returns the thermostat sensor data
-        """
-        timestamp = self._generate_ac_timestamp(is_truth_file, timestamps, "ecobee_temp")
-
-        temperature = round(random.uniform(self.LOWER_TEMP, self.UPPER_TEMP), 1)
-        humidity = round(random.uniform(self.LOWER_HUMIDITY, self.UPPER_HUMIDITY), 1)
-        target_temp = round(random.uniform(self.LOWER_TEMP, self.UPPER_TEMP), 1)
-        hvac_mode = random.choice(self.HVAC_MODES)
-        hvac_state = random.choice(self.HVAC_STATES)
-        fan_mode = random.choice(self.FAN_MODES)
-
-        if "ecobee_temp" in self.selected_md:
-            ecobee_dict = self.selected_md["ecobee_temp"]
-            if "temperature" in ecobee_dict:
-                temperature = self._generate_number(
-                    is_truth_file, ecobee_dict["temperature"], self.LOWER_TEMP, self.UPPER_TEMP
-                )
-            if "humidity" in ecobee_dict:
-                humidity = self._generate_number(
-                    is_truth_file, ecobee_dict["humidity"], self.LOWER_HUMIDITY, self.UPPER_HUMIDITY
-                )
-            if "target_temperature" in ecobee_dict:
-                target_temp = self._generate_number(
-                    is_truth_file, ecobee_dict["target_temperature"], self.LOWER_TEMP, self.UPPER_TEMP
-                )
-            if "hvac_mode" in ecobee_dict:
-                hvac_mode = self._choose_random_element(
-                    is_truth_file, ecobee_dict["hvac_mode"], self.HVAC_MODES
-                )
-            if "hvac_state" in ecobee_dict:
-                hvac_state = self._choose_random_element(
-                    is_truth_file, ecobee_dict["hvac_state"], self.HVAC_STATES
-                )
-            if "fan_mode" in ecobee_dict:
-                fan_mode = self._choose_random_element(
-                    is_truth_file, ecobee_dict["fan_mode"], self.FAN_MODES
-                )
-
-        temperature_identifier = IndalekoUUIDDataModel(Identifier=uuid.uuid4(), Label="temperature")
-        humidity_identifier = IndalekoUUIDDataModel(Identifier=uuid.uuid4(), Label="humidity")
-        semantic_attributes = [
-                IndalekoSemanticAttributeDataModel(Identifier=temperature_identifier, Data=temperature),
-                IndalekoSemanticAttributeDataModel(Identifier=humidity_identifier, Data=humidity)
-                ]
-
-        return ThermostatSensorData(
-            Record=record_kwargs,
-            Timestamp= timestamp,
-            source = "ecobee",
-            SemanticAttributes= semantic_attributes,
-            temperature= round(temperature, 1),
-            humidity= round(humidity, 1),
-            hvac_mode= hvac_mode,
-            fan_mode= fan_mode,
-            hvac_state=hvac_state,
-            target_temperature=round(target_temp,1)
-        )
->>>>>>> d3ca1759
+from typing import Dict, Any
+import random
+import string
+import uuid
+from datetime import datetime
+from typing import Any
+
+from activity.collectors.ambient.data_models.smart_thermostat import (
+    ThermostatSensorData,
+)
+from activity.collectors.ambient.smart_thermostat.ecobee_data_model import (
+    EcobeeAmbientDataModel,
+)
+from data_generator.scripts.metadata.activity_metadata import ActivityMetadata
+from data_models.i_uuid import IndalekoUUIDDataModel
+from data_models.record import IndalekoRecordDataModel
+from data_models.semantic_attribute import IndalekoSemanticAttributeDataModel
+from data_models.i_uuid import IndalekoUUIDDataModel
+import string
+from activity.collectors.ambient.data_models.smart_thermostat import ThermostatSensorData
+from activity.collectors.ambient.smart_thermostat.ecobee_data_model import EcobeeAmbientDataModel
+from data_generator.scripts.metadata.activity_metadata import ActivityMetadata
+
+class TempActivityData(ActivityMetadata):
+
+    """
+    Subclass for ActivityMetadata.
+    Used to generate Temperature Activity Context based on EcobeeAmbientData
+    """
+
+    LOWER_TEMP, UPPER_TEMP = -50.0, 100.0
+    LOWER_HUMIDITY, UPPER_HUMIDITY = 0.0, 100.0
+    NUMBER_SENSOR_MIN, NUMBER_SENSOR_MAX = 0, 5
+
+    CURRENT_STATE = ['home','away','sleep', 'custom']
+    HVAC_MODES = ["heat", "cool", "auto", "off"]
+    HVAC_STATES = ["heating", "cooling", "fan", "idle"]
+    FAN_MODES = ["auto", "on", "scheduled"]
+
+    def __init__(self, selected_AC_md):
+        super().__init__(selected_AC_md)
+
+    def generate_metadata(self, record_kwargs: IndalekoRecordDataModel, timestamps: Dict[str, datetime], \
+        is_truth_file: bool, truth_like: bool, truthlike_attributes: list[str]) -> Any:
+        is_truth_file=self._define_truth_attribute("ecobee_temp", is_truth_file, truth_like, truthlike_attributes)
+        return self._generate_temp_metadata(record_kwargs, timestamps, is_truth_file)
+
+    # Helper functions for creating ambient temperature activity context within generate_metadata():
+    def _generate_temp_metadata(self, record_kwargs: IndalekoRecordDataModel, timestamps: Dict[str, datetime], \
+        is_truth_file: bool) -> EcobeeAmbientDataModel:
+
+        allowed_chars = string.ascii_letters + string.digits
+        device_id = ''.join(random.choices(allowed_chars, k=12))
+        smart_thermostat_data = self._generate_thermostat_sensor_data(is_truth_file, record_kwargs, timestamps)
+        ecobee_ac_md = EcobeeAmbientDataModel(
+            **smart_thermostat_data.dict(),
+            device_id= device_id,
+            device_name= "ecobee",
+            current_climate=random.choice(self.CURRENT_STATE),
+            connected_sensors=random.randint(self.NUMBER_SENSOR_MIN, self.NUMBER_SENSOR_MAX)
+        )
+        return ecobee_ac_md
+
+    def _generate_thermostat_sensor_data(self, is_truth_file: bool, record_kwargs: IndalekoRecordDataModel, \
+        timestamps: Dict[str, datetime]) -> ThermostatSensorData:
+        """
+        Returns the thermostat sensor data
+        """
+        timestamp = self._generate_ac_timestamp(is_truth_file, timestamps, "ecobee_temp")
+
+        temperature = round(random.uniform(self.LOWER_TEMP, self.UPPER_TEMP), 1)
+        humidity = round(random.uniform(self.LOWER_HUMIDITY, self.UPPER_HUMIDITY), 1)
+        target_temp = round(random.uniform(self.LOWER_TEMP, self.UPPER_TEMP), 1)
+        hvac_mode = random.choice(self.HVAC_MODES)
+        hvac_state = random.choice(self.HVAC_STATES)
+        fan_mode = random.choice(self.FAN_MODES)
+
+        if "ecobee_temp" in self.selected_md:
+            ecobee_dict = self.selected_md["ecobee_temp"]
+            if "temperature" in ecobee_dict:
+                temperature = self._generate_number(
+                    is_truth_file, ecobee_dict["temperature"], self.LOWER_TEMP, self.UPPER_TEMP
+                )
+            if "humidity" in ecobee_dict:
+                humidity = self._generate_number(
+                    is_truth_file, ecobee_dict["humidity"], self.LOWER_HUMIDITY, self.UPPER_HUMIDITY
+                )
+            if "target_temperature" in ecobee_dict:
+                target_temp = self._generate_number(
+                    is_truth_file, ecobee_dict["target_temperature"], self.LOWER_TEMP, self.UPPER_TEMP
+                )
+            if "hvac_mode" in ecobee_dict:
+                hvac_mode = self._choose_random_element(
+                    is_truth_file, ecobee_dict["hvac_mode"], self.HVAC_MODES
+                )
+            if "hvac_state" in ecobee_dict:
+                hvac_state = self._choose_random_element(
+                    is_truth_file, ecobee_dict["hvac_state"], self.HVAC_STATES
+                )
+            if "fan_mode" in ecobee_dict:
+                fan_mode = self._choose_random_element(
+                    is_truth_file, ecobee_dict["fan_mode"], self.FAN_MODES
+                )
+
+        temperature_identifier = IndalekoUUIDDataModel(
+            Identifier=uuid.uuid4(),
+            Label="temperature",
+        )
+        humidity_identifier = IndalekoUUIDDataModel(
+            Identifier=uuid.uuid4(),
+            Label="humidity",
+        )
+        semantic_attributes = [
+            IndalekoSemanticAttributeDataModel(
+                Identifier=temperature_identifier,
+                Value=temperature,
+            ),
+            IndalekoSemanticAttributeDataModel(
+                Identifier=humidity_identifier,
+                Value=humidity,
+            ),
+        ]
+
+        return ThermostatSensorData(
+            Record=record_kwargs,
+            Timestamp=timestamp,
+            source="ecobee",
+            SemanticAttributes=semantic_attributes,
+            temperature=round(temperature, 1),
+            humidity=round(humidity, 1),
+            hvac_mode=hvac_mode,
+            fan_mode=fan_mode,
+            hvac_state=hvac_state,
+            target_temperature=round(target_temp, 1),
+        )