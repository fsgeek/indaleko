<<<<<<< HEAD
import random
import uuid
from datetime import datetime
from typing import Any

from faker import Faker

from data_generator.scripts.metadata.metadata import Metadata
from data_models.i_uuid import IndalekoUUIDDataModel
from data_models.record import IndalekoRecordDataModel
from data_models.semantic_attribute import IndalekoSemanticAttributeDataModel
from semantic.data_models.base_data_model import BaseSemanticDataModel


class SemanticMetadata(Metadata):
    """
    Subclass for Semantic Metadata.
    Generates Semantic Metadata based on the given dictionary of queries
    """

    EMPHASIZED_TEXT_TAGS = ["bold", "italic", "underline", "strikethrough", "highlight"]
    TEXT_TAGS = [
        "Title",
        "Subtitle",
        "Header",
        "Footer",
        "Paragraph",
        "BulletPoint",
        "NumberedList",
        "Caption",
        "Quote",
        "Metadata",
        "UncategorizedText",
        "SectionHeader",
        "Footnote",
        "Abstract",
        "FigureDescription",
        "Annotation",
    ]
    LANGUAGES = "English"
    TEXT_BASED_FILES = [
        "pdf",
        "doc",
        "docx",
        "txt",
        "rtf",
        "csv",
        "xls",
        "xlsx",
        "ppt",
        "pptx",
    ]

    def __init__(self, selected_semantic_md):
        super().__init__(selected_semantic_md)

    def generate_metadata(
        self,
        record_data: IndalekoRecordDataModel,
        IO_UUID: str,
        semantic_attributes_data: list[dict[str, Any]],
    ) -> BaseSemanticDataModel:
        return self._generate_semantic_data(
            record_data,
            IO_UUID,
            semantic_attributes_data,
        )

    def create_semantic_attribute(
        self,
        extension: str,
        last_modified: str,
        is_truth_file: bool,
        truth_like: bool,
        truthlike_attributes: list[str],
        has_semantic: bool,
    ) -> list[dict[str, Any]]:
        """Creates the semantic attribute data based on semantic attribute datamodel"""
        # text based files supported by the metadata generator
        list_semantic_attribute = []
        if extension in SemanticMetadata.TEXT_BASED_FILES:
            data = self._generate_semantic_content(
                extension,
                last_modified,
                is_truth_file,
                truth_like,
                truthlike_attributes,
                has_semantic,
            )
        else:
            data = [extension, last_modified]

        for content in data:
            semantic_UUID = uuid.uuid4()
            if isinstance(content, dict):
                for label, context in content.items():
                    semantic_attribute = IndalekoSemanticAttributeDataModel(
                        Identifier=IndalekoUUIDDataModel(
                            Identifier=semantic_UUID,
                            Label=label,
                        ),
                        Value=context,
                    )
                    list_semantic_attribute.append(semantic_attribute.dict())
            else:
                semantic_attribute = IndalekoSemanticAttributeDataModel(
                    Identifier=IndalekoUUIDDataModel(
                        Identifier=semantic_UUID,
                        Label=content,
                    ),
                    Value=content,
                )
                list_semantic_attribute.append(semantic_attribute.dict())
        return list_semantic_attribute

    def _generate_semantic_data(
        self,
        record_data: IndalekoRecordDataModel,
        IO_UUID: str,
        semantic_attributes_data: list[dict[str, Any]],
    ) -> BaseSemanticDataModel:
        """Returns the semantic data created from the data model"""
        return BaseSemanticDataModel(
            Record=record_data,
            Timestamp=datetime.now().strftime("%Y-%m-%dT%H:%M:%SZ"),
            RelatedObjects=[IO_UUID],
            SemanticAttributes=semantic_attributes_data,
        )

    def _generate_semantic_content(
        self,
        extension: str,
        last_modified: str,
        is_truth_file: bool,
        truth_like: bool,
        truthlike_attributes: list[str],
        has_semantic: bool,
    ) -> dict[str, Any]:
        """Generates semantic metadata with given parameters"""
        data_list = []
        all_semantics_attributes = {
            "Languages",
            "PageNumber",
            "Text",
            "Type",
            "EmphasizedTextTags",
            "EmphasizedTextContents",
        }
        # if the selected_semantic_md is queried, and it's a truth metadata
        if self.selected_md is not None and (has_semantic or is_truth_file):
            for content_type, content in self.selected_md.items():
                if self._define_truth_attribute(
                    content_type,
                    is_truth_file,
                    truth_like,
                    truthlike_attributes,
                ):
                    semantic_data = self._generate_semantic_content_data(
                        extension,
                        last_modified,
                    )
                    # Create a copy of content to avoid mutating the original
                    content_copy = content.copy()
                    remaining_keys = all_semantics_attributes - set(content_copy.keys())
                    for remaining in remaining_keys:
                        content_copy[remaining] = semantic_data[remaining]
                    data_list.append(content_copy)
            data_list.append({"LastModified": last_modified, "FileType": extension})
        else:
            for _ in range(random.randint(1, 3)):
                semantic_data = self._generate_semantic_content_data(
                    extension,
                    last_modified,
                )
                data_list.append(semantic_data)
        return data_list

    def _generate_semantic_content_data(
        self,
        extension: str,
        last_modified: str,
    ) -> dict[str, Any]:
        """
        Generate random semnatic content
        """
        faker = Faker()
        text = faker.sentence(nb_words=random.randint(1, 30))
        type = random.choice(SemanticMetadata.TEXT_TAGS)
        text_tag = random.choice(SemanticMetadata.EMPHASIZED_TEXT_TAGS)
        page_number = random.randint(1, 200)
        emphasized_text_contents = random.choice(text.split(" "))

        return {
            "Languages": SemanticMetadata.LANGUAGES,
            "FileType": extension,
            "PageNumber": page_number,
            "LastModified": last_modified,
            "Text": text,
            "Type": type,
            "EmphasizedTextTags": text_tag,
            "EmphasizedTextContents": emphasized_text_contents,
        }
=======
from typing import Dict, Any, List, Tuple
import random
from faker import Faker
from datetime import datetime 
from data_models.record import IndalekoRecordDataModel
from data_models.semantic_attribute import IndalekoSemanticAttributeDataModel
from semantic.data_models.base_data_model import BaseSemanticDataModel
from data_generator.scripts.metadata.metadata import Metadata

class SemanticMetadata(Metadata):
    
    """
    Subclass for Semantic Metadata.
    Generates Semantic Metadata based on the given dictionary of queries
    """

    MIN_PAGE = 1
    MAX_PAGE = 200
    MIN_VALUE = -500
    MAX_VALUE = 500

    OPERATORS = ['+', '-', '*', '/']


    AVAIL_TEXT_TAGS = [
        'Title', 'Text', 'UncategorizedText', 'NarrativeText', 'BulletedText','FormKeysValues',
        'Paragraph', 'Abstract', 'Threading', 'Form', 'Field-Name', 'Value', 'Link', 'CompositeElement', 
        'Image', 'Picture', 'FigureCaption', 'Figure', 'Caption', 'List', 'ListItem', 'List-item', 'Checked', 
        'Unchecked', 'CheckBoxChecked', 'CheckBoxUnchecked', 'RadioButtonChecked', 'RadioButtonUnchecked', 
        'Address', 'EmailAddress', 'PageBreak', 'Formula', 'Table', 'Header', 'Headline', 'Subheadline', 
        'Page-header', 'Section-header', 'Footer', 'Footnote', 'Page-footer', 'PageNumber', 'CodeSnippet', 
    ]

    # contains:
    LONG_TAGS = ['Text', 'UncategorizedText', 'NarrativeText', 'Paragraph', 'Abstract', 'FigureCaption', 'Caption', 'CompositeElement'] #truth + faker.paragraph()
    LIST_TAGS = ['List','ListItem', 'List-item'] 

    # exactly:
    SHORT_TAGS = ['Title', 'Headline', 'Subtitle', 'Subheadline', 'Page-header', 'Section-header', 'Header', 'Field-Name', 'BulletedText', 'Page-footer', 'Footer', 'Footnote', 'Threading', 'Table'] #faker.text(max_nb_chars = 10)
    NUMBER_TAGS = ['PageNumber', 'Value']
    KEY_VALUE_TAGS = ['Form', 'FormKeysValues']
    BUTTON_TAGS = ['Checked', 'Unchecked', 'CheckBoxChecked', 'CheckBoxUnchecked', 'RadioButtonChecked', 'RadioButtonUnchecked'] #true

    # random/always there:
    PAGEBREAK = "--- PAGE BREAK ---"
    DEFAULT_LANGUAGE = "English"

    # should be generated:
    IMAGE_TAGS = ['Image', 'Picture', 'Figure'] 
    TEXT_BASED_FILES = ["pdf", "doc", "docx", "txt", "rtf", "csv", "xls", "xlsx", "ppt", "pptx"] 
    
    faker = Faker()

    def __init__(self, selected_semantic_md):
        super().__init__(selected_semantic_md)
        self.selected_number_values = {key: set() for key in self.NUMBER_TAGS}

    def generate_metadata(self, record_data: IndalekoRecordDataModel, IO_UUID: str, extension: str, 
                    last_modified: str, file_name:str, is_truth_file: bool, truth_like: bool, truthlike_attributes: list[str], has_semantic_filler: bool)  -> BaseSemanticDataModel:
        semantic_attributes_data = self.create_semantic_attribute(extension, last_modified, file_name, is_truth_file, truth_like, truthlike_attributes, has_semantic_filler)
        return self._generate_semantic_data(record_data, IO_UUID, semantic_attributes_data)


    def _generate_semantic_data(self, record_data: IndalekoRecordDataModel, IO_UUID: str, \
        semantic_attributes_data: list[Dict[str, Any]]) -> BaseSemanticDataModel:
        """
        Returns the semantic data created from the data model
        """
        return BaseSemanticDataModel(
                Record=record_data,
                Timestamp=datetime.now().strftime("%Y-%m-%dT%H:%M:%SZ"),
                ObjectIdentifier= IO_UUID, 
                RelatedObjects=[IO_UUID],
                SemanticAttributes=semantic_attributes_data)

    def create_semantic_attribute(self, extension: str, last_modified: str, file_name:str, \
        is_truth_file: bool, truth_like: bool, truthlike_attributes: list[str], \
        has_semantic_filler:bool) -> list[Dict[str, Any]]:
        """
        Creates the semantic attribute data based on semantic attribute datamodel
        """
        list_semantic_attribute = []
        data = []

        if extension in SemanticMetadata.TEXT_BASED_FILES:
            semantic_data = self.generate_semantic_attribute(
                is_truth_file, truth_like, truthlike_attributes, has_semantic_filler
            )
            data = semantic_data
            data.append(("Language", self.DEFAULT_LANGUAGE))

        data.append(("LastModified", last_modified))
        data.append(("filetype", extension))
        data.append(("filename", file_name))
        
        for tuple in data: 
            label, content = tuple
            semantic_attribute = IndalekoSemanticAttributeDataModel(Identifier=label, Data=content)
            list_semantic_attribute.append(semantic_attribute.dict())

        return list_semantic_attribute

    def generate_semantic_attribute(self, is_truth_file: bool, truth_like: bool, \
        truthlike_attributes: List[str], has_semantic_filler: bool) -> List[Tuple]:
        """
        Creates the semantic attributes based on file type (truth/truthlike/filler)
        """
        attribute_tuple_list = []  
        random_semantic = random.choices(self.AVAIL_TEXT_TAGS, k = random.randint(1, 25))
         
        if self.selected_md is not None and (has_semantic_filler or is_truth_file):
            for key, value in self.selected_md.items():
                if self._define_truth_attribute(key, is_truth_file, truth_like, truthlike_attributes):
                    tag, content = value     
                    semantic_attribute = self._generate_semantics(True, tag, content)
                    attribute_tuple_list.append((tag, semantic_attribute))
        else: # if no semantics chosen or a filler file
            for item in random_semantic:
                semantic_attribute = self._generate_semantics(False, item)
                attribute_tuple_list.append((item, semantic_attribute))

        return attribute_tuple_list

    def _generate_semantics(self, is_truth_file, tag, content: str = None) -> Any:
        """
        creates specfied semantics attribute
        """
        if tag in self.LONG_TAGS:
            semantic_attribute = self._generate_long_tags(is_truth_file, content)
        elif tag in self.LIST_TAGS:
            semantic_attribute = self._generate_list(is_truth_file, content)
        elif tag == "Link":
            semantic_attribute = self._generate_link(is_truth_file, content)
        elif tag in self.IMAGE_TAGS:
            semantic_attribute = self._generate_random_image(is_truth_file, content)
        elif tag in self.SHORT_TAGS:
            semantic_attribute = self._pass_generate_short(is_truth_file, content)
        elif tag == "EmailAddress":
            semantic_attribute = self._generate_email(is_truth_file, content)
        elif tag in self.NUMBER_TAGS:
            semantic_attribute = self._generate_random_number(is_truth_file, tag, content)
        elif tag in self.KEY_VALUE_TAGS:
            semantic_attribute = self._generate_key_value(is_truth_file, content)
        elif tag in self.BUTTON_TAGS:
            semantic_attribute = True
        elif tag == "Address":
            semantic_attribute = self._generate_address(is_truth_file, content)
        elif tag == "PageBreak":
            semantic_attribute = self.PAGEBREAK
        elif tag == "Formula":
            semantic_attribute = self._generate_formula(is_truth_file, content)
        elif tag == "CodeSnippet":
            semantic_attribute = self._generate_python_code(is_truth_file, content)
        else:
            raise ValueError("semantic attribute is not available")
        return semantic_attribute

    def _generate_random_image(self, is_truth_file: bool, value = None) -> str:
        """
        Creates name for random image
        """
        if is_truth_file and self.selected_md:
            if "." in value:
                return value
            else:
                return value + "." + self.faker.file_extension(category='image')
        else: 
            return self.faker.word() + self.faker.file_extension(category='image')

    def _generate_random_number(self, is_truth_file: bool, tag: str, value = None) -> int:
        """
        Generates random number for specific semantics attributes:
        """
        if is_truth_file and self.selected_md:
            self.selected_number_values[tag].add(value)
            return value
        else:
            if tag == "PageNumber":
                return self._generate_filler_number(self.MIN_PAGE, self.MAX_PAGE, tag)
            elif tag == "Value":
                return self._generate_filler_number(self.MIN_VALUE, self.MAX_VALUE, tag)
            return self._generate_filler_number(tag)

    def _generate_filler_number(self, min: int, max:int, tag:str) -> int:
        """
        Generates random number:
        """      
        avail_num = self.selected_number_values[tag]
        possible_values = set(range(min, max + 1)) - avail_num 
        if possible_values:
            return random.choice(list(possible_values))
        else:
            raise ValueError(f"No numbers in the range. Consider broadening the boundary for {tag}")

    def _generate_email(self, is_truth_file, value = None) -> str:
        """
        Generates email address:
        """      
        if is_truth_file and self.selected_md: 
            return value
        else:
            return self.faker.email()

    def _generate_address(self, is_truth_file, value = None) -> str:
        """
        Generates address:
        """      
        if is_truth_file and self.selected_md: 
            return value
        else:
            return self.faker.address()

    def _generate_key_value(self, is_truth_file, value= None) -> str:
        """
        Generates key value pair:
        """      
        if is_truth_file and self.selected_md:
            # should be a "key:value"
            return value
        else:
            return f"{self.faker.word()} : {self.faker.word()}"


    def _pass_generate_short(self, is_truth_file, value= None) -> str:
        """
        Generates short string:
        """      
        if is_truth_file and self.selected_md:
            return value
        else:
            return self.faker.text(max_nb_chars = 10).rstrip('.')

    def _generate_long_tags(self, truth_file: bool, content = None) -> str:
        """
        Generates long tags
        """      
        sentences = self.faker.sentences()
        if not truth_file or not self.selected_md:
            return " ".join(sentences)
        if truth_file and self.selected_md:
            if "." not in content:
                words = self.faker.words(nb = random.randint(2, 8))
                content = self._insert_words_randomly(content, words) + "."
                content = content[0].capitalize() + content[1:]
            return self._insert_words_randomly(content, sentences)
            
    def _insert_words_randomly(self, content, list_sentences) -> str:
        """
        Inserts words randomly given a content and sentences:
        """      
        random_index = random.randint(0, len(list_sentences))
        list_sentences.insert(random_index, content)
        resulting_words = " ".join(list_sentences)
        return resulting_words

            
    def _generate_formula(self, is_truth_file: bool, content: str) -> str:
        """
        Generates mathematical fomula:
        """      
        if is_truth_file and "Formula" in self.AVAIL_TEXT_TAGS:
            return content
        num1 = random.randint(self.MIN_VALUE, self.MAX_VALUE)
        num2 = random.randint(self.MIN_VALUE, self.MAX_VALUE)
        operator = random.choice(self.OPERATORS)
        return f"{num1} {operator} {num2}"

    def _generate_python_code(self, is_truth_file: bool, content: str) -> str:
        """
        Generates code snippet:
        """     
        if is_truth_file and "CodeSnippet" in self.AVAIL_TEXT_TAGS:
            return content

        function_name = self.faker.word()
        variable_name = self.faker.word()
        code = f"def {function_name}():\n {variable_name} = {random.randint(self.MIN_VALUE, self.MAX_VALUE)}\n return {variable_name}"
        
        return code

    def _generate_link(self, truth_file, content= None) -> str:
        """
        Generates link:
        """     
        if truth_file and self.selected_md:
            return "https://" + content + ".com/'"
        else: 
            return self.faker.url()

    def _generate_list(self, truth_file, content= None) -> str:
        """
        Generates list of elements:
        """             
        sentence = self.faker.sentence().rstrip('.')
        if truth_file and self.selected_md:
            sentence = sentence + " " + content
        word_list_string = "[\n" + ",\n".join(f"'{word}'" for word in sentence.replace("\n", " ").split()) + "\n]"
        return word_list_string
>>>>>>> d3ca1759
<|MERGE_RESOLUTION|>--- conflicted
+++ resolved
@@ -1,334 +1,186 @@
-<<<<<<< HEAD
+"""Generate semantic metadata."""
 import random
-import uuid
-from datetime import datetime
-from typing import Any
+
+from datetime import UTC, datetime
+from typing import Any, Literal
 
 from faker import Faker
 
 from data_generator.scripts.metadata.metadata import Metadata
-from data_models.i_uuid import IndalekoUUIDDataModel
 from data_models.record import IndalekoRecordDataModel
 from data_models.semantic_attribute import IndalekoSemanticAttributeDataModel
 from semantic.data_models.base_data_model import BaseSemanticDataModel
 
 
+# ruff: noqa: S311,FBT001,FBT002
+
 class SemanticMetadata(Metadata):
     """
     Subclass for Semantic Metadata.
-    Generates Semantic Metadata based on the given dictionary of queries
+
+    Generates Semantic Metadata based on the given dictionary of queries.
     """
 
-    EMPHASIZED_TEXT_TAGS = ["bold", "italic", "underline", "strikethrough", "highlight"]
-    TEXT_TAGS = [
-        "Title",
-        "Subtitle",
-        "Header",
-        "Footer",
-        "Paragraph",
-        "BulletPoint",
-        "NumberedList",
-        "Caption",
-        "Quote",
-        "Metadata",
-        "UncategorizedText",
-        "SectionHeader",
-        "Footnote",
-        "Abstract",
-        "FigureDescription",
-        "Annotation",
-    ]
-    LANGUAGES = "English"
-    TEXT_BASED_FILES = [
-        "pdf",
-        "doc",
-        "docx",
-        "txt",
-        "rtf",
-        "csv",
-        "xls",
-        "xlsx",
-        "ppt",
-        "pptx",
-    ]
-
-    def __init__(self, selected_semantic_md):
+    MIN_PAGE = 1
+    MAX_PAGE = 200
+    MIN_VALUE = -500
+    MAX_VALUE = 500
+
+    OPERATORS = ("+", "-", "*", "/")
+
+
+    AVAIL_TEXT_TAGS = (
+        "Title", "Text", "UncategorizedText", "NarrativeText", "BulletedText","FormKeysValues",
+        "Paragraph", "Abstract", "Threading", "Form", "Field-Name", "Value", "Link",
+        "CompositeElement",
+        "Image", "Picture", "FigureCaption", "Figure", "Caption", "List", "ListItem",
+        "List-item", "Checked",
+        "Unchecked", "CheckBoxChecked", "CheckBoxUnchecked", "RadioButtonChecked",
+        "RadioButtonUnchecked",
+        "Address", "EmailAddress", "PageBreak", "Formula", "Table", "Header",
+        "Headline", "Subheadline",
+        "Page-header", "Section-header", "Footer", "Footnote", "Page-footer",
+        "PageNumber", "CodeSnippet",
+    )
+
+    # contains:
+    LONG_TAGS = ("Text", "UncategorizedText", "NarrativeText", "Paragraph", "Abstract",
+                 "FigureCaption", "Caption", "CompositeElement") #truth + faker.paragraph()
+    LIST_TAGS = ("List","ListItem", "List-item")
+
+    # exactly:
+    SHORT_TAGS = (
+        "Title", "Headline", "Subtitle", "Subheadline", "Page-header", "Section-header", "Header",
+        "Field-Name", "BulletedText", "Page-footer", "Footer", "Footnote", "Threading", "Table",
+    ) #faker.text(max_nb_chars = 10)
+    NUMBER_TAGS = ("PageNumber", "Value")
+    KEY_VALUE_TAGS = ("Form", "FormKeysValues")
+    BUTTON_TAGS = ("Checked", "Unchecked", "CheckBoxChecked", "CheckBoxUnchecked",
+                   "RadioButtonChecked", "RadioButtonUnchecked") #true
+
+    # random/always there:
+    PAGEBREAK = "--- PAGE BREAK ---"
+    DEFAULT_LANGUAGE = "English"
+
+    # should be generated:
+    IMAGE_TAGS = ("Image", "Picture", "Figure")
+    TEXT_BASED_FILES = ("pdf", "doc", "docx", "txt", "rtf", "csv", "xls", "xlsx", "ppt", "pptx")
+
+    faker = Faker()
+
+    def __init__(self, selected_semantic_md: dict) -> None:
+        """Initialize the object."""
         super().__init__(selected_semantic_md)
-
-    def generate_metadata(
-        self,
-        record_data: IndalekoRecordDataModel,
-        IO_UUID: str,
-        semantic_attributes_data: list[dict[str, Any]],
-    ) -> BaseSemanticDataModel:
-        return self._generate_semantic_data(
-            record_data,
-            IO_UUID,
-            semantic_attributes_data,
+        self.selected_number_values = {key: set() for key in self.NUMBER_TAGS}
+
+    def generate_metadata(self, **kwargs: dict) -> BaseSemanticDataModel:
+        """Generate the semantic metadata."""
+        _record_data = kwargs["record_data"]
+        _io_uuid = kwargs["IO_UUID"]
+        extension = kwargs["extension"]
+        last_modified = kwargs["last_modified"]
+        file_name = kwargs["file_name"]
+        is_truth_file = kwargs["is_truth_file"]
+        truth_like = kwargs["truth_like"]
+        truthlike_attributes = kwargs["truthlike_attributes"]
+        has_semantic_filler = kwargs["has_semantic_filler"]
+        return self.create_semantic_attribute(
+            extension,
+            last_modified,
+            file_name,
+            is_truth_file,
+            truth_like,
+            truthlike_attributes,
+            has_semantic_filler,
         )
 
+
+    def _generate_semantic_data(self, record_data: IndalekoRecordDataModel, io_uuid: str, \
+        semantic_attributes_data: list[dict[str, Any]]) -> BaseSemanticDataModel:
+        """Returns the semantic data created from the data model."""
+        return BaseSemanticDataModel(
+                Record=record_data,
+                Timestamp=datetime.now(UTC).strftime("%Y-%m-%dT%H:%M:%SZ"),
+                ObjectIdentifier= io_uuid,
+                RelatedObjects=[io_uuid],
+                SemanticAttributes=semantic_attributes_data)
+
     def create_semantic_attribute(
-        self,
-        extension: str,
-        last_modified: str,
-        is_truth_file: bool,
-        truth_like: bool,
-        truthlike_attributes: list[str],
-        has_semantic: bool,
+            self,
+            extension: str,
+            last_modified: str,
+            file_name:str,
+            is_truth_file: bool,
+            truth_like: bool,
+            truthlike_attributes: list[str],
+            has_semantic_filler:bool,
     ) -> list[dict[str, Any]]:
-        """Creates the semantic attribute data based on semantic attribute datamodel"""
-        # text based files supported by the metadata generator
+        """Creates the semantic attribute data based on semantic attribute datamodel."""
         list_semantic_attribute = []
+        data = []
+
         if extension in SemanticMetadata.TEXT_BASED_FILES:
-            data = self._generate_semantic_content(
-                extension,
-                last_modified,
-                is_truth_file,
-                truth_like,
-                truthlike_attributes,
-                has_semantic,
+            semantic_data = self.generate_semantic_attribute(
+                is_truth_file, truth_like, truthlike_attributes, has_semantic_filler,
             )
-        else:
-            data = [extension, last_modified]
-
-        for content in data:
-            semantic_UUID = uuid.uuid4()
-            if isinstance(content, dict):
-                for label, context in content.items():
-                    semantic_attribute = IndalekoSemanticAttributeDataModel(
-                        Identifier=IndalekoUUIDDataModel(
-                            Identifier=semantic_UUID,
-                            Label=label,
-                        ),
-                        Value=context,
-                    )
-                    list_semantic_attribute.append(semantic_attribute.dict())
-            else:
-                semantic_attribute = IndalekoSemanticAttributeDataModel(
-                    Identifier=IndalekoUUIDDataModel(
-                        Identifier=semantic_UUID,
-                        Label=content,
-                    ),
-                    Value=content,
-                )
-                list_semantic_attribute.append(semantic_attribute.dict())
+            data = semantic_data
+            data.append(("Language", self.DEFAULT_LANGUAGE))
+
+        data.append(("LastModified", last_modified))
+        data.append(("filetype", extension))
+        data.append(("filename", file_name))
+
+        for element in data:
+            label, content = element
+            semantic_attribute = IndalekoSemanticAttributeDataModel(Identifier=label, Data=content)
+            list_semantic_attribute.append(semantic_attribute.model_dump())
+
         return list_semantic_attribute
 
-    def _generate_semantic_data(
-        self,
-        record_data: IndalekoRecordDataModel,
-        IO_UUID: str,
-        semantic_attributes_data: list[dict[str, Any]],
-    ) -> BaseSemanticDataModel:
-        """Returns the semantic data created from the data model"""
-        return BaseSemanticDataModel(
-            Record=record_data,
-            Timestamp=datetime.now().strftime("%Y-%m-%dT%H:%M:%SZ"),
-            RelatedObjects=[IO_UUID],
-            SemanticAttributes=semantic_attributes_data,
+    def generate_semantic_attribute(
+            self,
+            is_truth_file: bool,
+            truth_like: bool,
+            truthlike_attributes: list[str],
+            has_semantic_filler: bool,
+    ) -> list[tuple]:
+        """Creates the semantic attributes based on file type (truth/truthlike/filler)."""
+        attribute_tuple_list = []
+        random_semantic = random.choices(
+            self.AVAIL_TEXT_TAGS, k = random.randint(1, 25),
         )
 
-    def _generate_semantic_content(
-        self,
-        extension: str,
-        last_modified: str,
-        is_truth_file: bool,
-        truth_like: bool,
-        truthlike_attributes: list[str],
-        has_semantic: bool,
-    ) -> dict[str, Any]:
-        """Generates semantic metadata with given parameters"""
-        data_list = []
-        all_semantics_attributes = {
-            "Languages",
-            "PageNumber",
-            "Text",
-            "Type",
-            "EmphasizedTextTags",
-            "EmphasizedTextContents",
-        }
-        # if the selected_semantic_md is queried, and it's a truth metadata
-        if self.selected_md is not None and (has_semantic or is_truth_file):
-            for content_type, content in self.selected_md.items():
+        if self.selected_md is not None and (has_semantic_filler or is_truth_file):
+            for key, value in self.selected_md.items():
                 if self._define_truth_attribute(
-                    content_type,
+                    key,
                     is_truth_file,
                     truth_like,
                     truthlike_attributes,
                 ):
-                    semantic_data = self._generate_semantic_content_data(
-                        extension,
-                        last_modified,
-                    )
-                    # Create a copy of content to avoid mutating the original
-                    content_copy = content.copy()
-                    remaining_keys = all_semantics_attributes - set(content_copy.keys())
-                    for remaining in remaining_keys:
-                        content_copy[remaining] = semantic_data[remaining]
-                    data_list.append(content_copy)
-            data_list.append({"LastModified": last_modified, "FileType": extension})
-        else:
-            for _ in range(random.randint(1, 3)):
-                semantic_data = self._generate_semantic_content_data(
-                    extension,
-                    last_modified,
-                )
-                data_list.append(semantic_data)
-        return data_list
-
-    def _generate_semantic_content_data(
-        self,
-        extension: str,
-        last_modified: str,
-    ) -> dict[str, Any]:
-        """
-        Generate random semnatic content
-        """
-        faker = Faker()
-        text = faker.sentence(nb_words=random.randint(1, 30))
-        type = random.choice(SemanticMetadata.TEXT_TAGS)
-        text_tag = random.choice(SemanticMetadata.EMPHASIZED_TEXT_TAGS)
-        page_number = random.randint(1, 200)
-        emphasized_text_contents = random.choice(text.split(" "))
-
-        return {
-            "Languages": SemanticMetadata.LANGUAGES,
-            "FileType": extension,
-            "PageNumber": page_number,
-            "LastModified": last_modified,
-            "Text": text,
-            "Type": type,
-            "EmphasizedTextTags": text_tag,
-            "EmphasizedTextContents": emphasized_text_contents,
-        }
-=======
-from typing import Dict, Any, List, Tuple
-import random
-from faker import Faker
-from datetime import datetime 
-from data_models.record import IndalekoRecordDataModel
-from data_models.semantic_attribute import IndalekoSemanticAttributeDataModel
-from semantic.data_models.base_data_model import BaseSemanticDataModel
-from data_generator.scripts.metadata.metadata import Metadata
-
-class SemanticMetadata(Metadata):
-    
-    """
-    Subclass for Semantic Metadata.
-    Generates Semantic Metadata based on the given dictionary of queries
-    """
-
-    MIN_PAGE = 1
-    MAX_PAGE = 200
-    MIN_VALUE = -500
-    MAX_VALUE = 500
-
-    OPERATORS = ['+', '-', '*', '/']
-
-
-    AVAIL_TEXT_TAGS = [
-        'Title', 'Text', 'UncategorizedText', 'NarrativeText', 'BulletedText','FormKeysValues',
-        'Paragraph', 'Abstract', 'Threading', 'Form', 'Field-Name', 'Value', 'Link', 'CompositeElement', 
-        'Image', 'Picture', 'FigureCaption', 'Figure', 'Caption', 'List', 'ListItem', 'List-item', 'Checked', 
-        'Unchecked', 'CheckBoxChecked', 'CheckBoxUnchecked', 'RadioButtonChecked', 'RadioButtonUnchecked', 
-        'Address', 'EmailAddress', 'PageBreak', 'Formula', 'Table', 'Header', 'Headline', 'Subheadline', 
-        'Page-header', 'Section-header', 'Footer', 'Footnote', 'Page-footer', 'PageNumber', 'CodeSnippet', 
-    ]
-
-    # contains:
-    LONG_TAGS = ['Text', 'UncategorizedText', 'NarrativeText', 'Paragraph', 'Abstract', 'FigureCaption', 'Caption', 'CompositeElement'] #truth + faker.paragraph()
-    LIST_TAGS = ['List','ListItem', 'List-item'] 
-
-    # exactly:
-    SHORT_TAGS = ['Title', 'Headline', 'Subtitle', 'Subheadline', 'Page-header', 'Section-header', 'Header', 'Field-Name', 'BulletedText', 'Page-footer', 'Footer', 'Footnote', 'Threading', 'Table'] #faker.text(max_nb_chars = 10)
-    NUMBER_TAGS = ['PageNumber', 'Value']
-    KEY_VALUE_TAGS = ['Form', 'FormKeysValues']
-    BUTTON_TAGS = ['Checked', 'Unchecked', 'CheckBoxChecked', 'CheckBoxUnchecked', 'RadioButtonChecked', 'RadioButtonUnchecked'] #true
-
-    # random/always there:
-    PAGEBREAK = "--- PAGE BREAK ---"
-    DEFAULT_LANGUAGE = "English"
-
-    # should be generated:
-    IMAGE_TAGS = ['Image', 'Picture', 'Figure'] 
-    TEXT_BASED_FILES = ["pdf", "doc", "docx", "txt", "rtf", "csv", "xls", "xlsx", "ppt", "pptx"] 
-    
-    faker = Faker()
-
-    def __init__(self, selected_semantic_md):
-        super().__init__(selected_semantic_md)
-        self.selected_number_values = {key: set() for key in self.NUMBER_TAGS}
-
-    def generate_metadata(self, record_data: IndalekoRecordDataModel, IO_UUID: str, extension: str, 
-                    last_modified: str, file_name:str, is_truth_file: bool, truth_like: bool, truthlike_attributes: list[str], has_semantic_filler: bool)  -> BaseSemanticDataModel:
-        semantic_attributes_data = self.create_semantic_attribute(extension, last_modified, file_name, is_truth_file, truth_like, truthlike_attributes, has_semantic_filler)
-        return self._generate_semantic_data(record_data, IO_UUID, semantic_attributes_data)
-
-
-    def _generate_semantic_data(self, record_data: IndalekoRecordDataModel, IO_UUID: str, \
-        semantic_attributes_data: list[Dict[str, Any]]) -> BaseSemanticDataModel:
-        """
-        Returns the semantic data created from the data model
-        """
-        return BaseSemanticDataModel(
-                Record=record_data,
-                Timestamp=datetime.now().strftime("%Y-%m-%dT%H:%M:%SZ"),
-                ObjectIdentifier= IO_UUID, 
-                RelatedObjects=[IO_UUID],
-                SemanticAttributes=semantic_attributes_data)
-
-    def create_semantic_attribute(self, extension: str, last_modified: str, file_name:str, \
-        is_truth_file: bool, truth_like: bool, truthlike_attributes: list[str], \
-        has_semantic_filler:bool) -> list[Dict[str, Any]]:
-        """
-        Creates the semantic attribute data based on semantic attribute datamodel
-        """
-        list_semantic_attribute = []
-        data = []
-
-        if extension in SemanticMetadata.TEXT_BASED_FILES:
-            semantic_data = self.generate_semantic_attribute(
-                is_truth_file, truth_like, truthlike_attributes, has_semantic_filler
-            )
-            data = semantic_data
-            data.append(("Language", self.DEFAULT_LANGUAGE))
-
-        data.append(("LastModified", last_modified))
-        data.append(("filetype", extension))
-        data.append(("filename", file_name))
-        
-        for tuple in data: 
-            label, content = tuple
-            semantic_attribute = IndalekoSemanticAttributeDataModel(Identifier=label, Data=content)
-            list_semantic_attribute.append(semantic_attribute.dict())
-
-        return list_semantic_attribute
-
-    def generate_semantic_attribute(self, is_truth_file: bool, truth_like: bool, \
-        truthlike_attributes: List[str], has_semantic_filler: bool) -> List[Tuple]:
-        """
-        Creates the semantic attributes based on file type (truth/truthlike/filler)
-        """
-        attribute_tuple_list = []  
-        random_semantic = random.choices(self.AVAIL_TEXT_TAGS, k = random.randint(1, 25))
-         
-        if self.selected_md is not None and (has_semantic_filler or is_truth_file):
-            for key, value in self.selected_md.items():
-                if self._define_truth_attribute(key, is_truth_file, truth_like, truthlike_attributes):
-                    tag, content = value     
-                    semantic_attribute = self._generate_semantics(True, tag, content)
+                    tag, content = value
+                    semantic_attribute = self._generate_semantics(
+                        True, # noqa: FBT003
+                        tag,
+                        content)
                     attribute_tuple_list.append((tag, semantic_attribute))
         else: # if no semantics chosen or a filler file
             for item in random_semantic:
-                semantic_attribute = self._generate_semantics(False, item)
+                semantic_attribute = self._generate_semantics(
+                    False, # noqa: FBT003
+                    item,
+                )
                 attribute_tuple_list.append((item, semantic_attribute))
 
         return attribute_tuple_list
 
-    def _generate_semantics(self, is_truth_file, tag, content: str = None) -> Any:
-        """
-        creates specfied semantics attribute
-        """
+    def _generate_semantics(   # noqa: PLR0912
+            self,
+            is_truth_file: bool,
+            tag: str,
+            content: str | None = None,
+    ) -> str | int | Literal[True]:
+        """Creates specfied semantics attribute."""
         if tag in self.LONG_TAGS:
             semantic_attribute = self._generate_long_tags(is_truth_file, content)
         elif tag in self.LIST_TAGS:
@@ -359,85 +211,90 @@
             raise ValueError("semantic attribute is not available")
         return semantic_attribute
 
-    def _generate_random_image(self, is_truth_file: bool, value = None) -> str:
-        """
-        Creates name for random image
-        """
+    def _generate_random_image(
+            self,
+            is_truth_file: bool,
+            value: str | None = None) -> str:
+        """Creates name for random image."""
         if is_truth_file and self.selected_md:
             if "." in value:
                 return value
-            else:
-                return value + "." + self.faker.file_extension(category='image')
-        else: 
-            return self.faker.word() + self.faker.file_extension(category='image')
-
-    def _generate_random_number(self, is_truth_file: bool, tag: str, value = None) -> int:
-        """
-        Generates random number for specific semantics attributes:
-        """
+            return value + "." + self.faker.file_extension(category="image")
+        return self.faker.word() + self.faker.file_extension(category="image")
+
+    def _generate_random_number(
+            self,
+            is_truth_file: bool,
+            tag: str,
+            value: str | None = None) -> int:
+        """Generates random number for specific semantics attributes."""
         if is_truth_file and self.selected_md:
             self.selected_number_values[tag].add(value)
             return value
-        else:
-            if tag == "PageNumber":
+        match tag:
+            case "PageNumber":
                 return self._generate_filler_number(self.MIN_PAGE, self.MAX_PAGE, tag)
-            elif tag == "Value":
+            case "Value":
                 return self._generate_filler_number(self.MIN_VALUE, self.MAX_VALUE, tag)
-            return self._generate_filler_number(tag)
-
-    def _generate_filler_number(self, min: int, max:int, tag:str) -> int:
-        """
-        Generates random number:
-        """      
+            case _:
+                raise ValueError(f"Invalid tag {tag} for generating random number")
+
+    def _generate_filler_number(self, min_value: int, max_value:int, tag:str) -> int:
+        """Generates random number."""
         avail_num = self.selected_number_values[tag]
-        possible_values = set(range(min, max + 1)) - avail_num 
+        possible_values = set(range(min_value, max_value + 1)) - avail_num
         if possible_values:
             return random.choice(list(possible_values))
-        else:
-            raise ValueError(f"No numbers in the range. Consider broadening the boundary for {tag}")
-
-    def _generate_email(self, is_truth_file, value = None) -> str:
-        """
-        Generates email address:
-        """      
-        if is_truth_file and self.selected_md: 
-            return value
-        else:
-            return self.faker.email()
-
-    def _generate_address(self, is_truth_file, value = None) -> str:
-        """
-        Generates address:
-        """      
-        if is_truth_file and self.selected_md: 
-            return value
-        else:
-            return self.faker.address()
-
-    def _generate_key_value(self, is_truth_file, value= None) -> str:
-        """
-        Generates key value pair:
-        """      
+        raise ValueError(f"No numbers in the range. Consider broadening the boundary for {tag}")
+
+    def _generate_email(
+            self,
+            is_truth_file: bool,
+            value: str | None = None,
+        ) -> str:
+        """Generates email address."""
+        if is_truth_file and self.selected_md:
+            return value
+        return self.faker.email()
+
+    def _generate_address(
+            self,
+            is_truth_file: bool,
+            value: str | None = None,
+        ) -> str:
+        """Generates address."""
+        if is_truth_file and self.selected_md:
+            return value
+        return self.faker.address()
+
+    def _generate_key_value(
+            self,
+            is_truth_file: bool,
+            value: str | None = None,
+        ) -> str:
+        """Generates key value pair."""
         if is_truth_file and self.selected_md:
             # should be a "key:value"
             return value
-        else:
-            return f"{self.faker.word()} : {self.faker.word()}"
-
-
-    def _pass_generate_short(self, is_truth_file, value= None) -> str:
-        """
-        Generates short string:
-        """      
-        if is_truth_file and self.selected_md:
-            return value
-        else:
-            return self.faker.text(max_nb_chars = 10).rstrip('.')
-
-    def _generate_long_tags(self, truth_file: bool, content = None) -> str:
-        """
-        Generates long tags
-        """      
+        return f"{self.faker.word()} : {self.faker.word()}"
+
+
+    def _pass_generate_short(
+        self,
+        is_truth_file: bool,
+        value: str | None = None,
+    ) -> str:
+        """Generates short string."""
+        if is_truth_file and self.selected_md:
+            return value
+        return self.faker.text(max_nb_chars = 10).rstrip(".")
+
+    def _generate_long_tags(
+        self,
+        truth_file: bool,
+        content: str | None = None,
+    ) -> str:
+        """Generates long tags."""
         sentences = self.faker.sentences()
         if not truth_file or not self.selected_md:
             return " ".join(sentences)
@@ -447,21 +304,17 @@
                 content = self._insert_words_randomly(content, words) + "."
                 content = content[0].capitalize() + content[1:]
             return self._insert_words_randomly(content, sentences)
-            
-    def _insert_words_randomly(self, content, list_sentences) -> str:
-        """
-        Inserts words randomly given a content and sentences:
-        """      
+        return None
+
+    def _insert_words_randomly(self, content: str | None, list_sentences: list) -> str:
+        """Inserts words randomly given a content and sentences."""
         random_index = random.randint(0, len(list_sentences))
         list_sentences.insert(random_index, content)
-        resulting_words = " ".join(list_sentences)
-        return resulting_words
-
-            
+        return " ".join(list_sentences)
+
+
     def _generate_formula(self, is_truth_file: bool, content: str) -> str:
-        """
-        Generates mathematical fomula:
-        """      
+        """Generates mathematical fomula."""
         if is_truth_file and "Formula" in self.AVAIL_TEXT_TAGS:
             return content
         num1 = random.randint(self.MIN_VALUE, self.MAX_VALUE)
@@ -470,34 +323,31 @@
         return f"{num1} {operator} {num2}"
 
     def _generate_python_code(self, is_truth_file: bool, content: str) -> str:
-        """
-        Generates code snippet:
-        """     
+        """Generates code snippet."""
         if is_truth_file and "CodeSnippet" in self.AVAIL_TEXT_TAGS:
             return content
 
         function_name = self.faker.word()
         variable_name = self.faker.word()
-        code = f"def {function_name}():\n {variable_name} = {random.randint(self.MIN_VALUE, self.MAX_VALUE)}\n return {variable_name}"
-        
-        return code
-
-    def _generate_link(self, truth_file, content= None) -> str:
+        return f"""
+            def {function_name}():\n {variable_name} =
+                {random.randint(self.MIN_VALUE, self.MAX_VALUE)}\n
+            return {variable_name}
         """
-        Generates link:
-        """     
+
+
+    def _generate_link(self, truth_file: bool, content: str | None = None) -> str:
+        """Generates link."""
         if truth_file and self.selected_md:
             return "https://" + content + ".com/'"
-        else: 
-            return self.faker.url()
-
-    def _generate_list(self, truth_file, content= None) -> str:
-        """
-        Generates list of elements:
-        """             
-        sentence = self.faker.sentence().rstrip('.')
+        return self.faker.url()
+
+    def _generate_list(self, truth_file: bool, content: str | None = None) -> str:
+        """Generates list of elements."""
+        sentence = self.faker.sentence().rstrip(".")
         if truth_file and self.selected_md:
             sentence = sentence + " " + content
-        word_list_string = "[\n" + ",\n".join(f"'{word}'" for word in sentence.replace("\n", " ").split()) + "\n]"
-        return word_list_string
->>>>>>> d3ca1759
+        return (
+            "[\n"
+            + ",\n".join(f"'{word}'" for word in sentence.replace("\n", " ").split()) +
+            "\n]")