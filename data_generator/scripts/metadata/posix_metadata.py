<<<<<<< HEAD
import os
import random
import string
import uuid
from collections import Counter
from datetime import datetime, timedelta
from typing import Any

from faker import Faker
from icecream import ic

from data_generator.scripts.metadata.metadata import Metadata
from data_models.i_object import IndalekoObjectDataModel
from data_models.record import IndalekoRecordDataModel
from data_models.source_identifier import IndalekoSourceIdentifierDataModel
from data_models.timestamp import IndalekoTimestampDataModel

faker = Faker()


class PosixMetadata(Metadata):
    """
    Subclass for Metadata.
    Generates Posix Metadata based on the given dictionary of queries
    """

    def __init__(
        self,
        selected_POSIX_md,
        default_lower_filesize,
        default_upper_filesize,
        default_lower_timestamp,
        default_upper_timestamp,
        earliest_starttime,
        earliest_endtime,
    ):
        super().__init__(selected_POSIX_md)

        self.default_lower_filesize = default_lower_filesize
        self.default_upper_filesize = default_upper_filesize
        self.default_upper_timestamp = default_upper_timestamp
        self.default_lower_timestamp = default_lower_timestamp
        self.earliest_starttime = earliest_starttime
        self.earliest_endtime = earliest_endtime

        self.saved_directory_path = self.initialize_local_dir()

    def generate_metadata(
        self,
        record_data: IndalekoRecordDataModel,
        IO_UUID: str,
        timestamps: dict[str, str],
        URI: str,
        file_size: int,
        semantic_attributes_data: list[dict[str, Any]],
        key_name: str,
        local_identifier: str,
    ) -> IndalekoObjectDataModel:
        return self._generate_i_object_data(
            record_data,
            IO_UUID,
            timestamps,
            URI,
            file_size,
            semantic_attributes_data,
            key_name,
            local_identifier,
        )

    def generate_file_info(
        self,
        current_filenum: int,
        n: int,
        is_truth_file: bool,
        truth_like: bool,
        truthlike_attributes: list[str],
        has_semantic_truth,
        has_semantic_filler: bool,
    ) -> tuple[int, str, str, str, str]:
        """Generates the information required for the posix metadata"""
        file_size = self._generate_file_size(
            is_truth_file=self._define_truth_attribute(
                "file.size",
                is_truth_file,
                truth_like,
                truthlike_attributes,
            ),
        )
        file_name = self._generate_file_name(
            is_truth_file=self._define_truth_attribute(
                "file.name",
                is_truth_file,
                truth_like,
                truthlike_attributes,
            ),
            has_semantic_truth=has_semantic_truth,
            has_semantic_filler=has_semantic_filler,
        )
        path, URI, updated_filename = self._generate_dir_location(
            file_name,
            is_truth_file=self._define_truth_attribute(
                "file.directory",
                is_truth_file,
                truth_like,
                truthlike_attributes,
            ),
        )
        IO_UUID = self._create_metadata_UUID(
            current_filenum + n,
            is_truth_file=is_truth_file,
        )
        return file_size, updated_filename, path, URI, IO_UUID

    def generate_file_attributes(
        self,
        file_name: str,
        path: str,
        timestamps: dict[str, datetime],
        file_size: int,
    ) -> dict[str, Any]:
        """Generates the dictionary of file attributes"""
        birthtime = timestamps["birthtime"].timestamp()
        modified_time = timestamps["modified"].timestamp()
        access_time = timestamps["accessed"].timestamp()
        changed_time = timestamps["changed"].timestamp()
        return {
            "Name": file_name,
            "Path": path,
            "st_birthtime": str(birthtime),
            "st_birthtime_ns": str(birthtime * 10**9),
            "st_mtime": str(modified_time),
            "st_mtime_ns": str(modified_time * 10**9),
            "st_atime": str(access_time),
            "st_atime_ns": str(access_time * 10**9),
            "st_ctime": str(changed_time),
            "st_ctime_ns": str(changed_time * 10**9),
            "st_size": file_size,
        }

    def generate_record_data(
        self,
        IO_UUID: str,
        attribute: dict[str, Any],
    ) -> IndalekoRecordDataModel:
        """Generates the record data"""
        id_source_identifier = IndalekoSourceIdentifierDataModel(
            Identifier=IO_UUID,
            Version="1.0",
            Description="Record UUID",
        )

        return IndalekoRecordDataModel(
            SourceIdentifier=id_source_identifier,
            Timestamp=datetime.now().strftime("%Y-%m-%dT%H:%M:%SZ"),
            Attributes=attribute,
            Data=self._generate_random_data(),
        )

    def _generate_i_object_data(
        self,
        record_data: IndalekoRecordDataModel,
        IO_UUID: str,
        timestamps: dict[str, str],
        URI: str,
        file_size: int,
        semantic_attributes_data: list[dict[str, Any]],
        key_name: str,
        local_identifier: str,
    ) -> IndalekoObjectDataModel:
        """Returns the Indaleko object created form the data model"""
        timestamp_data = self._create_timestamp_data(IO_UUID, timestamps)

        return IndalekoObjectDataModel(
            Record=record_data,
            URI=URI,
            ObjectIdentifier=uuid.uuid4(),
            Timestamps=timestamp_data,
            Size=file_size,
            SemanticAttributes=semantic_attributes_data,
            Label=key_name,
            LocalIdentifier=str(local_identifier),
            Volume=uuid.uuid4(),
            PosixFileAttributes="S_IFREG",
            WindowsFileAttributes="FILE_ATTRIBUTE_ARCHIVE",
        )

    def initialize_local_dir(self) -> dict[str, Any]:
        """
        Initializes and saves the local directories to self.saved_directory_path; run only once
        returns self.saved_directory_path = {"truth.directory": {"path": str, "files": Counter(str)}, "filler.directory" {"path":, "files": Counter(str)}: list}}
        """
        num_directories = random.randint(3, 8)
        max_depth = random.randint(3, 5)
        parent_dir = "/home/user"
        truth_parent_loc = ""
        # if the there is a query related to the directory and the pathing has not been initialized create the directories
        if "file.directory" in self.selected_md:
            truth_parent_loc = self.selected_md["file.directory"]["location"]
            if truth_parent_loc == "local":
                truth_path_name = self.selected_md["file.directory"]["local_dir_name"]
                # if the is_truth_file is a truth file, create path for truth file directories
                return self._generate_local_path(
                    parent_dir,
                    num_directories,
                    max_depth,
                    directory_name=truth_path_name,
                )
            else:  # if remote  just generate random directory
                return self._generate_local_path(parent_dir, num_directories, max_depth)
        else:  # no queries related to file directories; generate random directory
            return self._generate_local_path(parent_dir, num_directories, max_depth)

    # helper for initialize_local_dir():
    def _generate_local_path(
        self,
        base_dir: str,
        num_directories: int,
        max_depth: int,
        directory_name: str = None,
    ) -> dict[str, Any]:
        """
        Generate random path to directories within a parent dir based on base_dir, num_directories, max_depth and if available, directory_name recursively
        Only runs once during initialization
        Adapted from Tony's code from metadata.py
        """
        saved_directory_path = {"truth.directory": {}, "filler.directory": {}}
        directory_count = 0
        # List to store generated paths
        generated_paths = []

        def create_dir_recursive(current_dir, current_depth):
            nonlocal directory_count
            if current_depth > max_depth or directory_count >= num_directories:
                return

            if num_directories - directory_count > 0:
                max_subdirs = max(
                    1,
                    (num_directories - directory_count) // (max_depth - current_depth + 1),
                )
                subdirs = random.randint(1, max_subdirs)

                for _ in range(subdirs):
                    directory_count += 1
                    if directory_count >= num_directories:
                        break
                    # Generate a random subdirectory name or choose truth file path name
                    subdir_name = "".join(
                        random.choices(string.ascii_lowercase, k=random.randint(1, 8)),
                    )
                    subdir_path = os.path.join(current_dir, subdir_name)
                    generated_paths.append(subdir_path)
                    create_dir_recursive(subdir_path, current_depth + 1)

        create_dir_recursive(base_dir, 1)

        if directory_name != None:
            saved_directory_path["truth.directory"]["path"] = random.choice(generated_paths) + "/" + directory_name
            saved_directory_path["truth.directory"]["files"] = Counter()
        saved_directory_path["filler.directory"]["path"] = generated_paths
        saved_directory_path["filler.directory"]["files"] = Counter()
        return saved_directory_path

    def _generate_file_name(
        self,
        is_truth_file: bool,
        has_semantic_truth: bool,
        has_semantic_filler: bool,
    ) -> str:
        """
        Generates a file_name for given file
        Args: is_truth_file (bool): the type of file it is
             self.selected_md{file.name: {"pattern":str, "command":str, "extension":str}}
            commands include: "starts", "ends", "contains"
        Return (str): returns the file name
        """
        command, pattern = "", ""
        true_extension = None
        n_filler_letters = random.randint(1, 10)
        file_extension = Metadata.TEXT_FILE_EXTENSIONS.copy()
        # if the file name is part of the query, extract the appropriate attributes and generate title
        if "file.name" in self.selected_md:
            if "pattern" in self.selected_md["file.name"]:
                pattern = self.selected_md["file.name"]["pattern"]
                command = self.selected_md["file.name"]["command"]
                avail_text_file_extension = Metadata.TEXT_FILE_EXTENSIONS

            if "extension" in self.selected_md["file.name"]:
                true_extension = self.selected_md["file.name"]["extension"]
                if isinstance(true_extension, list):
                    file_extension = list(set(file_extension) - set(true_extension))
                    avail_text_file_extension = list(
                        set(Metadata.TEXT_FILE_EXTENSIONS) - set(true_extension),
                    )
                else:
                    file_extension.remove(true_extension)
                    if true_extension in Metadata.TEXT_FILE_EXTENSIONS:
                        avail_text_file_extension.remove(true_extension)

            ic(avail_text_file_extension)

            if is_truth_file:
                # choose file extension
                if (
                    "extension" in self.selected_md["file.name"]
                ):  # if no extension specified, then randomly select a file extension
                    if isinstance(true_extension, list):
                        true_extension = random.choice(true_extension)
                elif has_semantic_truth:  # if semantic content exists, then should be a text file
                    true_extension = random.choice(Metadata.TEXT_FILE_EXTENSIONS)
                else:
                    true_extension = random.choice(file_extension)

                # create file name based on commands
                if command == "exactly":
                    return pattern + true_extension
                elif command == "starts":
                    return (
                        pattern
                        + "".join(
                            random.choices(string.ascii_letters, k=n_filler_letters),
                        )
                        + true_extension
                    )
                elif command == "ends":
                    return (
                        "".join(
                            random.choices(string.ascii_letters, k=n_filler_letters),
                        )
                        + pattern
                        + true_extension
                    )
                elif command == "contains":
                    return (
                        "".join(
                            random.choices(string.ascii_letters, k=n_filler_letters),
                        )
                        + pattern
                        + "".join(
                            random.choices(string.ascii_letters, k=n_filler_letters),
                        )
                        + true_extension
                    )
                else:
                    return (
                        "".join(
                            random.choices(string.ascii_letters, k=n_filler_letters),
                        )
                        + true_extension
                    )

            elif has_semantic_filler:
                extension = random.choice(avail_text_file_extension)
            else:
                extension = random.choice(file_extension)

            allowed_pattern = list(
                set(string.ascii_letters) - set(pattern.upper()) - set(pattern.lower()),
            )
            return "".join(random.choices(allowed_pattern, k=n_filler_letters)) + extension

        else:  # if no query specified for title, but semantic context exists, choose a text file extension
            if has_semantic_filler or (is_truth_file and has_semantic_truth):
                extension = random.choice(Metadata.TEXT_FILE_EXTENSIONS)
            else:  # randomly create a title with any extension
                extension = random.choice(file_extension)
            title = "".join(random.choices(string.ascii_letters, k=n_filler_letters)) + extension
            return title

    def _generate_dir_location(
        self,
        file_name: str,
        is_truth_file: bool = True,
    ) -> tuple[str, str, str]:
        """
        Generates a directory location for the metadata
        self.selected_md ["file.directory"] = [location, directory_name (optional, for local only)]
        location: where it is stored; local or remote (google drive, drop box, icloud, local)
        RETURN: list consisting of path and URI and updated file name to remote or local storage

        """
        # URIs/URLs to local computer or cloud storage services
        file_locations = {
            "google_drive": "https://drive.google.com",
            "dropbox": "https://www.dropbox.com",
            "icloud": "https://www.icloud.com",
            "local": "file:/",
        }
        # RUN after initialization:
        if "file.directory" in self.selected_md and is_truth_file:
            truth_parent_loc = self.selected_md["file.directory"]["location"]
            file_counter = self.saved_directory_path["truth.directory"]["files"]

            if truth_parent_loc == "local":  # if file dir specified, create truth file at that dir
                path = self.saved_directory_path["truth.directory"]["path"] + "/"
                counter_key = path + file_name
                if counter_key in file_counter:
                    file_counter[counter_key] += 1
                    updated_file_name = self._change_name(
                        file_name=file_name,
                        count=file_counter[counter_key],
                    )
                    path += updated_file_name
                    URI = file_locations[truth_parent_loc] + path
                    return [path, URI, updated_file_name]
                else:
                    file_counter.update({counter_key: 0})
                    path += file_name
                    URI = file_locations[truth_parent_loc] + path
                    return [path, URI, file_name]

            elif (
                is_truth_file and truth_parent_loc in file_locations
            ):  # if remote dir specified, create file at that dir
                path = self._generate_remote_path(truth_parent_loc, file_name)
                URI = file_locations[truth_parent_loc] + path
            return [path, URI, file_name]

        # for filler files or truth files with no file attributes specified
        elif not is_truth_file and "file.directory" in self.selected_md:
            truth_parent_loc = self.selected_md["file.directory"]["location"]
            del file_locations[truth_parent_loc]

        # not queried at this point and file type doesn't matter; generate any file path (local or remote)
        random_location = random.choice(list(file_locations.keys()))
        if random_location == "local":
            file_counter = self.saved_directory_path["filler.directory"]["files"]
            path = random.choice(self.saved_directory_path["filler.directory"]["path"]) + "/"
            counter_key = path + file_name
            if counter_key in file_counter:
                file_counter[counter_key] += 1
                updated_file_name = self._change_name(
                    file_name=file_name,
                    count=file_counter[counter_key],
                )
                path += updated_file_name
                URI = file_locations[random_location] + path
                return [path, URI, updated_file_name]
            else:
                file_counter.update({counter_key: 0})
                path += file_name
                URI = file_locations[random_location] + path
                return [path, URI, file_name]
        else:
            path = self._generate_remote_path(random_location, file_name)
            URI = file_locations[random_location] + path

        return path, URI, file_name

    def _change_name(self, file_name: str, count: int) -> str:
        """Changes name to avoid duplicate files in the same path"""
        base_name, ext = os.path.splitext(file_name)
        return f"{base_name}({count}){ext}"

    # helper functions for generate_dir_location
    def _generate_remote_path(self, service_type: str, file_name: str) -> str:
        """
        Generates path to a remote file location e.g., google drive, dropbox, icloud
        """
        list_alphanum = string.ascii_letters + string.digits
        # Randomly choose characters to form the id
        file_id = "".join(random.choices(list_alphanum, k=random.randint(3, 6)))
        local_file_locations = {
            "google_drive": "/file/d/{file_id}/view/view?name={file_name}",
            "dropbox": "/s/{file_id}/{file_name}?dl=0",
            "icloud": "/iclouddrive/{file_id}/{file_name}",
        }
        remote_path = local_file_locations[service_type].format(
            file_id=file_id,
            file_name=file_name,
        )
        return remote_path

    def generate_timestamps_md(
        self,
        is_truth_file,
        truth_like_file,
        truth_like_attributes,
    ):
        is_truth_file = self._define_truth_attribute(
            "timestamps",
            is_truth_file,
            truth_like_file,
            truth_like_attributes,
        )
        return self._generate_timestamps(is_truth_file)

    def _generate_timestamps(self, is_truth_file: bool = True) -> dict[str, datetime]:
        """
        Generates birthtime, modifiedtime, accessedtime, and changedtime for the specified file:
        Args: is_truth_file (bool): file type
        Returns (Dict[str, datetime]): {birthtime: datetime, modifiedtime: datetime, accessedtime: datetime, changedtime: datetime}
        """
        stamp_labels = {"modified", "accessed", "changed"}
        birthtime = None
        latest_timestamp_of_three = None
        timestamps = {}
        # check whether the query is pertaining to specific timestamp queries
        if "timestamps" in self.selected_md:
            query = self.selected_md["timestamps"]
            selected_timestamps = set(query.keys())
            non_selected_timestamps = stamp_labels - selected_timestamps
            if (
                "birthtime" in query
            ):  # specifically checks for birthtime since other timestamps shouldn't be earlier than the birthtime
                birthtime_query = query["birthtime"]
                birthtime = self._generate_queried_timestamp(
                    birthtime_query["starttime"],
                    birthtime_query["endtime"],
                    default_startdate=self.default_lower_timestamp,
                    is_truth_file=is_truth_file,
                    is_birthtime=True,
                )
                timestamps["birthtime"] = birthtime
                # if there queries other than the birthtime, iterate over each of the timestamps
                for timestamp in stamp_labels:
                    if timestamp in selected_timestamps:
                        timestamps[timestamp] = self._generate_queried_timestamp(
                            query[timestamp]["starttime"],
                            query[timestamp]["endtime"],
                            default_startdate=birthtime,
                            is_truth_file=is_truth_file,
                        )
                    else:  # if type of timestamp not chosen, either generate a random timestamp within bounds or choose an existing timestamp
                        timestamps[timestamp] = self._choose_existing_random_timestamp(
                            timestamps,
                            birthtime,
                            self.default_upper_timestamp,
                        )
            else:
                # for each of the other timestamps, set the timestamp based on whether it has been selected in the query or not
                for timestamp in selected_timestamps:
                    timestamps[timestamp] = self._generate_queried_timestamp(
                        query[timestamp]["starttime"],
                        query[timestamp]["endtime"],
                        default_startdate=self.default_lower_timestamp,
                        is_truth_file=is_truth_file,
                    )
                for timestamp in non_selected_timestamps:
                    timestamps[timestamp] = self._choose_existing_random_timestamp(
                        timestamps,
                        self.default_lower_timestamp,
                        self.default_upper_timestamp,
                    )

                # birthtime has to be <= to the other populated timestamps
                latest_timestamp_of_three = min(timestamps.values())
                birthtime = self._generate_random_timestamp(
                    lower_bound=self.default_lower_timestamp,
                    upper_bound=latest_timestamp_of_three,
                )
                timestamps["birthtime"] = birthtime

        else:
            birthtime = self._generate_random_timestamp(
                lower_bound=self.default_lower_timestamp,
                upper_bound=self.default_upper_timestamp,
            )
            timestamps["birthtime"] = birthtime
            for timestamp in stamp_labels:
                timestamps[timestamp] = self._choose_existing_random_timestamp(
                    timestamps,
                    birthtime,
                    self.default_upper_timestamp,
                )
        return timestamps

    # helper for _generate_timestamps:
    def _choose_existing_random_timestamp(
        self,
        timestamps,
        lower_bound,
        upperbound,
    ) -> datetime:
        """Chooses an existing timstamp that is in the dict or creates a random timestamp within bounds"""
        randomtime = self._generate_random_timestamp(
            lower_bound=lower_bound,
            upper_bound=upperbound,
        )
        existing_timestamp = random.choice(list(timestamps.values()))
        return random.choice([existing_timestamp, randomtime])

    # helper functions for generate_timestamps():
    def _generate_random_timestamp(
        self,
        lower_bound: datetime,
        upper_bound: datetime,
    ) -> datetime:
        """
        Generates a random timestamp within the bounds specified
        Args:
            lower_bound (datetime) birth time for m/a/c timestamps or default "2000-10-25" for birthtime
            upper_bound (datetime) latest timestamp for birthtime or current datetime for m/a/c timestamps
        Returns:
            (datetime): a randomly generated timestamp
        """
        random_time = faker.date_time_between(
            start_date=lower_bound,
            end_date=upper_bound,
        )
        return random_time

    def _generate_queried_timestamp(
        self,
        starttime: datetime,
        endtime: datetime,
        default_startdate: datetime,
        is_truth_file: bool = True,
        is_birthtime: bool = False,
    ) -> datetime:
        """
        Generates timestamp based on file type; default_truth_startdate is either the
        self.default_lower_timestamp or the birthtime (if birthtime already set)
        """
        filler_delta = 2
        time_delta = timedelta(hours=filler_delta)
        timestamp = None
        # check errors that can arise for str parameters
        if starttime > datetime.now() or endtime > datetime.now():
            raise ValueError(
                "The timestamp you have queried is in the future, please check again.",
            )
        elif starttime > endtime:
            raise ValueError("The starttime cannot be more recent than the endtime")
        elif is_truth_file and default_startdate > endtime:
            raise ValueError(
                "The default_startdate cannot be more recent than the endtime",
            )
        elif self.default_lower_timestamp == self.default_upper_timestamp:
            raise ValueError(
                "The absolute lower bound date cannot be the same time as the date right now",
            )
        elif self.default_lower_timestamp == starttime and self.default_upper_timestamp == endtime:
            raise ValueError(
                "Invalid range, please increase the bounds or decrease the range to within the bounds",
            )
        elif is_birthtime and starttime > self.earliest_endtime[0]:
            raise ValueError(
                "The earliest starttime cannot be earlier than the birthtime starttime",
            )
        elif self.default_lower_timestamp > starttime:
            raise ValueError(
                "The absolute lower bound cannot be greater than the starttime",
            )

        elif starttime == endtime:
            if starttime < default_startdate:
                raise ValueError(
                    "The starttime for the timestamps cannot be earlier than the birthtime/default",
                )
            if is_truth_file and default_startdate <= starttime:
                timestamp = starttime
            if not is_truth_file:
                # for birthtime timestamps (choose the lowest/most earliest possible time to not have time earlier than the other timestamps)
                lower = faker.date_time_between(
                    start_date=self.default_lower_timestamp,
                    end_date=starttime - time_delta,
                )
                upper = faker.date_time_between(start_date=starttime + time_delta)
                # the earliest starttime is within the bounds:
                if (
                    is_birthtime
                    and self.default_lower_timestamp + time_delta <= self.earliest_starttime[0] <= starttime
                ):
                    timestamp = faker.date_time_between(
                        start_date=self.default_lower_timestamp,
                        end_date=self.earliest_starttime[0] - time_delta,
                    )
                # case 2: the earliest starttime is not within the bounds
                elif is_birthtime and self.default_lower_timestamp + time_delta <= self.earliest_starttime[0]:
                    timestamp = faker.date_time_between(
                        start_date=starttime + time_delta,
                        end_date=self._find_next_earliest_endtime(starttime) - time_delta,
                    )
                elif is_birthtime:
                    raise ValueError(
                        "Cannot generate birthtime timestamp for truth file",
                    )
                # for timestamps other than birthtime:
                if not is_birthtime and default_startdate == starttime:  # if birthtime is greater than the equal
                    timestamp = faker.date_time_between(
                        start_date=default_startdate + timedelta(hours=filler_delta),
                    )
                elif not is_birthtime and default_startdate > starttime:  # if birthtime is greater than the equal
                    timestamp = faker.date_time_between(start_date=default_startdate)
                elif not is_birthtime and default_startdate < starttime:
                    lower = faker.date_time_between(
                        start_date=default_startdate,
                        end_date=starttime - time_delta,
                    )
                    if starttime + time_delta < self.default_upper_timestamp:
                        upper = faker.date_time_between(
                            start_date=starttime + time_delta,
                        )
                        timestamp = random.choice([upper, lower])
                    elif starttime + time_delta >= self.default_upper_timestamp:
                        timestamp = lower
                elif not is_birthtime:
                    raise ValueError("cannot form timestamp for filler file")
        # if the starttime and endtime are not equal and are not lists, then choose a date within that range
        # under the assumption that starttime < endtime
        elif starttime < endtime:  # if is a birthtime, should take on values that are
            # if it is a birthtime and a truth file, find the earliest time possible
            if (
                is_truth_file
                and is_birthtime
                and default_startdate <= starttime
                and starttime <= self.earliest_starttime[0] <= endtime
            ):
                timestamp = faker.date_time_between(
                    start_date=starttime,
                    end_date=self.earliest_starttime[0],
                )
            elif (
                is_truth_file
                and is_birthtime
                and default_startdate <= starttime
                and self.earliest_starttime[0] < starttime
            ):
                timestamp = faker.date_time_between(
                    start_date=starttime,
                    end_date=self._find_next_earliest_endtime(starttime),
                )
            elif is_truth_file and is_birthtime:
                raise ValueError("cannot generate truthfile timestamp.")

            if is_truth_file and not is_birthtime and starttime <= default_startdate <= endtime:
                timestamp = faker.date_time_between(
                    start_date=default_startdate,
                    end_date=endtime,
                )
            elif is_truth_file and not is_birthtime and starttime > default_startdate:
                timestamp = faker.date_time_between(
                    start_date=starttime,
                    end_date=endtime,
                )
            # elif is_truth_file and not is_birthtime and endtime < default_startdate:
            #     raise ValueError("The birthtime cannot be greater than the other timestamps")
            elif is_truth_file and not is_birthtime:
                raise ValueError(
                    "Absolute lower bound date cannot be more recent than the endtime",
                )

            if not is_truth_file:
                # for filler file birhttime timestamps:
                if (
                    is_birthtime
                    and self.default_lower_timestamp <= starttime - time_delta
                    and self.default_lower_timestamp + time_delta <= self.earliest_starttime[0] <= starttime
                ):
                    timestamp = faker.date_time_between(
                        start_date=self.default_lower_timestamp,
                        end_date=self.earliest_starttime[0] - time_delta,
                    )
                elif is_birthtime and self.default_upper_timestamp >= endtime + time_delta:
                    timestamp = faker.date_time_between(
                        start_date=endtime + time_delta,
                        end_date=self._find_next_earliest_endtime(starttime) - time_delta,
                    )
                elif is_birthtime and not is_truth_file:
                    raise ValueError(
                        "cannot generate birthtime timestamp for filler files",
                    )

                lower = faker.date_time_between(
                    start_date=default_startdate,
                    end_date=starttime - time_delta,
                )
                upper = faker.date_time_between(start_date=endtime + time_delta)
                # for none birthtime timestamps
                if not is_birthtime and endtime < default_startdate <= self.default_upper_timestamp:
                    timestamp = faker.date_time_between(start_date=endtime)
                elif not is_birthtime and starttime <= default_startdate <= endtime:
                    timestamp = upper
                elif not is_birthtime and self.default_lower_timestamp <= default_startdate <= starttime:
                    timestamp = random.choice([lower, upper])
                elif not is_birthtime and not is_truth_file:
                    raise ValueError("Cannot generate timestamps for filler files")
        else:
            raise ValueError(
                "Error in parameters or command: Please check the query once more.",
            )
        return timestamp.replace(microsecond=0)

    def _find_next_earliest_endtime(self, starttime) -> datetime:
        for date in self.earliest_endtime:
            if starttime <= date:
                return date
            else:
                raise ValueError("there are no times that work")

    def _generate_file_size(self, is_truth_file: bool = True) -> int:
        """
        Creates random file size given the is_truth_file
        self.selected_md {file.size: ["target_min", "target_max", "command"]}
        command includes "equal", "range"
        """
        if "file.size" in self.selected_md:
            filler_delta = 1
            delta = 0
            target_min = self.selected_md["file.size"]["target_min"]
            target_max = self.selected_md["file.size"]["target_max"]
            command = self.selected_md["file.size"]["command"]

            if target_max == self.default_upper_filesize and target_min == self.default_lower_filesize:
                raise ValueError(
                    "The range cannot be the whole boundary from ",
                    target_min,
                    " to ",
                    target_max,
                )
            elif target_min > target_max:
                raise ValueError(
                    f"The target max {target_min} cannot be greater than the target max {target_max}",
                )

            # if the target_min/max is a list and is the same as the target_max choose a random size from the list
            if isinstance(target_min, list) and isinstance(target_max, list) and command == "equal":
                if is_truth_file:
                    return random.choice(target_min)
                else:
                    return self._check_return_value_within_range(
                        target_min[0],
                        target_min[-1],
                        random.randint,
                        1,
                    )

            # if the target_min/max is not a list but is the same as the target_max then just choose that file size
            elif target_min == target_max and command == "equal":
                if is_truth_file:
                    return target_min
                else:
                    return self._check_return_value_within_range(
                        target_min,
                        target_min,
                        random.randint,
                        1,
                    )

            # if command specifies getting the range between two values
            elif target_min != target_max and command == "range":
                if is_truth_file:
                    return random.randint(target_min, target_max)
                else:
                    return self._check_return_value_within_range(
                        target_min,
                        target_max,
                        random.randint,
                        1,
                    )

            # if command specifies a file greater than a certain size
            elif isinstance(target_max, int) and "greater" in command:
                if command == "greater_than":
                    delta = 1
                    filler_delta = 0

                if is_truth_file:
                    return random.randint(
                        target_max + delta,
                        self.default_upper_filesize,
                    )
                else:
                    return random.randint(
                        self.default_lower_filesize,
                        target_max - filler_delta,
                    )

            # if command specifies a file less than a certain size
            elif isinstance(target_max, int) and "less" in command:
                if command == "less_than":
                    delta = 1
                    filler_delta = 0

                if is_truth_file:
                    return random.randint(
                        self.default_lower_filesize,
                        target_max - delta,
                    )
                else:
                    return random.randint(
                        target_max + filler_delta,
                        self.default_upper_filesize,
                    )
        # if there are no specified queries, create a random file size
        else:
            return random.randint(
                self.default_lower_filesize,
                self.default_upper_filesize,
            )

    # helper for _generate_i_object_data
    def _create_timestamp_data(
        self,
        UUID: str,
        timestamps: dict[str, datetime],
    ) -> list[IndalekoTimestampDataModel]:
        """
        Creates the timestamp data based on timestamp datamodel (in UTC time)
        """
        timestamp_data = []
        # sort the timestamp by most earliest to latest
        for timestamp in sorted(timestamps.items(), key=lambda time: time[1]):
            timestamp_data.append(
                IndalekoTimestampDataModel(
                    Label=UUID,
                    Value=timestamp[1].strftime("%Y-%m-%dT%H:%M:%SZ"),
                    Description=timestamp[0],
                ),
            )
        return timestamp_data

    # helper for _generate_record_data():
    def _generate_random_data(self) -> str:
        """Generates a string of random number of ascii characters as data"""
        ascii_chars = string.ascii_letters + string.digits
        random_data = "".join(random.choices(ascii_chars, k=random.randint(1, 500)))
        return random_data

    # helper function for generate_file_info()
    def _create_metadata_UUID(self, number: int, is_truth_file: bool = True) -> str:
        """
        Creates UUID for the metadata based on the is_truth_file (filler VS truth metadata) of metadata
        Truth files are given prefix c, Filler or truth like filler files prefix f
        """
        if is_truth_file:
            starter_uuid = f"c{number}"
        else:
            starter_uuid = f"f{number}"

        digits = 8 - len(starter_uuid)
        space_filler = "0" * digits
        starter_uuid += space_filler
        uuid = (
            starter_uuid
            + "-"
            + "".join(random.choices("0123456789", k=4))
            + "-"
            + "".join(random.choices("0123456789", k=4))
            + "-"
            + "".join(random.choices("0123456789", k=4))
            + "-"
            + "".join(random.choices("0123456789", k=12))
        )
        return uuid
=======
import os
from datetime import datetime, timedelta
import random
import string
import uuid 
from collections import Counter
from faker import Faker
from data_generator.scripts.metadata.metadata import Metadata
from data_models.i_object import IndalekoObjectDataModel
from data_models.record import IndalekoRecordDataModel
from data_models.timestamp import IndalekoTimestampDataModel
from data_models.source_identifier import IndalekoSourceIdentifierDataModel
from typing import Dict, Any, Tuple, Union
import re
from icecream import ic
faker = Faker()
    
class PosixMetadata(Metadata):
    """
    Subclass for Metadata.
    Generates Posix Metadata based on the given dictionary of queries
    """
    ALL_EXTENSIONS = [".pdf", ".doc",".docx", ".txt", ".rtf", ".xls", ".xlsx", ".csv", ".ppt", ".pptx", ".jpg", ".jpeg", ".png", ".gif", ".tif", ".mov", ".mp4", ".avi", ".mp3", ".wav", ".zip", ".rar"]

    def __init__(self, selected_POSIX_md, default_lower_filesize, default_upper_filesize, default_lower_timestamp, 
                default_upper_timestamp):
        
        super().__init__(selected_POSIX_md)
        self.earliest_endtime = [] 
        self.earliest_starttime = []
        selected_POSIX_md = self.preprocess_dictionary_timestamps(False)
        
        self.default_lower_filesize = default_lower_filesize
        self.default_upper_filesize = default_upper_filesize
        self.default_upper_timestamp = default_upper_timestamp
        self.default_lower_timestamp = default_lower_timestamp
        

        self.saved_directory_path = self.initialize_local_dir()

    def generate_metadata(self, record_data: IndalekoRecordDataModel, IO_UUID: str, timestamps: Dict[str, str], URI: str, file_size: int, 
                      semantic_attributes_data: list[Dict[str, Any]], key_name: str, local_identifier: str, path: str) -> IndalekoObjectDataModel:
        return self._generate_i_object_data(record_data, IO_UUID, timestamps, URI, file_size, semantic_attributes_data, key_name, local_identifier, path)


    def generate_file_info(self, current_filenum: int, n: int, is_truth_file: bool, truth_like: bool, truthlike_attributes: list[str], has_semantic_truth, 
                        has_semantic_filler: bool) -> Tuple[int, str, str, str, str]:
        """Generates the information required for the posix metadata"""
        is_truth_size = self._define_truth_attribute("file.size", is_truth_file, truth_like, truthlike_attributes) 
        is_truth_name = self._define_truth_attribute("file.name", is_truth_file, truth_like, truthlike_attributes) 
        is_truth_dir = self._define_truth_attribute("file.directory", is_truth_file, truth_like, truthlike_attributes)

        file_size = self._generate_file_size(is_truth_size)
        file_name = self._generate_file_name(is_truth_name, has_semantic_truth, has_semantic_filler)
        path, URI, updated_filename = self._generate_dir_location(file_name, is_truth_dir)
        IO_UUID = self._create_metadata_UUID(current_filenum + n, is_truth_file)
        
        return file_size, updated_filename, path, URI, IO_UUID

            
    def generate_file_attributes(self, file_name: str, path: str, timestamps: Dict[str, datetime], file_size: int) -> Dict[str, Any]:
        """Generates the dictionary of file attributes"""
        birthtime = timestamps["birthtime"].timestamp()
        modified_time = timestamps["modified"].timestamp()
        access_time = timestamps["accessed"].timestamp()
        changed_time = timestamps["changed"].timestamp()
        return {
            "Name": file_name,
            "Path": path,
            "st_birthtime": str(birthtime),
            "st_birthtime_ns": str(birthtime * 10**9),
            "st_mtime": str(modified_time),
            "st_mtime_ns": str(modified_time * 10**9),
            "st_atime": str(access_time),
            "st_atime_ns": str(access_time * 10**9),
            "st_ctime": str(changed_time),
            "st_ctime_ns": str(changed_time * 10**9),
            "st_size": file_size
        }

    def generate_record_data(self, IO_UUID: str, attribute: Dict[str, Any]) -> IndalekoRecordDataModel:
        """generates the record data"""
        id_source_identifier = IndalekoSourceIdentifierDataModel(
                Identifier = IO_UUID, 
                Version = "1.0",
                Description ="Record UUID")

        return IndalekoRecordDataModel(
                SourceIdentifier = id_source_identifier, 
                Timestamp = datetime.now().strftime("%Y-%m-%dT%H:%M:%SZ"), 
                Attributes=attribute, 
                Data = self._generate_random_data())

    def _generate_i_object_data(self, record_data: IndalekoRecordDataModel, IO_UUID: str, timestamps: Dict[str, str], URI: str, file_size: int, 
                            semantic_attributes_data: list[Dict[str, Any]], key_name: str, local_identifier: str, local_path: str) -> IndalekoObjectDataModel:
        """Returns the Indaleko object created form the data model"""
        timestamp_data = self._create_timestamp_data(IO_UUID, timestamps)
        
        return IndalekoObjectDataModel(
                Record=record_data, 
                URI = URI, 
                ObjectIdentifier=uuid.uuid4(), 
                Timestamps=timestamp_data,
                Size = file_size, 
                SemanticAttributes= None,
                Label = key_name, 
                LocalPath= local_path, 
                LocalIdentifier=str(local_identifier),
                Volume=uuid.uuid4(),
                PosixFileAttributes="S_IFREG",
                WindowsFileAttributes="FILE_ATTRIBUTE_ARCHIVE")

    def initialize_local_dir(self) -> Dict[str, Any]:
        """
        Initializes and saves the local directories to self.saved_directory_path; run only once
        returns self.saved_directory_path = {"truth.directory": {"path": str, "files": Counter(str)}, "filler.directory" {"path":, "files": Counter(str)}: list}}
        """
        num_directories = random.randint(3, 8)
        max_depth = random.randint(3,5)
        parent_dir = "/home/user"
        truth_parent_loc = ""
        # if the there is a query related to the directory and the pathing has not been initialized create the directories
        if "file.directory" in self.selected_md:
            truth_parent_loc =  self.selected_md["file.directory"]["location"]
            if truth_parent_loc == "local":
                truth_path_name =  self.selected_md["file.directory"]["local_dir_name"]
                # if the is_truth_file is a truth file, create path for truth file directories
                return self._generate_local_path(parent_dir, num_directories, max_depth, directory_name = truth_path_name)
            else: # if remote  just generate random directory
                return self._generate_local_path(parent_dir, num_directories, max_depth)
        else: # no queries related to file directories; generate random directory
            return self._generate_local_path(parent_dir, num_directories, max_depth)

    # helper for initialize_local_dir():
    def _generate_local_path(self, base_dir: str, num_directories: int, max_depth: int, directory_name: str = None) -> Dict[str, Any]:
        """
        Generate random path to directories within a parent dir based on base_dir, num_directories, max_depth and if available, directory_name recursively
        Only runs once during initialization
        Adapted from Tony's code from metadata.py
        """
        saved_directory_path = {"truth.directory": {}, "filler.directory": {}}
        directory_count = 0
        # List to store generated paths
        generated_paths = []

        def create_dir_recursive(current_dir, current_depth):
            nonlocal directory_count
            if current_depth > max_depth or directory_count >= num_directories:
                return

            if num_directories - directory_count > 0:
                max_subdirs = max(1, (num_directories - directory_count) // (max_depth - current_depth + 1))
                subdirs = random.randint(1, max_subdirs)

                for _ in range(subdirs):
                    directory_count += 1
                    if directory_count >= num_directories:
                        break
                    # Generate a random subdirectory name or choose truth file path name
                    subdir_name = ''.join(random.choices(string.ascii_lowercase, k = random.randint(1,8)))
                    subdir_path = os.path.join(current_dir, subdir_name)
                    generated_paths.append(subdir_path)
                    create_dir_recursive(subdir_path, current_depth + 1)

        create_dir_recursive(base_dir, 1)

        if directory_name != None:
            saved_directory_path["truth.directory"]["path"] = random.choice(generated_paths) + "/" + directory_name
            saved_directory_path["truth.directory"]["files"] = Counter()
        saved_directory_path["filler.directory"]["path"] = generated_paths
        saved_directory_path["filler.directory"]["files"] = Counter()
        return saved_directory_path


    def _generate_file_name(self, is_truth_file: bool, has_semantic_truth: bool, has_semantic_filler: bool) -> str:
        """
        Generates a file_name for given file
        Args: is_truth_file (bool): the type of file it is
             self.selected_md{file.name: {"pattern":str, "command":str, "extension":str}}
            commands include: "starts", "ends", "contains"
        Return (str): returns the file name with extension attached
        """
        command, pattern = "", ""
        true_extension = None
        n_filler_letters = random.randint(1, 10)
        file_extension = self.ALL_EXTENSIONS.copy()
        default_command = "exactly"
        #if the file name is part of the query, extract the appropriate attributes and generate title
        if "file.name" in self.selected_md :
            if "pattern" in self.selected_md ["file.name"]:
                pattern = self.selected_md ["file.name"]["pattern"]
                command = self.selected_md["file.name"].get("command", default_command)
                avail_text_file_extension = Metadata.TEXT_FILE_EXTENSIONS

            if "extension" in self.selected_md ["file.name"]:
                true_extension = self.selected_md ["file.name"]["extension"]
                if isinstance(true_extension, list):
                    file_extension = list(set(file_extension) - set(true_extension))
                    assert file_extension, "file_extension is empty!"
                    avail_text_file_extension = list(set(Metadata.TEXT_FILE_EXTENSIONS) - set(true_extension))
                else: 
                    file_extension.remove(true_extension)
                    if true_extension in Metadata.TEXT_FILE_EXTENSIONS:
                        avail_text_file_extension.remove(true_extension)

            if is_truth_file: 
                # choose file extension
                if "extension" in self.selected_md ["file.name"]:# if no extension specified, then randomly select a file extension
                    if isinstance(true_extension, list):
                        true_extension = random.choice(true_extension)
                elif has_semantic_truth: # if semantic content exists, then should be a text file
                    true_extension = random.choice(Metadata.TEXT_FILE_EXTENSIONS)
                else:
                    true_extension = random.choice(file_extension)
                        
                # create file name based on commands
                if command == "exactly":
                    return pattern + true_extension
                elif command == "starts":
                    return pattern + ''.join(random.choices(string.ascii_letters, k=n_filler_letters)) + true_extension
                elif command == "ends":
                    return ''.join(random.choices(string.ascii_letters, k=n_filler_letters)) + pattern + true_extension
                elif command == "contains":
                    return ''.join(random.choices(string.ascii_letters, k=n_filler_letters)) + pattern + \
                            ''.join(random.choices(string.ascii_letters, k=n_filler_letters)) + true_extension
                else:
                    return ''.join(random.choices(string.ascii_letters, k=n_filler_letters)) + true_extension
                
            else: # if a filler metadata, generate random title that excludes all letters specified in the char pattern
                if has_semantic_filler:
                    extension = random.choice(avail_text_file_extension)
                else:
                    extension = random.choice(file_extension)
            
            allowed_pattern = list(set(string.ascii_letters) - set(pattern.upper()) - set(pattern.lower()))
            return ''.join(random.choices(allowed_pattern, k=n_filler_letters)) + extension

        else: #if no query specified for title, but semantic context exists, choose a text file extension
            if has_semantic_filler or (is_truth_file and has_semantic_truth):
                extension = random.choice(Metadata.TEXT_FILE_EXTENSIONS)
            else: # randomly create a title with any extension
                extension = random.choice(file_extension)
            title = ''.join(random.choices(string.ascii_letters, k=n_filler_letters)) + extension
            return title

    def _generate_dir_location(self, file_name: str, is_truth_file: bool=True) -> Tuple[str, str, str]:
        """
        Generates a directory location for the metadata
        self.selected_md ["file.directory"] = [location, directory_name (optional, for local only)]
        location: where it is stored; local or remote (google drive, drop box, icloud, local)
        RETURN: list consisting of path and URI and updated file name to remote or local storage

        """
        # URIs/URLs to local computer or cloud storage services
        file_locations = {
            "google_drive": "https://drive.google.com",
            "dropbox": "https://www.dropbox.com",
            "icloud": "https://www.icloud.com",
            "local": "file:/"
        }
        # RUN after initialization:
        if "file.directory" in self.selected_md  and is_truth_file:
            truth_parent_loc = self.selected_md ["file.directory"]["location"]
            if truth_parent_loc == "local": # if file dir specified, create truth file at that dir
                file_counter = self.saved_directory_path["truth.directory"]["files"]
                path = self.saved_directory_path["truth.directory"]["path"] + "/"
                counter_key = path+file_name
                if counter_key in file_counter:
                    file_counter[counter_key] += 1
                    updated_file_name =self._change_name(file_name= file_name, count = file_counter[counter_key])
                    path += updated_file_name
                    URI = file_locations[truth_parent_loc] + path
                    return [path, URI, updated_file_name]
                else:
                    file_counter.update({counter_key: 0})
                    path += file_name
                    URI = file_locations[truth_parent_loc] + path
                    return [path, URI, file_name]

            elif is_truth_file and truth_parent_loc in file_locations.keys(): # if remote dir specified, create file at that dir
                path = self._generate_remote_path(truth_parent_loc, file_name)
                URI = file_locations[truth_parent_loc] + path
            return [path, URI, file_name]

        #for filler files or truth files with no file attributes specified
        elif not is_truth_file and "file.directory" in self.selected_md :
            truth_parent_loc = self.selected_md ["file.directory"]["location"]
            del file_locations[truth_parent_loc]

        # not queried at this point and file type doesn't matter; generate any file path (local or remote)
        random_location = random.choice(list(file_locations.keys()))
        if random_location == "local":
            file_counter = self.saved_directory_path["filler.directory"]["files"]
            path = random.choice(self.saved_directory_path["filler.directory"]["path"]) + "/"
            counter_key = path+file_name
            if counter_key in file_counter:
                file_counter[counter_key] += 1
                updated_file_name = self._change_name(file_name= file_name, count = file_counter[counter_key])
                path += updated_file_name
                URI = file_locations[random_location] + path
                return [path, URI, updated_file_name]
            else:
                file_counter.update({counter_key: 0})
                path += file_name
                URI = file_locations[random_location] + path
                return [path, URI, file_name]
        else:
            path = self._generate_remote_path(random_location, file_name)
            URI = file_locations[random_location] + path

        return path, URI, file_name

    def _change_name(self, file_name:str, count:int) -> str:
        """changes name to avoid duplicate files in the same path in the format 'duplicateName (#).extension"""
        base_name, ext = os.path.splitext(file_name)
        return f'{base_name} ({count}){ext}'

    # helper functions for generate_dir_location
    def _generate_remote_path(self, service_type: str, file_name: str) -> str:
        """
        Generates path to a remote file location e.g., google drive, dropbox, icloud
        """
        list_alphanum = string.ascii_letters + string.digits
        # Randomly choose characters to form the id
        file_id = ''.join(random.choices(list_alphanum, k=random.randint(3,6)))
        local_file_locations = {
            "google_drive": "/file/d/{file_id}/view/view?name={file_name}",
            "dropbox": "/s/{file_id}/{file_name}?dl=0",
            "icloud": "/iclouddrive/{file_id}/{file_name}"
        }
        remote_path = local_file_locations[service_type].format(file_id = file_id, file_name = file_name)
        return remote_path

    def generate_timestamps_md(self, is_truth_file, truth_like_file, truth_like_attributes):
        is_truth_file=self._define_truth_attribute("timestamps", is_truth_file, truth_like_file, truth_like_attributes)
        return self._generate_timestamps(is_truth_file)

    def _generate_timestamps(self, is_truth_file: bool=True) -> Dict[str, datetime]:
        """
        Generates birthtime, modifiedtime, accessedtime, and changedtime for the specified file:
        Args: is_truth_file (bool): file type 
        Returns (Dict[str, datetime]): {birthtime: datetime, modifiedtime: datetime, accessedtime: datetime, changedtime: datetime}
        """
        stamp_labels = {"modified", "accessed", "changed"}
        birthtime = None
        latest_timestamp_of_three = None
        timestamps = {}
        # check whether the query is pertaining to specific timestamp queries
        if "timestamps" in self.selected_md:
            query = self.selected_md ["timestamps"]
            selected_timestamps = set(query.keys())
            non_selected_timestamps = stamp_labels - selected_timestamps
            if "birthtime" in query: # specifically checks for birthtime since other timestamps shouldn't be earlier than the birthtime
                birthtime_query = query["birthtime"]
                birthtime = self._generate_queried_timestamp(birthtime_query["starttime"], 
                                                            birthtime_query["endtime"], 
                                                            default_startdate=self.default_lower_timestamp, 
                                                            is_truth_file = is_truth_file, 
                                                            is_birthtime = True)
                timestamps["birthtime"] = birthtime
                # if there queries other than the birthtime, iterate over each of the timestamps
                for timestamp in stamp_labels: 
                    if timestamp in selected_timestamps:
                        timestamps[timestamp] =self._generate_queried_timestamp(query[timestamp]["starttime"], 
                                                                                query[timestamp]["endtime"], 
                                                                                default_startdate = birthtime, 
                                                                                is_truth_file = is_truth_file)
                    else: # if type of timestamp not chosen, either generate a random timestamp within bounds or choose an existing timestamp
                        timestamps[timestamp] =self._choose_existing_random_timestamp(timestamps, birthtime, self.default_upper_timestamp)
            else:
                # for each of the other timestamps, set the timestamp based on whether it has been selected in the query or not
                for timestamp in selected_timestamps: 
                    timestamps[timestamp] = self._generate_queried_timestamp(query[timestamp]["starttime"], 
                                                                            query[timestamp]["endtime"], 
                                                                            default_startdate = self.default_lower_timestamp, 
                                                                            is_truth_file = is_truth_file)
                for timestamp in non_selected_timestamps:
                    timestamps[timestamp] = self._choose_existing_random_timestamp(timestamps, self.default_lower_timestamp, self.default_upper_timestamp)

                # birthtime has to be <= to the other populated timestamps
                latest_timestamp_of_three = min(timestamps.values())
                birthtime = self._generate_random_timestamp(lower_bound = self.default_lower_timestamp, upper_bound = latest_timestamp_of_three) 
                timestamps["birthtime"] = birthtime

        else:
            birthtime = self._generate_random_timestamp(lower_bound = self.default_lower_timestamp, upper_bound=self.default_upper_timestamp)
            timestamps["birthtime"] = birthtime
            for timestamp in stamp_labels: 
                timestamps[timestamp] = self._choose_existing_random_timestamp(timestamps, birthtime, self.default_upper_timestamp)
        return timestamps

    # helper for _generate_timestamps:
    def _choose_existing_random_timestamp(self, timestamps, lower_bound, upperbound) -> datetime:
        """chooses an existing timstamp that is in the dict or creates a random timestamp within bounds"""
        randomtime = self._generate_random_timestamp(lower_bound = lower_bound, upper_bound = upperbound)
        existing_timestamp = random.choice(list(timestamps.values()))
        return random.choice([existing_timestamp, randomtime])

    # helper functions for generate_timestamps():
    def _generate_random_timestamp(self, lower_bound:datetime, upper_bound:datetime) -> datetime:
        """
        Generates a random timestamp within the bounds specified
        Args:
            lower_bound (datetime) birth time for m/a/c timestamps or default "2000-10-25" for birthtime
            upper_bound (datetime) latest timestamp for birthtime or current datetime for m/a/c timestamps
        Returns:
            (datetime): a randomly generated timestamp
        """
        
        random_time = faker.date_time_between(start_date = lower_bound, end_date = upper_bound)
        return random_time

    def _generate_queried_timestamp(self, starttime:datetime, endtime:datetime, default_startdate:datetime, 
                                    is_truth_file:bool = True, is_birthtime: bool = False) -> datetime:
        """
        Generates timestamp based on file type; default_truth_startdate is either the 
        self.default_lower_timestamp or the birthtime (if birthtime already set)
        """

        filler_delta = 2
        time_delta = timedelta(hours = filler_delta)
        timestamp = None
        # check errors that can arise for str parameters
        if starttime > datetime.now() or endtime > datetime.now():
            raise ValueError("The timestamp you have queried is in the future, please check again.")
        elif starttime > endtime:
            raise ValueError("The starttime cannot be more recent than the endtime")
        elif is_truth_file and default_startdate > endtime:
            raise ValueError("The default_startdate cannot be more recent than the endtime")
        elif self.default_lower_timestamp == self.default_upper_timestamp:
            raise ValueError("The absolute lower bound date cannot be the same time as the date right now")
        elif self.default_lower_timestamp == starttime and self.default_upper_timestamp == endtime:
            raise ValueError("Invalid range, please increase the bounds or decrease the range to within the bounds")
        elif is_birthtime and starttime > self.earliest_endtime[0]:
            raise ValueError("The earliest starttime cannot be earlier than the birthtime starttime")
        elif self.default_lower_timestamp > starttime:
            raise ValueError("The absolute lower bound cannot be greater than the starttime")
            
        elif starttime == endtime:
            if starttime < default_startdate: 
                raise ValueError("The starttime for the timestamps cannot be earlier than the birthtime/default")
            if is_truth_file and default_startdate <= starttime:
                timestamp = starttime
            if not is_truth_file:
                # for birthtime timestamps (choose the lowest/most earliest possible time to not have time earlier than the other timestamps)
                lower = faker.date_time_between(start_date = self.default_lower_timestamp, end_date=starttime-time_delta)
                upper = faker.date_time_between(start_date = starttime+time_delta)
                # the earliest starttime is within the bounds:
                if is_birthtime and self.default_lower_timestamp + time_delta <= self.earliest_starttime[0] <= starttime:
                    timestamp = faker.date_time_between(start_date=self.default_lower_timestamp, end_date=self.earliest_starttime[0]-time_delta)
                # case 2: the earliest starttime is not within the bounds 
                elif is_birthtime and self.default_lower_timestamp + time_delta <= self.earliest_starttime[0]:
                    timestamp = faker.date_time_between(start_date=starttime+time_delta, 
                                                        end_date = self._find_next_earliest_endtime(starttime)-time_delta)
                elif is_birthtime:
                    raise ValueError("Cannot generate birthtime timestamp for truth file")
                #for timestamps other than birthtime:
                if not is_birthtime and default_startdate == starttime: #if birthtime is greater than the equal
                    timestamp = faker.date_time_between(start_date = default_startdate + timedelta(hours = filler_delta))
                elif not is_birthtime and default_startdate > starttime: #if birthtime is greater than the equal
                    timestamp = faker.date_time_between(start_date = default_startdate)
                elif not is_birthtime and default_startdate < starttime:
                    lower = faker.date_time_between(start_date = default_startdate, end_date = starttime-time_delta)
                    if starttime+time_delta < self.default_upper_timestamp:
                        upper = faker.date_time_between(start_date = starttime+time_delta)
                        timestamp = random.choice([upper, lower])
                    elif starttime+time_delta >= self.default_upper_timestamp:
                        timestamp = lower
                elif not is_birthtime:
                    raise ValueError("cannot form timestamp for filler file")
        #if the starttime and endtime are not equal and are not lists, then choose a date within that range
        # under the assumption that starttime < endtime
        elif starttime < endtime: # if is a birthtime, should take on values that are 
            # if it is a birthtime and a truth file, find the earliest time possible
            if is_truth_file and is_birthtime and default_startdate <= starttime and starttime <= self.earliest_starttime[0] <= endtime:
                timestamp = faker.date_time_between(start_date=starttime, end_date=self.earliest_starttime[0])
            elif is_truth_file and is_birthtime and default_startdate <= starttime and self.earliest_starttime[0] < starttime:
                timestamp = faker.date_time_between(start_date=starttime, end_date=self._find_next_earliest_endtime(starttime))
            elif is_truth_file and is_birthtime:
                raise ValueError("cannot generate truthfile timestamp.")

            if is_truth_file and not is_birthtime and starttime <= default_startdate <= endtime: 
                timestamp = faker.date_time_between(start_date=default_startdate, end_date=endtime)     
            elif is_truth_file and not is_birthtime and starttime > default_startdate: 
                timestamp = faker.date_time_between(start_date=starttime, end_date=endtime)
            # elif is_truth_file and not is_birthtime and endtime < default_startdate: 
            #     raise ValueError("The birthtime cannot be greater than the other timestamps")
            elif is_truth_file and not is_birthtime:
                raise ValueError("Absolute lower bound date cannot be more recent than the endtime")
            
            if not is_truth_file: 
                # for filler file birhttime timestamps:
                if is_birthtime and self.default_lower_timestamp <= starttime-time_delta and self.default_lower_timestamp + time_delta <= self.earliest_starttime[0] <= starttime:
                    timestamp = faker.date_time_between(start_date = self.default_lower_timestamp, end_date=self.earliest_starttime[0]-time_delta)
                elif is_birthtime and self.default_upper_timestamp >= endtime + time_delta:
                    timestamp = faker.date_time_between(start_date=endtime + time_delta, end_date=self._find_next_earliest_endtime(starttime)-time_delta)
                elif is_birthtime and not is_truth_file:
                    raise ValueError("cannot generate birthtime timestamp for filler files")
                
                lower = faker.date_time_between(start_date = default_startdate, end_date=starttime-time_delta)
                upper = faker.date_time_between(start_date = endtime + time_delta)
                # for none birthtime timestamps
                if not is_birthtime and endtime < default_startdate <= self.default_upper_timestamp:
                    timestamp = faker.date_time_between(start_date = endtime)
                elif not is_birthtime and starttime <= default_startdate <= endtime:
                    timestamp = upper
                elif not is_birthtime and self.default_lower_timestamp <= default_startdate <= starttime:
                    timestamp = random.choice([lower, upper])
                elif not is_birthtime and not is_truth_file:
                    raise ValueError("Cannot generate timestamps for filler files")
        else:
            raise ValueError("Error in parameters or command: Please check the query once more.")
        return timestamp.replace(microsecond=0)
        
    def _find_next_earliest_endtime(self, starttime) -> datetime:
        for date in self.earliest_endtime:
            if starttime <= date:
                return date
            else:
                raise ValueError("there are no times that work")

    def _generate_file_size(self, is_truth_file: bool=True) -> int:
        """
        Creates random file size given the is_truth_file
        self.selected_md {file.size: ["target_min", "target_max", "command"]}
        command includes "equal", "range"
        """
        if "file.size" in self.selected_md :
            filler_delta = 1
            delta = 0
            target_min = self.selected_md ["file.size"]["target_min"] 
            target_max = self.selected_md ["file.size"]["target_max"]
            command = self.selected_md ["file.size"]["command"]

            if target_max == self.default_upper_filesize and target_min == self.default_lower_filesize:
                raise ValueError("The range cannot be the whole boundary from ", target_min, " to ", target_max)
            elif target_min > target_max:
                raise ValueError(f"The target max {target_min} cannot be greater than the target max {target_max}")

            # if the target_min/max is a list and is the same as the target_max choose a random size from the list
            if isinstance(target_min, list) and isinstance(target_max, list) and command == "equal":
                if is_truth_file:
                    return random.choice(target_min)
                else:
                    return self._check_return_value_within_range(self.default_lower_filesize, self.default_upper_filesize, target_min[0], target_min[-1], random.randint, 1)

            # if the target_min/max is not a list but is the same as the target_max then just choose that file size
            elif target_min == target_max and command == "equal":
                if is_truth_file:
                    return target_min
                else:
                    return self._check_return_value_within_range(self.default_lower_filesize, self.default_upper_filesize, target_min, target_min, random.randint, 1)

            #if command specifies getting the range between two values
            elif target_min != target_max and command == "range":
                if is_truth_file:
                    return random.randint(target_min, target_max)
                else:
                    return self._check_return_value_within_range(self.default_lower_filesize, self.default_upper_filesize, target_min, target_max,  random.randint, 1)

            # if command specifies a file greater than a certain size
            elif isinstance(target_max, int) and "greater" in command:
                if command == "greater_than":
                    delta = 1
                    filler_delta = 0

                if is_truth_file:
                    return random.randint(target_max+delta, self.default_upper_filesize)
                else:
                    return random.randint(self.default_lower_filesize, target_max-filler_delta)

            # if command specifies a file less than a certain size
            elif isinstance(target_max, int) and "less" in command:
                if command == "less_than":
                    delta = 1
                    filler_delta = 0

                if is_truth_file:
                    return random.randint(self.default_lower_filesize, target_max-delta)
                else:
                    return random.randint(target_max+filler_delta, self.default_upper_filesize)
        # if there are no specified queries, create a random file size
        else:
            return random.randint(self.default_lower_filesize, self.default_upper_filesize)

    # helper for _generate_i_object_data
    def _create_timestamp_data(self, UUID: str, timestamps: Dict[str, datetime]) -> list[IndalekoTimestampDataModel]:
        """
        Creates the timestamp data based on timestamp datamodel (in UTC time)
        """
        timestamp_data = []
        # sort the timestamp by most earliest to latest
        for timestamp in sorted(timestamps.items(), key=lambda time: time[1]):
            timestamp_data.append(IndalekoTimestampDataModel(Label=UUID, 
                                                            Value=timestamp[1].strftime("%Y-%m-%dT%H:%M:%SZ"), 
                                                            Description=timestamp[0]))
        return timestamp_data

    #helper for _generate_record_data():
    def _generate_random_data(self) -> str:
        """Generates a string of random number of ascii characters as data"""
        ascii_chars = string.ascii_letters + string.digits
        random_data = ''.join(random.choices(ascii_chars, k = random.randint(1,500)))
        return random_data

    #helper function for generate_file_info()
    def _create_metadata_UUID(self, number: int, is_truth_file: bool = True) -> str:
        """
        Creates UUID for the metadata based on the is_truth_file (filler VS truth metadata) of metadata
        Truth files are given prefix c, Filler or truth like filler files prefix f
        """
        if is_truth_file:
            starter_uuid = f"c{number}" 
        else:
            starter_uuid = f"f{number}" 

        digits = 8 - len(starter_uuid)
        space_filler = '0' * digits
        starter_uuid += space_filler
        uuid = starter_uuid + "-" + ''.join(random.choices('0123456789', k=4)) + "-" \
            + ''.join(random.choices('0123456789', k=4)) + "-" \
            + ''.join(random.choices('0123456789', k=4)) + "-" \
            + ''.join(random.choices('0123456789', k=12))
        return uuid

    def preprocess_dictionary_timestamps(self, to_timestamp: bool) -> Dict[str, Any]:
        """
        Convert time to posix timstamps given a dictionary to run data generator:
        Args:
            selected_md_attributes (Dict[str, Any]): The dictionary of attributes
        Returns:
            Dict[str, Any]: The converted attributes dictionary
        """
        # posix_attributes = copy.deepcopy(posix_attributes)

        if "timestamps" in self.selected_md:
            for timestamp_key, timestamp_data in self.selected_md["timestamps"].items():
                starttime, endtime = self._convert_time_timestamp(timestamp_data, to_timestamp)
                self.selected_md["timestamps"][timestamp_key]["starttime"] = starttime
                self.selected_md["timestamps"][timestamp_key]["endtime"] = endtime 
                if not to_timestamp:
                    self._update_earliest_times(starttime, endtime)
            
        return self.selected_md

    # Helper function for convert_dictionary_times()
    def _convert_time_timestamp(self, timestamps: dict, to_timestamp: bool) -> Tuple[Union[Any, datetime], Union[Any, datetime]]:
        """
        Converts the time from string to timestamps
        """

        starttime = timestamps["starttime"]
        endtime = timestamps["endtime"]
        if to_timestamp:
            starttime = starttime.timestamp()
            endtime = endtime.timestamp()
        else: 
            starttime = self._convert_str_datetime(starttime)
            endtime = self._convert_str_datetime(endtime)

        return starttime, endtime

    def _update_earliest_times(self, starttime: datetime, endtime: datetime):
        """
        Updates and tracks the earliest start and end times.
        """
        self.earliest_endtime.append(endtime)
        self.earliest_starttime.append(starttime)

        self.earliest_endtime.sort()
        self.earliest_starttime.sort()
    
    # general helper function for _generate_queried_timestamp() and _convert_time_timestamp():
    def _convert_str_datetime(self, time: str) -> datetime:
        """Converts a str date from "YYYY-MM-DD" to datetime; used within time generator functions"""
        splittime = re.split("[-T:]", time)
        year = int(splittime[0])
        month = int(splittime[1])
        day = int(splittime[2])

        hour = int(splittime[3])
        minute = int(splittime[4])
        second = int(splittime[5])

        time = datetime(year, month, day, hour, minute, second)

        # if requested time is sooner than today's day, set it to the time to now
        if time > datetime.now():
            time = datetime.now()
        return time
>>>>>>> d3ca1759
<|MERGE_RESOLUTION|>--- conflicted
+++ resolved
@@ -1,1639 +1,1108 @@
-<<<<<<< HEAD
-import os
-import random
-import string
-import uuid
-from collections import Counter
-from datetime import datetime, timedelta
-from typing import Any
-
-from faker import Faker
-from icecream import ic
-
-from data_generator.scripts.metadata.metadata import Metadata
-from data_models.i_object import IndalekoObjectDataModel
-from data_models.record import IndalekoRecordDataModel
-from data_models.source_identifier import IndalekoSourceIdentifierDataModel
-from data_models.timestamp import IndalekoTimestampDataModel
-
-faker = Faker()
-
-
-class PosixMetadata(Metadata):
-    """
-    Subclass for Metadata.
-    Generates Posix Metadata based on the given dictionary of queries
-    """
-
-    def __init__(
-        self,
-        selected_POSIX_md,
-        default_lower_filesize,
-        default_upper_filesize,
-        default_lower_timestamp,
-        default_upper_timestamp,
-        earliest_starttime,
-        earliest_endtime,
-    ):
-        super().__init__(selected_POSIX_md)
-
-        self.default_lower_filesize = default_lower_filesize
-        self.default_upper_filesize = default_upper_filesize
-        self.default_upper_timestamp = default_upper_timestamp
-        self.default_lower_timestamp = default_lower_timestamp
-        self.earliest_starttime = earliest_starttime
-        self.earliest_endtime = earliest_endtime
-
-        self.saved_directory_path = self.initialize_local_dir()
-
-    def generate_metadata(
-        self,
-        record_data: IndalekoRecordDataModel,
-        IO_UUID: str,
-        timestamps: dict[str, str],
-        URI: str,
-        file_size: int,
-        semantic_attributes_data: list[dict[str, Any]],
-        key_name: str,
-        local_identifier: str,
-    ) -> IndalekoObjectDataModel:
-        return self._generate_i_object_data(
-            record_data,
-            IO_UUID,
-            timestamps,
-            URI,
-            file_size,
-            semantic_attributes_data,
-            key_name,
-            local_identifier,
-        )
-
-    def generate_file_info(
-        self,
-        current_filenum: int,
-        n: int,
-        is_truth_file: bool,
-        truth_like: bool,
-        truthlike_attributes: list[str],
-        has_semantic_truth,
-        has_semantic_filler: bool,
-    ) -> tuple[int, str, str, str, str]:
-        """Generates the information required for the posix metadata"""
-        file_size = self._generate_file_size(
-            is_truth_file=self._define_truth_attribute(
-                "file.size",
-                is_truth_file,
-                truth_like,
-                truthlike_attributes,
-            ),
-        )
-        file_name = self._generate_file_name(
-            is_truth_file=self._define_truth_attribute(
-                "file.name",
-                is_truth_file,
-                truth_like,
-                truthlike_attributes,
-            ),
-            has_semantic_truth=has_semantic_truth,
-            has_semantic_filler=has_semantic_filler,
-        )
-        path, URI, updated_filename = self._generate_dir_location(
-            file_name,
-            is_truth_file=self._define_truth_attribute(
-                "file.directory",
-                is_truth_file,
-                truth_like,
-                truthlike_attributes,
-            ),
-        )
-        IO_UUID = self._create_metadata_UUID(
-            current_filenum + n,
-            is_truth_file=is_truth_file,
-        )
-        return file_size, updated_filename, path, URI, IO_UUID
-
-    def generate_file_attributes(
-        self,
-        file_name: str,
-        path: str,
-        timestamps: dict[str, datetime],
-        file_size: int,
-    ) -> dict[str, Any]:
-        """Generates the dictionary of file attributes"""
-        birthtime = timestamps["birthtime"].timestamp()
-        modified_time = timestamps["modified"].timestamp()
-        access_time = timestamps["accessed"].timestamp()
-        changed_time = timestamps["changed"].timestamp()
-        return {
-            "Name": file_name,
-            "Path": path,
-            "st_birthtime": str(birthtime),
-            "st_birthtime_ns": str(birthtime * 10**9),
-            "st_mtime": str(modified_time),
-            "st_mtime_ns": str(modified_time * 10**9),
-            "st_atime": str(access_time),
-            "st_atime_ns": str(access_time * 10**9),
-            "st_ctime": str(changed_time),
-            "st_ctime_ns": str(changed_time * 10**9),
-            "st_size": file_size,
-        }
-
-    def generate_record_data(
-        self,
-        IO_UUID: str,
-        attribute: dict[str, Any],
-    ) -> IndalekoRecordDataModel:
-        """Generates the record data"""
-        id_source_identifier = IndalekoSourceIdentifierDataModel(
-            Identifier=IO_UUID,
-            Version="1.0",
-            Description="Record UUID",
-        )
-
-        return IndalekoRecordDataModel(
-            SourceIdentifier=id_source_identifier,
-            Timestamp=datetime.now().strftime("%Y-%m-%dT%H:%M:%SZ"),
-            Attributes=attribute,
-            Data=self._generate_random_data(),
-        )
-
-    def _generate_i_object_data(
-        self,
-        record_data: IndalekoRecordDataModel,
-        IO_UUID: str,
-        timestamps: dict[str, str],
-        URI: str,
-        file_size: int,
-        semantic_attributes_data: list[dict[str, Any]],
-        key_name: str,
-        local_identifier: str,
-    ) -> IndalekoObjectDataModel:
-        """Returns the Indaleko object created form the data model"""
-        timestamp_data = self._create_timestamp_data(IO_UUID, timestamps)
-
-        return IndalekoObjectDataModel(
-            Record=record_data,
-            URI=URI,
-            ObjectIdentifier=uuid.uuid4(),
-            Timestamps=timestamp_data,
-            Size=file_size,
-            SemanticAttributes=semantic_attributes_data,
-            Label=key_name,
-            LocalIdentifier=str(local_identifier),
-            Volume=uuid.uuid4(),
-            PosixFileAttributes="S_IFREG",
-            WindowsFileAttributes="FILE_ATTRIBUTE_ARCHIVE",
-        )
-
-    def initialize_local_dir(self) -> dict[str, Any]:
-        """
-        Initializes and saves the local directories to self.saved_directory_path; run only once
-        returns self.saved_directory_path = {"truth.directory": {"path": str, "files": Counter(str)}, "filler.directory" {"path":, "files": Counter(str)}: list}}
-        """
-        num_directories = random.randint(3, 8)
-        max_depth = random.randint(3, 5)
-        parent_dir = "/home/user"
-        truth_parent_loc = ""
-        # if the there is a query related to the directory and the pathing has not been initialized create the directories
-        if "file.directory" in self.selected_md:
-            truth_parent_loc = self.selected_md["file.directory"]["location"]
-            if truth_parent_loc == "local":
-                truth_path_name = self.selected_md["file.directory"]["local_dir_name"]
-                # if the is_truth_file is a truth file, create path for truth file directories
-                return self._generate_local_path(
-                    parent_dir,
-                    num_directories,
-                    max_depth,
-                    directory_name=truth_path_name,
-                )
-            else:  # if remote  just generate random directory
-                return self._generate_local_path(parent_dir, num_directories, max_depth)
-        else:  # no queries related to file directories; generate random directory
-            return self._generate_local_path(parent_dir, num_directories, max_depth)
-
-    # helper for initialize_local_dir():
-    def _generate_local_path(
-        self,
-        base_dir: str,
-        num_directories: int,
-        max_depth: int,
-        directory_name: str = None,
-    ) -> dict[str, Any]:
-        """
-        Generate random path to directories within a parent dir based on base_dir, num_directories, max_depth and if available, directory_name recursively
-        Only runs once during initialization
-        Adapted from Tony's code from metadata.py
-        """
-        saved_directory_path = {"truth.directory": {}, "filler.directory": {}}
-        directory_count = 0
-        # List to store generated paths
-        generated_paths = []
-
-        def create_dir_recursive(current_dir, current_depth):
-            nonlocal directory_count
-            if current_depth > max_depth or directory_count >= num_directories:
-                return
-
-            if num_directories - directory_count > 0:
-                max_subdirs = max(
-                    1,
-                    (num_directories - directory_count) // (max_depth - current_depth + 1),
-                )
-                subdirs = random.randint(1, max_subdirs)
-
-                for _ in range(subdirs):
-                    directory_count += 1
-                    if directory_count >= num_directories:
-                        break
-                    # Generate a random subdirectory name or choose truth file path name
-                    subdir_name = "".join(
-                        random.choices(string.ascii_lowercase, k=random.randint(1, 8)),
-                    )
-                    subdir_path = os.path.join(current_dir, subdir_name)
-                    generated_paths.append(subdir_path)
-                    create_dir_recursive(subdir_path, current_depth + 1)
-
-        create_dir_recursive(base_dir, 1)
-
-        if directory_name != None:
-            saved_directory_path["truth.directory"]["path"] = random.choice(generated_paths) + "/" + directory_name
-            saved_directory_path["truth.directory"]["files"] = Counter()
-        saved_directory_path["filler.directory"]["path"] = generated_paths
-        saved_directory_path["filler.directory"]["files"] = Counter()
-        return saved_directory_path
-
-    def _generate_file_name(
-        self,
-        is_truth_file: bool,
-        has_semantic_truth: bool,
-        has_semantic_filler: bool,
-    ) -> str:
-        """
-        Generates a file_name for given file
-        Args: is_truth_file (bool): the type of file it is
-             self.selected_md{file.name: {"pattern":str, "command":str, "extension":str}}
-            commands include: "starts", "ends", "contains"
-        Return (str): returns the file name
-        """
-        command, pattern = "", ""
-        true_extension = None
-        n_filler_letters = random.randint(1, 10)
-        file_extension = Metadata.TEXT_FILE_EXTENSIONS.copy()
-        # if the file name is part of the query, extract the appropriate attributes and generate title
-        if "file.name" in self.selected_md:
-            if "pattern" in self.selected_md["file.name"]:
-                pattern = self.selected_md["file.name"]["pattern"]
-                command = self.selected_md["file.name"]["command"]
-                avail_text_file_extension = Metadata.TEXT_FILE_EXTENSIONS
-
-            if "extension" in self.selected_md["file.name"]:
-                true_extension = self.selected_md["file.name"]["extension"]
-                if isinstance(true_extension, list):
-                    file_extension = list(set(file_extension) - set(true_extension))
-                    avail_text_file_extension = list(
-                        set(Metadata.TEXT_FILE_EXTENSIONS) - set(true_extension),
-                    )
-                else:
-                    file_extension.remove(true_extension)
-                    if true_extension in Metadata.TEXT_FILE_EXTENSIONS:
-                        avail_text_file_extension.remove(true_extension)
-
-            ic(avail_text_file_extension)
-
-            if is_truth_file:
-                # choose file extension
-                if (
-                    "extension" in self.selected_md["file.name"]
-                ):  # if no extension specified, then randomly select a file extension
-                    if isinstance(true_extension, list):
-                        true_extension = random.choice(true_extension)
-                elif has_semantic_truth:  # if semantic content exists, then should be a text file
-                    true_extension = random.choice(Metadata.TEXT_FILE_EXTENSIONS)
-                else:
-                    true_extension = random.choice(file_extension)
-
-                # create file name based on commands
-                if command == "exactly":
-                    return pattern + true_extension
-                elif command == "starts":
-                    return (
-                        pattern
-                        + "".join(
-                            random.choices(string.ascii_letters, k=n_filler_letters),
-                        )
-                        + true_extension
-                    )
-                elif command == "ends":
-                    return (
-                        "".join(
-                            random.choices(string.ascii_letters, k=n_filler_letters),
-                        )
-                        + pattern
-                        + true_extension
-                    )
-                elif command == "contains":
-                    return (
-                        "".join(
-                            random.choices(string.ascii_letters, k=n_filler_letters),
-                        )
-                        + pattern
-                        + "".join(
-                            random.choices(string.ascii_letters, k=n_filler_letters),
-                        )
-                        + true_extension
-                    )
-                else:
-                    return (
-                        "".join(
-                            random.choices(string.ascii_letters, k=n_filler_letters),
-                        )
-                        + true_extension
-                    )
-
-            elif has_semantic_filler:
-                extension = random.choice(avail_text_file_extension)
-            else:
-                extension = random.choice(file_extension)
-
-            allowed_pattern = list(
-                set(string.ascii_letters) - set(pattern.upper()) - set(pattern.lower()),
-            )
-            return "".join(random.choices(allowed_pattern, k=n_filler_letters)) + extension
-
-        else:  # if no query specified for title, but semantic context exists, choose a text file extension
-            if has_semantic_filler or (is_truth_file and has_semantic_truth):
-                extension = random.choice(Metadata.TEXT_FILE_EXTENSIONS)
-            else:  # randomly create a title with any extension
-                extension = random.choice(file_extension)
-            title = "".join(random.choices(string.ascii_letters, k=n_filler_letters)) + extension
-            return title
-
-    def _generate_dir_location(
-        self,
-        file_name: str,
-        is_truth_file: bool = True,
-    ) -> tuple[str, str, str]:
-        """
-        Generates a directory location for the metadata
-        self.selected_md ["file.directory"] = [location, directory_name (optional, for local only)]
-        location: where it is stored; local or remote (google drive, drop box, icloud, local)
-        RETURN: list consisting of path and URI and updated file name to remote or local storage
-
-        """
-        # URIs/URLs to local computer or cloud storage services
-        file_locations = {
-            "google_drive": "https://drive.google.com",
-            "dropbox": "https://www.dropbox.com",
-            "icloud": "https://www.icloud.com",
-            "local": "file:/",
-        }
-        # RUN after initialization:
-        if "file.directory" in self.selected_md and is_truth_file:
-            truth_parent_loc = self.selected_md["file.directory"]["location"]
-            file_counter = self.saved_directory_path["truth.directory"]["files"]
-
-            if truth_parent_loc == "local":  # if file dir specified, create truth file at that dir
-                path = self.saved_directory_path["truth.directory"]["path"] + "/"
-                counter_key = path + file_name
-                if counter_key in file_counter:
-                    file_counter[counter_key] += 1
-                    updated_file_name = self._change_name(
-                        file_name=file_name,
-                        count=file_counter[counter_key],
-                    )
-                    path += updated_file_name
-                    URI = file_locations[truth_parent_loc] + path
-                    return [path, URI, updated_file_name]
-                else:
-                    file_counter.update({counter_key: 0})
-                    path += file_name
-                    URI = file_locations[truth_parent_loc] + path
-                    return [path, URI, file_name]
-
-            elif (
-                is_truth_file and truth_parent_loc in file_locations
-            ):  # if remote dir specified, create file at that dir
-                path = self._generate_remote_path(truth_parent_loc, file_name)
-                URI = file_locations[truth_parent_loc] + path
-            return [path, URI, file_name]
-
-        # for filler files or truth files with no file attributes specified
-        elif not is_truth_file and "file.directory" in self.selected_md:
-            truth_parent_loc = self.selected_md["file.directory"]["location"]
-            del file_locations[truth_parent_loc]
-
-        # not queried at this point and file type doesn't matter; generate any file path (local or remote)
-        random_location = random.choice(list(file_locations.keys()))
-        if random_location == "local":
-            file_counter = self.saved_directory_path["filler.directory"]["files"]
-            path = random.choice(self.saved_directory_path["filler.directory"]["path"]) + "/"
-            counter_key = path + file_name
-            if counter_key in file_counter:
-                file_counter[counter_key] += 1
-                updated_file_name = self._change_name(
-                    file_name=file_name,
-                    count=file_counter[counter_key],
-                )
-                path += updated_file_name
-                URI = file_locations[random_location] + path
-                return [path, URI, updated_file_name]
-            else:
-                file_counter.update({counter_key: 0})
-                path += file_name
-                URI = file_locations[random_location] + path
-                return [path, URI, file_name]
-        else:
-            path = self._generate_remote_path(random_location, file_name)
-            URI = file_locations[random_location] + path
-
-        return path, URI, file_name
-
-    def _change_name(self, file_name: str, count: int) -> str:
-        """Changes name to avoid duplicate files in the same path"""
-        base_name, ext = os.path.splitext(file_name)
-        return f"{base_name}({count}){ext}"
-
-    # helper functions for generate_dir_location
-    def _generate_remote_path(self, service_type: str, file_name: str) -> str:
-        """
-        Generates path to a remote file location e.g., google drive, dropbox, icloud
-        """
-        list_alphanum = string.ascii_letters + string.digits
-        # Randomly choose characters to form the id
-        file_id = "".join(random.choices(list_alphanum, k=random.randint(3, 6)))
-        local_file_locations = {
-            "google_drive": "/file/d/{file_id}/view/view?name={file_name}",
-            "dropbox": "/s/{file_id}/{file_name}?dl=0",
-            "icloud": "/iclouddrive/{file_id}/{file_name}",
-        }
-        remote_path = local_file_locations[service_type].format(
-            file_id=file_id,
-            file_name=file_name,
-        )
-        return remote_path
-
-    def generate_timestamps_md(
-        self,
-        is_truth_file,
-        truth_like_file,
-        truth_like_attributes,
-    ):
-        is_truth_file = self._define_truth_attribute(
-            "timestamps",
-            is_truth_file,
-            truth_like_file,
-            truth_like_attributes,
-        )
-        return self._generate_timestamps(is_truth_file)
-
-    def _generate_timestamps(self, is_truth_file: bool = True) -> dict[str, datetime]:
-        """
-        Generates birthtime, modifiedtime, accessedtime, and changedtime for the specified file:
-        Args: is_truth_file (bool): file type
-        Returns (Dict[str, datetime]): {birthtime: datetime, modifiedtime: datetime, accessedtime: datetime, changedtime: datetime}
-        """
-        stamp_labels = {"modified", "accessed", "changed"}
-        birthtime = None
-        latest_timestamp_of_three = None
-        timestamps = {}
-        # check whether the query is pertaining to specific timestamp queries
-        if "timestamps" in self.selected_md:
-            query = self.selected_md["timestamps"]
-            selected_timestamps = set(query.keys())
-            non_selected_timestamps = stamp_labels - selected_timestamps
-            if (
-                "birthtime" in query
-            ):  # specifically checks for birthtime since other timestamps shouldn't be earlier than the birthtime
-                birthtime_query = query["birthtime"]
-                birthtime = self._generate_queried_timestamp(
-                    birthtime_query["starttime"],
-                    birthtime_query["endtime"],
-                    default_startdate=self.default_lower_timestamp,
-                    is_truth_file=is_truth_file,
-                    is_birthtime=True,
-                )
-                timestamps["birthtime"] = birthtime
-                # if there queries other than the birthtime, iterate over each of the timestamps
-                for timestamp in stamp_labels:
-                    if timestamp in selected_timestamps:
-                        timestamps[timestamp] = self._generate_queried_timestamp(
-                            query[timestamp]["starttime"],
-                            query[timestamp]["endtime"],
-                            default_startdate=birthtime,
-                            is_truth_file=is_truth_file,
-                        )
-                    else:  # if type of timestamp not chosen, either generate a random timestamp within bounds or choose an existing timestamp
-                        timestamps[timestamp] = self._choose_existing_random_timestamp(
-                            timestamps,
-                            birthtime,
-                            self.default_upper_timestamp,
-                        )
-            else:
-                # for each of the other timestamps, set the timestamp based on whether it has been selected in the query or not
-                for timestamp in selected_timestamps:
-                    timestamps[timestamp] = self._generate_queried_timestamp(
-                        query[timestamp]["starttime"],
-                        query[timestamp]["endtime"],
-                        default_startdate=self.default_lower_timestamp,
-                        is_truth_file=is_truth_file,
-                    )
-                for timestamp in non_selected_timestamps:
-                    timestamps[timestamp] = self._choose_existing_random_timestamp(
-                        timestamps,
-                        self.default_lower_timestamp,
-                        self.default_upper_timestamp,
-                    )
-
-                # birthtime has to be <= to the other populated timestamps
-                latest_timestamp_of_three = min(timestamps.values())
-                birthtime = self._generate_random_timestamp(
-                    lower_bound=self.default_lower_timestamp,
-                    upper_bound=latest_timestamp_of_three,
-                )
-                timestamps["birthtime"] = birthtime
-
-        else:
-            birthtime = self._generate_random_timestamp(
-                lower_bound=self.default_lower_timestamp,
-                upper_bound=self.default_upper_timestamp,
-            )
-            timestamps["birthtime"] = birthtime
-            for timestamp in stamp_labels:
-                timestamps[timestamp] = self._choose_existing_random_timestamp(
-                    timestamps,
-                    birthtime,
-                    self.default_upper_timestamp,
-                )
-        return timestamps
-
-    # helper for _generate_timestamps:
-    def _choose_existing_random_timestamp(
-        self,
-        timestamps,
-        lower_bound,
-        upperbound,
-    ) -> datetime:
-        """Chooses an existing timstamp that is in the dict or creates a random timestamp within bounds"""
-        randomtime = self._generate_random_timestamp(
-            lower_bound=lower_bound,
-            upper_bound=upperbound,
-        )
-        existing_timestamp = random.choice(list(timestamps.values()))
-        return random.choice([existing_timestamp, randomtime])
-
-    # helper functions for generate_timestamps():
-    def _generate_random_timestamp(
-        self,
-        lower_bound: datetime,
-        upper_bound: datetime,
-    ) -> datetime:
-        """
-        Generates a random timestamp within the bounds specified
-        Args:
-            lower_bound (datetime) birth time for m/a/c timestamps or default "2000-10-25" for birthtime
-            upper_bound (datetime) latest timestamp for birthtime or current datetime for m/a/c timestamps
-        Returns:
-            (datetime): a randomly generated timestamp
-        """
-        random_time = faker.date_time_between(
-            start_date=lower_bound,
-            end_date=upper_bound,
-        )
-        return random_time
-
-    def _generate_queried_timestamp(
-        self,
-        starttime: datetime,
-        endtime: datetime,
-        default_startdate: datetime,
-        is_truth_file: bool = True,
-        is_birthtime: bool = False,
-    ) -> datetime:
-        """
-        Generates timestamp based on file type; default_truth_startdate is either the
-        self.default_lower_timestamp or the birthtime (if birthtime already set)
-        """
-        filler_delta = 2
-        time_delta = timedelta(hours=filler_delta)
-        timestamp = None
-        # check errors that can arise for str parameters
-        if starttime > datetime.now() or endtime > datetime.now():
-            raise ValueError(
-                "The timestamp you have queried is in the future, please check again.",
-            )
-        elif starttime > endtime:
-            raise ValueError("The starttime cannot be more recent than the endtime")
-        elif is_truth_file and default_startdate > endtime:
-            raise ValueError(
-                "The default_startdate cannot be more recent than the endtime",
-            )
-        elif self.default_lower_timestamp == self.default_upper_timestamp:
-            raise ValueError(
-                "The absolute lower bound date cannot be the same time as the date right now",
-            )
-        elif self.default_lower_timestamp == starttime and self.default_upper_timestamp == endtime:
-            raise ValueError(
-                "Invalid range, please increase the bounds or decrease the range to within the bounds",
-            )
-        elif is_birthtime and starttime > self.earliest_endtime[0]:
-            raise ValueError(
-                "The earliest starttime cannot be earlier than the birthtime starttime",
-            )
-        elif self.default_lower_timestamp > starttime:
-            raise ValueError(
-                "The absolute lower bound cannot be greater than the starttime",
-            )
-
-        elif starttime == endtime:
-            if starttime < default_startdate:
-                raise ValueError(
-                    "The starttime for the timestamps cannot be earlier than the birthtime/default",
-                )
-            if is_truth_file and default_startdate <= starttime:
-                timestamp = starttime
-            if not is_truth_file:
-                # for birthtime timestamps (choose the lowest/most earliest possible time to not have time earlier than the other timestamps)
-                lower = faker.date_time_between(
-                    start_date=self.default_lower_timestamp,
-                    end_date=starttime - time_delta,
-                )
-                upper = faker.date_time_between(start_date=starttime + time_delta)
-                # the earliest starttime is within the bounds:
-                if (
-                    is_birthtime
-                    and self.default_lower_timestamp + time_delta <= self.earliest_starttime[0] <= starttime
-                ):
-                    timestamp = faker.date_time_between(
-                        start_date=self.default_lower_timestamp,
-                        end_date=self.earliest_starttime[0] - time_delta,
-                    )
-                # case 2: the earliest starttime is not within the bounds
-                elif is_birthtime and self.default_lower_timestamp + time_delta <= self.earliest_starttime[0]:
-                    timestamp = faker.date_time_between(
-                        start_date=starttime + time_delta,
-                        end_date=self._find_next_earliest_endtime(starttime) - time_delta,
-                    )
-                elif is_birthtime:
-                    raise ValueError(
-                        "Cannot generate birthtime timestamp for truth file",
-                    )
-                # for timestamps other than birthtime:
-                if not is_birthtime and default_startdate == starttime:  # if birthtime is greater than the equal
-                    timestamp = faker.date_time_between(
-                        start_date=default_startdate + timedelta(hours=filler_delta),
-                    )
-                elif not is_birthtime and default_startdate > starttime:  # if birthtime is greater than the equal
-                    timestamp = faker.date_time_between(start_date=default_startdate)
-                elif not is_birthtime and default_startdate < starttime:
-                    lower = faker.date_time_between(
-                        start_date=default_startdate,
-                        end_date=starttime - time_delta,
-                    )
-                    if starttime + time_delta < self.default_upper_timestamp:
-                        upper = faker.date_time_between(
-                            start_date=starttime + time_delta,
-                        )
-                        timestamp = random.choice([upper, lower])
-                    elif starttime + time_delta >= self.default_upper_timestamp:
-                        timestamp = lower
-                elif not is_birthtime:
-                    raise ValueError("cannot form timestamp for filler file")
-        # if the starttime and endtime are not equal and are not lists, then choose a date within that range
-        # under the assumption that starttime < endtime
-        elif starttime < endtime:  # if is a birthtime, should take on values that are
-            # if it is a birthtime and a truth file, find the earliest time possible
-            if (
-                is_truth_file
-                and is_birthtime
-                and default_startdate <= starttime
-                and starttime <= self.earliest_starttime[0] <= endtime
-            ):
-                timestamp = faker.date_time_between(
-                    start_date=starttime,
-                    end_date=self.earliest_starttime[0],
-                )
-            elif (
-                is_truth_file
-                and is_birthtime
-                and default_startdate <= starttime
-                and self.earliest_starttime[0] < starttime
-            ):
-                timestamp = faker.date_time_between(
-                    start_date=starttime,
-                    end_date=self._find_next_earliest_endtime(starttime),
-                )
-            elif is_truth_file and is_birthtime:
-                raise ValueError("cannot generate truthfile timestamp.")
-
-            if is_truth_file and not is_birthtime and starttime <= default_startdate <= endtime:
-                timestamp = faker.date_time_between(
-                    start_date=default_startdate,
-                    end_date=endtime,
-                )
-            elif is_truth_file and not is_birthtime and starttime > default_startdate:
-                timestamp = faker.date_time_between(
-                    start_date=starttime,
-                    end_date=endtime,
-                )
-            # elif is_truth_file and not is_birthtime and endtime < default_startdate:
-            #     raise ValueError("The birthtime cannot be greater than the other timestamps")
-            elif is_truth_file and not is_birthtime:
-                raise ValueError(
-                    "Absolute lower bound date cannot be more recent than the endtime",
-                )
-
-            if not is_truth_file:
-                # for filler file birhttime timestamps:
-                if (
-                    is_birthtime
-                    and self.default_lower_timestamp <= starttime - time_delta
-                    and self.default_lower_timestamp + time_delta <= self.earliest_starttime[0] <= starttime
-                ):
-                    timestamp = faker.date_time_between(
-                        start_date=self.default_lower_timestamp,
-                        end_date=self.earliest_starttime[0] - time_delta,
-                    )
-                elif is_birthtime and self.default_upper_timestamp >= endtime + time_delta:
-                    timestamp = faker.date_time_between(
-                        start_date=endtime + time_delta,
-                        end_date=self._find_next_earliest_endtime(starttime) - time_delta,
-                    )
-                elif is_birthtime and not is_truth_file:
-                    raise ValueError(
-                        "cannot generate birthtime timestamp for filler files",
-                    )
-
-                lower = faker.date_time_between(
-                    start_date=default_startdate,
-                    end_date=starttime - time_delta,
-                )
-                upper = faker.date_time_between(start_date=endtime + time_delta)
-                # for none birthtime timestamps
-                if not is_birthtime and endtime < default_startdate <= self.default_upper_timestamp:
-                    timestamp = faker.date_time_between(start_date=endtime)
-                elif not is_birthtime and starttime <= default_startdate <= endtime:
-                    timestamp = upper
-                elif not is_birthtime and self.default_lower_timestamp <= default_startdate <= starttime:
-                    timestamp = random.choice([lower, upper])
-                elif not is_birthtime and not is_truth_file:
-                    raise ValueError("Cannot generate timestamps for filler files")
-        else:
-            raise ValueError(
-                "Error in parameters or command: Please check the query once more.",
-            )
-        return timestamp.replace(microsecond=0)
-
-    def _find_next_earliest_endtime(self, starttime) -> datetime:
-        for date in self.earliest_endtime:
-            if starttime <= date:
-                return date
-            else:
-                raise ValueError("there are no times that work")
-
-    def _generate_file_size(self, is_truth_file: bool = True) -> int:
-        """
-        Creates random file size given the is_truth_file
-        self.selected_md {file.size: ["target_min", "target_max", "command"]}
-        command includes "equal", "range"
-        """
-        if "file.size" in self.selected_md:
-            filler_delta = 1
-            delta = 0
-            target_min = self.selected_md["file.size"]["target_min"]
-            target_max = self.selected_md["file.size"]["target_max"]
-            command = self.selected_md["file.size"]["command"]
-
-            if target_max == self.default_upper_filesize and target_min == self.default_lower_filesize:
-                raise ValueError(
-                    "The range cannot be the whole boundary from ",
-                    target_min,
-                    " to ",
-                    target_max,
-                )
-            elif target_min > target_max:
-                raise ValueError(
-                    f"The target max {target_min} cannot be greater than the target max {target_max}",
-                )
-
-            # if the target_min/max is a list and is the same as the target_max choose a random size from the list
-            if isinstance(target_min, list) and isinstance(target_max, list) and command == "equal":
-                if is_truth_file:
-                    return random.choice(target_min)
-                else:
-                    return self._check_return_value_within_range(
-                        target_min[0],
-                        target_min[-1],
-                        random.randint,
-                        1,
-                    )
-
-            # if the target_min/max is not a list but is the same as the target_max then just choose that file size
-            elif target_min == target_max and command == "equal":
-                if is_truth_file:
-                    return target_min
-                else:
-                    return self._check_return_value_within_range(
-                        target_min,
-                        target_min,
-                        random.randint,
-                        1,
-                    )
-
-            # if command specifies getting the range between two values
-            elif target_min != target_max and command == "range":
-                if is_truth_file:
-                    return random.randint(target_min, target_max)
-                else:
-                    return self._check_return_value_within_range(
-                        target_min,
-                        target_max,
-                        random.randint,
-                        1,
-                    )
-
-            # if command specifies a file greater than a certain size
-            elif isinstance(target_max, int) and "greater" in command:
-                if command == "greater_than":
-                    delta = 1
-                    filler_delta = 0
-
-                if is_truth_file:
-                    return random.randint(
-                        target_max + delta,
-                        self.default_upper_filesize,
-                    )
-                else:
-                    return random.randint(
-                        self.default_lower_filesize,
-                        target_max - filler_delta,
-                    )
-
-            # if command specifies a file less than a certain size
-            elif isinstance(target_max, int) and "less" in command:
-                if command == "less_than":
-                    delta = 1
-                    filler_delta = 0
-
-                if is_truth_file:
-                    return random.randint(
-                        self.default_lower_filesize,
-                        target_max - delta,
-                    )
-                else:
-                    return random.randint(
-                        target_max + filler_delta,
-                        self.default_upper_filesize,
-                    )
-        # if there are no specified queries, create a random file size
-        else:
-            return random.randint(
-                self.default_lower_filesize,
-                self.default_upper_filesize,
-            )
-
-    # helper for _generate_i_object_data
-    def _create_timestamp_data(
-        self,
-        UUID: str,
-        timestamps: dict[str, datetime],
-    ) -> list[IndalekoTimestampDataModel]:
-        """
-        Creates the timestamp data based on timestamp datamodel (in UTC time)
-        """
-        timestamp_data = []
-        # sort the timestamp by most earliest to latest
-        for timestamp in sorted(timestamps.items(), key=lambda time: time[1]):
-            timestamp_data.append(
-                IndalekoTimestampDataModel(
-                    Label=UUID,
-                    Value=timestamp[1].strftime("%Y-%m-%dT%H:%M:%SZ"),
-                    Description=timestamp[0],
-                ),
-            )
-        return timestamp_data
-
-    # helper for _generate_record_data():
-    def _generate_random_data(self) -> str:
-        """Generates a string of random number of ascii characters as data"""
-        ascii_chars = string.ascii_letters + string.digits
-        random_data = "".join(random.choices(ascii_chars, k=random.randint(1, 500)))
-        return random_data
-
-    # helper function for generate_file_info()
-    def _create_metadata_UUID(self, number: int, is_truth_file: bool = True) -> str:
-        """
-        Creates UUID for the metadata based on the is_truth_file (filler VS truth metadata) of metadata
-        Truth files are given prefix c, Filler or truth like filler files prefix f
-        """
-        if is_truth_file:
-            starter_uuid = f"c{number}"
-        else:
-            starter_uuid = f"f{number}"
-
-        digits = 8 - len(starter_uuid)
-        space_filler = "0" * digits
-        starter_uuid += space_filler
-        uuid = (
-            starter_uuid
-            + "-"
-            + "".join(random.choices("0123456789", k=4))
-            + "-"
-            + "".join(random.choices("0123456789", k=4))
-            + "-"
-            + "".join(random.choices("0123456789", k=4))
-            + "-"
-            + "".join(random.choices("0123456789", k=12))
-        )
-        return uuid
-=======
-import os
-from datetime import datetime, timedelta
-import random
-import string
-import uuid 
-from collections import Counter
-from faker import Faker
-from data_generator.scripts.metadata.metadata import Metadata
-from data_models.i_object import IndalekoObjectDataModel
-from data_models.record import IndalekoRecordDataModel
-from data_models.timestamp import IndalekoTimestampDataModel
-from data_models.source_identifier import IndalekoSourceIdentifierDataModel
-from typing import Dict, Any, Tuple, Union
-import re
-from icecream import ic
-faker = Faker()
-    
-class PosixMetadata(Metadata):
-    """
-    Subclass for Metadata.
-    Generates Posix Metadata based on the given dictionary of queries
-    """
-    ALL_EXTENSIONS = [".pdf", ".doc",".docx", ".txt", ".rtf", ".xls", ".xlsx", ".csv", ".ppt", ".pptx", ".jpg", ".jpeg", ".png", ".gif", ".tif", ".mov", ".mp4", ".avi", ".mp3", ".wav", ".zip", ".rar"]
-
-    def __init__(self, selected_POSIX_md, default_lower_filesize, default_upper_filesize, default_lower_timestamp, 
-                default_upper_timestamp):
-        
-        super().__init__(selected_POSIX_md)
-        self.earliest_endtime = [] 
-        self.earliest_starttime = []
-        selected_POSIX_md = self.preprocess_dictionary_timestamps(False)
-        
-        self.default_lower_filesize = default_lower_filesize
-        self.default_upper_filesize = default_upper_filesize
-        self.default_upper_timestamp = default_upper_timestamp
-        self.default_lower_timestamp = default_lower_timestamp
-        
-
-        self.saved_directory_path = self.initialize_local_dir()
-
-    def generate_metadata(self, record_data: IndalekoRecordDataModel, IO_UUID: str, timestamps: Dict[str, str], URI: str, file_size: int, 
-                      semantic_attributes_data: list[Dict[str, Any]], key_name: str, local_identifier: str, path: str) -> IndalekoObjectDataModel:
-        return self._generate_i_object_data(record_data, IO_UUID, timestamps, URI, file_size, semantic_attributes_data, key_name, local_identifier, path)
-
-
-    def generate_file_info(self, current_filenum: int, n: int, is_truth_file: bool, truth_like: bool, truthlike_attributes: list[str], has_semantic_truth, 
-                        has_semantic_filler: bool) -> Tuple[int, str, str, str, str]:
-        """Generates the information required for the posix metadata"""
-        is_truth_size = self._define_truth_attribute("file.size", is_truth_file, truth_like, truthlike_attributes) 
-        is_truth_name = self._define_truth_attribute("file.name", is_truth_file, truth_like, truthlike_attributes) 
-        is_truth_dir = self._define_truth_attribute("file.directory", is_truth_file, truth_like, truthlike_attributes)
-
-        file_size = self._generate_file_size(is_truth_size)
-        file_name = self._generate_file_name(is_truth_name, has_semantic_truth, has_semantic_filler)
-        path, URI, updated_filename = self._generate_dir_location(file_name, is_truth_dir)
-        IO_UUID = self._create_metadata_UUID(current_filenum + n, is_truth_file)
-        
-        return file_size, updated_filename, path, URI, IO_UUID
-
-            
-    def generate_file_attributes(self, file_name: str, path: str, timestamps: Dict[str, datetime], file_size: int) -> Dict[str, Any]:
-        """Generates the dictionary of file attributes"""
-        birthtime = timestamps["birthtime"].timestamp()
-        modified_time = timestamps["modified"].timestamp()
-        access_time = timestamps["accessed"].timestamp()
-        changed_time = timestamps["changed"].timestamp()
-        return {
-            "Name": file_name,
-            "Path": path,
-            "st_birthtime": str(birthtime),
-            "st_birthtime_ns": str(birthtime * 10**9),
-            "st_mtime": str(modified_time),
-            "st_mtime_ns": str(modified_time * 10**9),
-            "st_atime": str(access_time),
-            "st_atime_ns": str(access_time * 10**9),
-            "st_ctime": str(changed_time),
-            "st_ctime_ns": str(changed_time * 10**9),
-            "st_size": file_size
-        }
-
-    def generate_record_data(self, IO_UUID: str, attribute: Dict[str, Any]) -> IndalekoRecordDataModel:
-        """generates the record data"""
-        id_source_identifier = IndalekoSourceIdentifierDataModel(
-                Identifier = IO_UUID, 
-                Version = "1.0",
-                Description ="Record UUID")
-
-        return IndalekoRecordDataModel(
-                SourceIdentifier = id_source_identifier, 
-                Timestamp = datetime.now().strftime("%Y-%m-%dT%H:%M:%SZ"), 
-                Attributes=attribute, 
-                Data = self._generate_random_data())
-
-    def _generate_i_object_data(self, record_data: IndalekoRecordDataModel, IO_UUID: str, timestamps: Dict[str, str], URI: str, file_size: int, 
-                            semantic_attributes_data: list[Dict[str, Any]], key_name: str, local_identifier: str, local_path: str) -> IndalekoObjectDataModel:
-        """Returns the Indaleko object created form the data model"""
-        timestamp_data = self._create_timestamp_data(IO_UUID, timestamps)
-        
-        return IndalekoObjectDataModel(
-                Record=record_data, 
-                URI = URI, 
-                ObjectIdentifier=uuid.uuid4(), 
-                Timestamps=timestamp_data,
-                Size = file_size, 
-                SemanticAttributes= None,
-                Label = key_name, 
-                LocalPath= local_path, 
-                LocalIdentifier=str(local_identifier),
-                Volume=uuid.uuid4(),
-                PosixFileAttributes="S_IFREG",
-                WindowsFileAttributes="FILE_ATTRIBUTE_ARCHIVE")
-
-    def initialize_local_dir(self) -> Dict[str, Any]:
-        """
-        Initializes and saves the local directories to self.saved_directory_path; run only once
-        returns self.saved_directory_path = {"truth.directory": {"path": str, "files": Counter(str)}, "filler.directory" {"path":, "files": Counter(str)}: list}}
-        """
-        num_directories = random.randint(3, 8)
-        max_depth = random.randint(3,5)
-        parent_dir = "/home/user"
-        truth_parent_loc = ""
-        # if the there is a query related to the directory and the pathing has not been initialized create the directories
-        if "file.directory" in self.selected_md:
-            truth_parent_loc =  self.selected_md["file.directory"]["location"]
-            if truth_parent_loc == "local":
-                truth_path_name =  self.selected_md["file.directory"]["local_dir_name"]
-                # if the is_truth_file is a truth file, create path for truth file directories
-                return self._generate_local_path(parent_dir, num_directories, max_depth, directory_name = truth_path_name)
-            else: # if remote  just generate random directory
-                return self._generate_local_path(parent_dir, num_directories, max_depth)
-        else: # no queries related to file directories; generate random directory
-            return self._generate_local_path(parent_dir, num_directories, max_depth)
-
-    # helper for initialize_local_dir():
-    def _generate_local_path(self, base_dir: str, num_directories: int, max_depth: int, directory_name: str = None) -> Dict[str, Any]:
-        """
-        Generate random path to directories within a parent dir based on base_dir, num_directories, max_depth and if available, directory_name recursively
-        Only runs once during initialization
-        Adapted from Tony's code from metadata.py
-        """
-        saved_directory_path = {"truth.directory": {}, "filler.directory": {}}
-        directory_count = 0
-        # List to store generated paths
-        generated_paths = []
-
-        def create_dir_recursive(current_dir, current_depth):
-            nonlocal directory_count
-            if current_depth > max_depth or directory_count >= num_directories:
-                return
-
-            if num_directories - directory_count > 0:
-                max_subdirs = max(1, (num_directories - directory_count) // (max_depth - current_depth + 1))
-                subdirs = random.randint(1, max_subdirs)
-
-                for _ in range(subdirs):
-                    directory_count += 1
-                    if directory_count >= num_directories:
-                        break
-                    # Generate a random subdirectory name or choose truth file path name
-                    subdir_name = ''.join(random.choices(string.ascii_lowercase, k = random.randint(1,8)))
-                    subdir_path = os.path.join(current_dir, subdir_name)
-                    generated_paths.append(subdir_path)
-                    create_dir_recursive(subdir_path, current_depth + 1)
-
-        create_dir_recursive(base_dir, 1)
-
-        if directory_name != None:
-            saved_directory_path["truth.directory"]["path"] = random.choice(generated_paths) + "/" + directory_name
-            saved_directory_path["truth.directory"]["files"] = Counter()
-        saved_directory_path["filler.directory"]["path"] = generated_paths
-        saved_directory_path["filler.directory"]["files"] = Counter()
-        return saved_directory_path
-
-
-    def _generate_file_name(self, is_truth_file: bool, has_semantic_truth: bool, has_semantic_filler: bool) -> str:
-        """
-        Generates a file_name for given file
-        Args: is_truth_file (bool): the type of file it is
-             self.selected_md{file.name: {"pattern":str, "command":str, "extension":str}}
-            commands include: "starts", "ends", "contains"
-        Return (str): returns the file name with extension attached
-        """
-        command, pattern = "", ""
-        true_extension = None
-        n_filler_letters = random.randint(1, 10)
-        file_extension = self.ALL_EXTENSIONS.copy()
-        default_command = "exactly"
-        #if the file name is part of the query, extract the appropriate attributes and generate title
-        if "file.name" in self.selected_md :
-            if "pattern" in self.selected_md ["file.name"]:
-                pattern = self.selected_md ["file.name"]["pattern"]
-                command = self.selected_md["file.name"].get("command", default_command)
-                avail_text_file_extension = Metadata.TEXT_FILE_EXTENSIONS
-
-            if "extension" in self.selected_md ["file.name"]:
-                true_extension = self.selected_md ["file.name"]["extension"]
-                if isinstance(true_extension, list):
-                    file_extension = list(set(file_extension) - set(true_extension))
-                    assert file_extension, "file_extension is empty!"
-                    avail_text_file_extension = list(set(Metadata.TEXT_FILE_EXTENSIONS) - set(true_extension))
-                else: 
-                    file_extension.remove(true_extension)
-                    if true_extension in Metadata.TEXT_FILE_EXTENSIONS:
-                        avail_text_file_extension.remove(true_extension)
-
-            if is_truth_file: 
-                # choose file extension
-                if "extension" in self.selected_md ["file.name"]:# if no extension specified, then randomly select a file extension
-                    if isinstance(true_extension, list):
-                        true_extension = random.choice(true_extension)
-                elif has_semantic_truth: # if semantic content exists, then should be a text file
-                    true_extension = random.choice(Metadata.TEXT_FILE_EXTENSIONS)
-                else:
-                    true_extension = random.choice(file_extension)
-                        
-                # create file name based on commands
-                if command == "exactly":
-                    return pattern + true_extension
-                elif command == "starts":
-                    return pattern + ''.join(random.choices(string.ascii_letters, k=n_filler_letters)) + true_extension
-                elif command == "ends":
-                    return ''.join(random.choices(string.ascii_letters, k=n_filler_letters)) + pattern + true_extension
-                elif command == "contains":
-                    return ''.join(random.choices(string.ascii_letters, k=n_filler_letters)) + pattern + \
-                            ''.join(random.choices(string.ascii_letters, k=n_filler_letters)) + true_extension
-                else:
-                    return ''.join(random.choices(string.ascii_letters, k=n_filler_letters)) + true_extension
-                
-            else: # if a filler metadata, generate random title that excludes all letters specified in the char pattern
-                if has_semantic_filler:
-                    extension = random.choice(avail_text_file_extension)
-                else:
-                    extension = random.choice(file_extension)
-            
-            allowed_pattern = list(set(string.ascii_letters) - set(pattern.upper()) - set(pattern.lower()))
-            return ''.join(random.choices(allowed_pattern, k=n_filler_letters)) + extension
-
-        else: #if no query specified for title, but semantic context exists, choose a text file extension
-            if has_semantic_filler or (is_truth_file and has_semantic_truth):
-                extension = random.choice(Metadata.TEXT_FILE_EXTENSIONS)
-            else: # randomly create a title with any extension
-                extension = random.choice(file_extension)
-            title = ''.join(random.choices(string.ascii_letters, k=n_filler_letters)) + extension
-            return title
-
-    def _generate_dir_location(self, file_name: str, is_truth_file: bool=True) -> Tuple[str, str, str]:
-        """
-        Generates a directory location for the metadata
-        self.selected_md ["file.directory"] = [location, directory_name (optional, for local only)]
-        location: where it is stored; local or remote (google drive, drop box, icloud, local)
-        RETURN: list consisting of path and URI and updated file name to remote or local storage
-
-        """
-        # URIs/URLs to local computer or cloud storage services
-        file_locations = {
-            "google_drive": "https://drive.google.com",
-            "dropbox": "https://www.dropbox.com",
-            "icloud": "https://www.icloud.com",
-            "local": "file:/"
-        }
-        # RUN after initialization:
-        if "file.directory" in self.selected_md  and is_truth_file:
-            truth_parent_loc = self.selected_md ["file.directory"]["location"]
-            if truth_parent_loc == "local": # if file dir specified, create truth file at that dir
-                file_counter = self.saved_directory_path["truth.directory"]["files"]
-                path = self.saved_directory_path["truth.directory"]["path"] + "/"
-                counter_key = path+file_name
-                if counter_key in file_counter:
-                    file_counter[counter_key] += 1
-                    updated_file_name =self._change_name(file_name= file_name, count = file_counter[counter_key])
-                    path += updated_file_name
-                    URI = file_locations[truth_parent_loc] + path
-                    return [path, URI, updated_file_name]
-                else:
-                    file_counter.update({counter_key: 0})
-                    path += file_name
-                    URI = file_locations[truth_parent_loc] + path
-                    return [path, URI, file_name]
-
-            elif is_truth_file and truth_parent_loc in file_locations.keys(): # if remote dir specified, create file at that dir
-                path = self._generate_remote_path(truth_parent_loc, file_name)
-                URI = file_locations[truth_parent_loc] + path
-            return [path, URI, file_name]
-
-        #for filler files or truth files with no file attributes specified
-        elif not is_truth_file and "file.directory" in self.selected_md :
-            truth_parent_loc = self.selected_md ["file.directory"]["location"]
-            del file_locations[truth_parent_loc]
-
-        # not queried at this point and file type doesn't matter; generate any file path (local or remote)
-        random_location = random.choice(list(file_locations.keys()))
-        if random_location == "local":
-            file_counter = self.saved_directory_path["filler.directory"]["files"]
-            path = random.choice(self.saved_directory_path["filler.directory"]["path"]) + "/"
-            counter_key = path+file_name
-            if counter_key in file_counter:
-                file_counter[counter_key] += 1
-                updated_file_name = self._change_name(file_name= file_name, count = file_counter[counter_key])
-                path += updated_file_name
-                URI = file_locations[random_location] + path
-                return [path, URI, updated_file_name]
-            else:
-                file_counter.update({counter_key: 0})
-                path += file_name
-                URI = file_locations[random_location] + path
-                return [path, URI, file_name]
-        else:
-            path = self._generate_remote_path(random_location, file_name)
-            URI = file_locations[random_location] + path
-
-        return path, URI, file_name
-
-    def _change_name(self, file_name:str, count:int) -> str:
-        """changes name to avoid duplicate files in the same path in the format 'duplicateName (#).extension"""
-        base_name, ext = os.path.splitext(file_name)
-        return f'{base_name} ({count}){ext}'
-
-    # helper functions for generate_dir_location
-    def _generate_remote_path(self, service_type: str, file_name: str) -> str:
-        """
-        Generates path to a remote file location e.g., google drive, dropbox, icloud
-        """
-        list_alphanum = string.ascii_letters + string.digits
-        # Randomly choose characters to form the id
-        file_id = ''.join(random.choices(list_alphanum, k=random.randint(3,6)))
-        local_file_locations = {
-            "google_drive": "/file/d/{file_id}/view/view?name={file_name}",
-            "dropbox": "/s/{file_id}/{file_name}?dl=0",
-            "icloud": "/iclouddrive/{file_id}/{file_name}"
-        }
-        remote_path = local_file_locations[service_type].format(file_id = file_id, file_name = file_name)
-        return remote_path
-
-    def generate_timestamps_md(self, is_truth_file, truth_like_file, truth_like_attributes):
-        is_truth_file=self._define_truth_attribute("timestamps", is_truth_file, truth_like_file, truth_like_attributes)
-        return self._generate_timestamps(is_truth_file)
-
-    def _generate_timestamps(self, is_truth_file: bool=True) -> Dict[str, datetime]:
-        """
-        Generates birthtime, modifiedtime, accessedtime, and changedtime for the specified file:
-        Args: is_truth_file (bool): file type 
-        Returns (Dict[str, datetime]): {birthtime: datetime, modifiedtime: datetime, accessedtime: datetime, changedtime: datetime}
-        """
-        stamp_labels = {"modified", "accessed", "changed"}
-        birthtime = None
-        latest_timestamp_of_three = None
-        timestamps = {}
-        # check whether the query is pertaining to specific timestamp queries
-        if "timestamps" in self.selected_md:
-            query = self.selected_md ["timestamps"]
-            selected_timestamps = set(query.keys())
-            non_selected_timestamps = stamp_labels - selected_timestamps
-            if "birthtime" in query: # specifically checks for birthtime since other timestamps shouldn't be earlier than the birthtime
-                birthtime_query = query["birthtime"]
-                birthtime = self._generate_queried_timestamp(birthtime_query["starttime"], 
-                                                            birthtime_query["endtime"], 
-                                                            default_startdate=self.default_lower_timestamp, 
-                                                            is_truth_file = is_truth_file, 
-                                                            is_birthtime = True)
-                timestamps["birthtime"] = birthtime
-                # if there queries other than the birthtime, iterate over each of the timestamps
-                for timestamp in stamp_labels: 
-                    if timestamp in selected_timestamps:
-                        timestamps[timestamp] =self._generate_queried_timestamp(query[timestamp]["starttime"], 
-                                                                                query[timestamp]["endtime"], 
-                                                                                default_startdate = birthtime, 
-                                                                                is_truth_file = is_truth_file)
-                    else: # if type of timestamp not chosen, either generate a random timestamp within bounds or choose an existing timestamp
-                        timestamps[timestamp] =self._choose_existing_random_timestamp(timestamps, birthtime, self.default_upper_timestamp)
-            else:
-                # for each of the other timestamps, set the timestamp based on whether it has been selected in the query or not
-                for timestamp in selected_timestamps: 
-                    timestamps[timestamp] = self._generate_queried_timestamp(query[timestamp]["starttime"], 
-                                                                            query[timestamp]["endtime"], 
-                                                                            default_startdate = self.default_lower_timestamp, 
-                                                                            is_truth_file = is_truth_file)
-                for timestamp in non_selected_timestamps:
-                    timestamps[timestamp] = self._choose_existing_random_timestamp(timestamps, self.default_lower_timestamp, self.default_upper_timestamp)
-
-                # birthtime has to be <= to the other populated timestamps
-                latest_timestamp_of_three = min(timestamps.values())
-                birthtime = self._generate_random_timestamp(lower_bound = self.default_lower_timestamp, upper_bound = latest_timestamp_of_three) 
-                timestamps["birthtime"] = birthtime
-
-        else:
-            birthtime = self._generate_random_timestamp(lower_bound = self.default_lower_timestamp, upper_bound=self.default_upper_timestamp)
-            timestamps["birthtime"] = birthtime
-            for timestamp in stamp_labels: 
-                timestamps[timestamp] = self._choose_existing_random_timestamp(timestamps, birthtime, self.default_upper_timestamp)
-        return timestamps
-
-    # helper for _generate_timestamps:
-    def _choose_existing_random_timestamp(self, timestamps, lower_bound, upperbound) -> datetime:
-        """chooses an existing timstamp that is in the dict or creates a random timestamp within bounds"""
-        randomtime = self._generate_random_timestamp(lower_bound = lower_bound, upper_bound = upperbound)
-        existing_timestamp = random.choice(list(timestamps.values()))
-        return random.choice([existing_timestamp, randomtime])
-
-    # helper functions for generate_timestamps():
-    def _generate_random_timestamp(self, lower_bound:datetime, upper_bound:datetime) -> datetime:
-        """
-        Generates a random timestamp within the bounds specified
-        Args:
-            lower_bound (datetime) birth time for m/a/c timestamps or default "2000-10-25" for birthtime
-            upper_bound (datetime) latest timestamp for birthtime or current datetime for m/a/c timestamps
-        Returns:
-            (datetime): a randomly generated timestamp
-        """
-        
-        random_time = faker.date_time_between(start_date = lower_bound, end_date = upper_bound)
-        return random_time
-
-    def _generate_queried_timestamp(self, starttime:datetime, endtime:datetime, default_startdate:datetime, 
-                                    is_truth_file:bool = True, is_birthtime: bool = False) -> datetime:
-        """
-        Generates timestamp based on file type; default_truth_startdate is either the 
-        self.default_lower_timestamp or the birthtime (if birthtime already set)
-        """
-
-        filler_delta = 2
-        time_delta = timedelta(hours = filler_delta)
-        timestamp = None
-        # check errors that can arise for str parameters
-        if starttime > datetime.now() or endtime > datetime.now():
-            raise ValueError("The timestamp you have queried is in the future, please check again.")
-        elif starttime > endtime:
-            raise ValueError("The starttime cannot be more recent than the endtime")
-        elif is_truth_file and default_startdate > endtime:
-            raise ValueError("The default_startdate cannot be more recent than the endtime")
-        elif self.default_lower_timestamp == self.default_upper_timestamp:
-            raise ValueError("The absolute lower bound date cannot be the same time as the date right now")
-        elif self.default_lower_timestamp == starttime and self.default_upper_timestamp == endtime:
-            raise ValueError("Invalid range, please increase the bounds or decrease the range to within the bounds")
-        elif is_birthtime and starttime > self.earliest_endtime[0]:
-            raise ValueError("The earliest starttime cannot be earlier than the birthtime starttime")
-        elif self.default_lower_timestamp > starttime:
-            raise ValueError("The absolute lower bound cannot be greater than the starttime")
-            
-        elif starttime == endtime:
-            if starttime < default_startdate: 
-                raise ValueError("The starttime for the timestamps cannot be earlier than the birthtime/default")
-            if is_truth_file and default_startdate <= starttime:
-                timestamp = starttime
-            if not is_truth_file:
-                # for birthtime timestamps (choose the lowest/most earliest possible time to not have time earlier than the other timestamps)
-                lower = faker.date_time_between(start_date = self.default_lower_timestamp, end_date=starttime-time_delta)
-                upper = faker.date_time_between(start_date = starttime+time_delta)
-                # the earliest starttime is within the bounds:
-                if is_birthtime and self.default_lower_timestamp + time_delta <= self.earliest_starttime[0] <= starttime:
-                    timestamp = faker.date_time_between(start_date=self.default_lower_timestamp, end_date=self.earliest_starttime[0]-time_delta)
-                # case 2: the earliest starttime is not within the bounds 
-                elif is_birthtime and self.default_lower_timestamp + time_delta <= self.earliest_starttime[0]:
-                    timestamp = faker.date_time_between(start_date=starttime+time_delta, 
-                                                        end_date = self._find_next_earliest_endtime(starttime)-time_delta)
-                elif is_birthtime:
-                    raise ValueError("Cannot generate birthtime timestamp for truth file")
-                #for timestamps other than birthtime:
-                if not is_birthtime and default_startdate == starttime: #if birthtime is greater than the equal
-                    timestamp = faker.date_time_between(start_date = default_startdate + timedelta(hours = filler_delta))
-                elif not is_birthtime and default_startdate > starttime: #if birthtime is greater than the equal
-                    timestamp = faker.date_time_between(start_date = default_startdate)
-                elif not is_birthtime and default_startdate < starttime:
-                    lower = faker.date_time_between(start_date = default_startdate, end_date = starttime-time_delta)
-                    if starttime+time_delta < self.default_upper_timestamp:
-                        upper = faker.date_time_between(start_date = starttime+time_delta)
-                        timestamp = random.choice([upper, lower])
-                    elif starttime+time_delta >= self.default_upper_timestamp:
-                        timestamp = lower
-                elif not is_birthtime:
-                    raise ValueError("cannot form timestamp for filler file")
-        #if the starttime and endtime are not equal and are not lists, then choose a date within that range
-        # under the assumption that starttime < endtime
-        elif starttime < endtime: # if is a birthtime, should take on values that are 
-            # if it is a birthtime and a truth file, find the earliest time possible
-            if is_truth_file and is_birthtime and default_startdate <= starttime and starttime <= self.earliest_starttime[0] <= endtime:
-                timestamp = faker.date_time_between(start_date=starttime, end_date=self.earliest_starttime[0])
-            elif is_truth_file and is_birthtime and default_startdate <= starttime and self.earliest_starttime[0] < starttime:
-                timestamp = faker.date_time_between(start_date=starttime, end_date=self._find_next_earliest_endtime(starttime))
-            elif is_truth_file and is_birthtime:
-                raise ValueError("cannot generate truthfile timestamp.")
-
-            if is_truth_file and not is_birthtime and starttime <= default_startdate <= endtime: 
-                timestamp = faker.date_time_between(start_date=default_startdate, end_date=endtime)     
-            elif is_truth_file and not is_birthtime and starttime > default_startdate: 
-                timestamp = faker.date_time_between(start_date=starttime, end_date=endtime)
-            # elif is_truth_file and not is_birthtime and endtime < default_startdate: 
-            #     raise ValueError("The birthtime cannot be greater than the other timestamps")
-            elif is_truth_file and not is_birthtime:
-                raise ValueError("Absolute lower bound date cannot be more recent than the endtime")
-            
-            if not is_truth_file: 
-                # for filler file birhttime timestamps:
-                if is_birthtime and self.default_lower_timestamp <= starttime-time_delta and self.default_lower_timestamp + time_delta <= self.earliest_starttime[0] <= starttime:
-                    timestamp = faker.date_time_between(start_date = self.default_lower_timestamp, end_date=self.earliest_starttime[0]-time_delta)
-                elif is_birthtime and self.default_upper_timestamp >= endtime + time_delta:
-                    timestamp = faker.date_time_between(start_date=endtime + time_delta, end_date=self._find_next_earliest_endtime(starttime)-time_delta)
-                elif is_birthtime and not is_truth_file:
-                    raise ValueError("cannot generate birthtime timestamp for filler files")
-                
-                lower = faker.date_time_between(start_date = default_startdate, end_date=starttime-time_delta)
-                upper = faker.date_time_between(start_date = endtime + time_delta)
-                # for none birthtime timestamps
-                if not is_birthtime and endtime < default_startdate <= self.default_upper_timestamp:
-                    timestamp = faker.date_time_between(start_date = endtime)
-                elif not is_birthtime and starttime <= default_startdate <= endtime:
-                    timestamp = upper
-                elif not is_birthtime and self.default_lower_timestamp <= default_startdate <= starttime:
-                    timestamp = random.choice([lower, upper])
-                elif not is_birthtime and not is_truth_file:
-                    raise ValueError("Cannot generate timestamps for filler files")
-        else:
-            raise ValueError("Error in parameters or command: Please check the query once more.")
-        return timestamp.replace(microsecond=0)
-        
-    def _find_next_earliest_endtime(self, starttime) -> datetime:
-        for date in self.earliest_endtime:
-            if starttime <= date:
-                return date
-            else:
-                raise ValueError("there are no times that work")
-
-    def _generate_file_size(self, is_truth_file: bool=True) -> int:
-        """
-        Creates random file size given the is_truth_file
-        self.selected_md {file.size: ["target_min", "target_max", "command"]}
-        command includes "equal", "range"
-        """
-        if "file.size" in self.selected_md :
-            filler_delta = 1
-            delta = 0
-            target_min = self.selected_md ["file.size"]["target_min"] 
-            target_max = self.selected_md ["file.size"]["target_max"]
-            command = self.selected_md ["file.size"]["command"]
-
-            if target_max == self.default_upper_filesize and target_min == self.default_lower_filesize:
-                raise ValueError("The range cannot be the whole boundary from ", target_min, " to ", target_max)
-            elif target_min > target_max:
-                raise ValueError(f"The target max {target_min} cannot be greater than the target max {target_max}")
-
-            # if the target_min/max is a list and is the same as the target_max choose a random size from the list
-            if isinstance(target_min, list) and isinstance(target_max, list) and command == "equal":
-                if is_truth_file:
-                    return random.choice(target_min)
-                else:
-                    return self._check_return_value_within_range(self.default_lower_filesize, self.default_upper_filesize, target_min[0], target_min[-1], random.randint, 1)
-
-            # if the target_min/max is not a list but is the same as the target_max then just choose that file size
-            elif target_min == target_max and command == "equal":
-                if is_truth_file:
-                    return target_min
-                else:
-                    return self._check_return_value_within_range(self.default_lower_filesize, self.default_upper_filesize, target_min, target_min, random.randint, 1)
-
-            #if command specifies getting the range between two values
-            elif target_min != target_max and command == "range":
-                if is_truth_file:
-                    return random.randint(target_min, target_max)
-                else:
-                    return self._check_return_value_within_range(self.default_lower_filesize, self.default_upper_filesize, target_min, target_max,  random.randint, 1)
-
-            # if command specifies a file greater than a certain size
-            elif isinstance(target_max, int) and "greater" in command:
-                if command == "greater_than":
-                    delta = 1
-                    filler_delta = 0
-
-                if is_truth_file:
-                    return random.randint(target_max+delta, self.default_upper_filesize)
-                else:
-                    return random.randint(self.default_lower_filesize, target_max-filler_delta)
-
-            # if command specifies a file less than a certain size
-            elif isinstance(target_max, int) and "less" in command:
-                if command == "less_than":
-                    delta = 1
-                    filler_delta = 0
-
-                if is_truth_file:
-                    return random.randint(self.default_lower_filesize, target_max-delta)
-                else:
-                    return random.randint(target_max+filler_delta, self.default_upper_filesize)
-        # if there are no specified queries, create a random file size
-        else:
-            return random.randint(self.default_lower_filesize, self.default_upper_filesize)
-
-    # helper for _generate_i_object_data
-    def _create_timestamp_data(self, UUID: str, timestamps: Dict[str, datetime]) -> list[IndalekoTimestampDataModel]:
-        """
-        Creates the timestamp data based on timestamp datamodel (in UTC time)
-        """
-        timestamp_data = []
-        # sort the timestamp by most earliest to latest
-        for timestamp in sorted(timestamps.items(), key=lambda time: time[1]):
-            timestamp_data.append(IndalekoTimestampDataModel(Label=UUID, 
-                                                            Value=timestamp[1].strftime("%Y-%m-%dT%H:%M:%SZ"), 
-                                                            Description=timestamp[0]))
-        return timestamp_data
-
-    #helper for _generate_record_data():
-    def _generate_random_data(self) -> str:
-        """Generates a string of random number of ascii characters as data"""
-        ascii_chars = string.ascii_letters + string.digits
-        random_data = ''.join(random.choices(ascii_chars, k = random.randint(1,500)))
-        return random_data
-
-    #helper function for generate_file_info()
-    def _create_metadata_UUID(self, number: int, is_truth_file: bool = True) -> str:
-        """
-        Creates UUID for the metadata based on the is_truth_file (filler VS truth metadata) of metadata
-        Truth files are given prefix c, Filler or truth like filler files prefix f
-        """
-        if is_truth_file:
-            starter_uuid = f"c{number}" 
-        else:
-            starter_uuid = f"f{number}" 
-
-        digits = 8 - len(starter_uuid)
-        space_filler = '0' * digits
-        starter_uuid += space_filler
-        uuid = starter_uuid + "-" + ''.join(random.choices('0123456789', k=4)) + "-" \
-            + ''.join(random.choices('0123456789', k=4)) + "-" \
-            + ''.join(random.choices('0123456789', k=4)) + "-" \
-            + ''.join(random.choices('0123456789', k=12))
-        return uuid
-
-    def preprocess_dictionary_timestamps(self, to_timestamp: bool) -> Dict[str, Any]:
-        """
-        Convert time to posix timstamps given a dictionary to run data generator:
-        Args:
-            selected_md_attributes (Dict[str, Any]): The dictionary of attributes
-        Returns:
-            Dict[str, Any]: The converted attributes dictionary
-        """
-        # posix_attributes = copy.deepcopy(posix_attributes)
-
-        if "timestamps" in self.selected_md:
-            for timestamp_key, timestamp_data in self.selected_md["timestamps"].items():
-                starttime, endtime = self._convert_time_timestamp(timestamp_data, to_timestamp)
-                self.selected_md["timestamps"][timestamp_key]["starttime"] = starttime
-                self.selected_md["timestamps"][timestamp_key]["endtime"] = endtime 
-                if not to_timestamp:
-                    self._update_earliest_times(starttime, endtime)
-            
-        return self.selected_md
-
-    # Helper function for convert_dictionary_times()
-    def _convert_time_timestamp(self, timestamps: dict, to_timestamp: bool) -> Tuple[Union[Any, datetime], Union[Any, datetime]]:
-        """
-        Converts the time from string to timestamps
-        """
-
-        starttime = timestamps["starttime"]
-        endtime = timestamps["endtime"]
-        if to_timestamp:
-            starttime = starttime.timestamp()
-            endtime = endtime.timestamp()
-        else: 
-            starttime = self._convert_str_datetime(starttime)
-            endtime = self._convert_str_datetime(endtime)
-
-        return starttime, endtime
-
-    def _update_earliest_times(self, starttime: datetime, endtime: datetime):
-        """
-        Updates and tracks the earliest start and end times.
-        """
-        self.earliest_endtime.append(endtime)
-        self.earliest_starttime.append(starttime)
-
-        self.earliest_endtime.sort()
-        self.earliest_starttime.sort()
-    
-    # general helper function for _generate_queried_timestamp() and _convert_time_timestamp():
-    def _convert_str_datetime(self, time: str) -> datetime:
-        """Converts a str date from "YYYY-MM-DD" to datetime; used within time generator functions"""
-        splittime = re.split("[-T:]", time)
-        year = int(splittime[0])
-        month = int(splittime[1])
-        day = int(splittime[2])
-
-        hour = int(splittime[3])
-        minute = int(splittime[4])
-        second = int(splittime[5])
-
-        time = datetime(year, month, day, hour, minute, second)
-
-        # if requested time is sooner than today's day, set it to the time to now
-        if time > datetime.now():
-            time = datetime.now()
-        return time
->>>>>>> d3ca1759
+"""Generate POSIX metadata."""
+import random
+import re
+import string
+import uuid
+
+from collections import Counter
+from datetime import UTC, datetime, timedelta
+from pathlib import Path
+from typing import Any
+
+from faker import Faker
+
+from data_generator.scripts.metadata.metadata import Metadata
+from data_models.i_object import IndalekoObjectDataModel
+from data_models.record import IndalekoRecordDataModel
+from data_models.source_identifier import IndalekoSourceIdentifierDataModel
+from data_models.timestamp import IndalekoTimestampDataModel
+
+
+faker = Faker()
+
+
+class PosixMetadata(Metadata):
+    """
+    Subclass for Metadata.
+
+    Generates Posix Metadata based on the given dictionary of queries.
+    """
+    ALL_EXTENSIONS = (
+        ".pdf",
+        ".doc",
+        ".docx",
+        ".txt",
+        ".rtf",
+        ".xls",
+        ".xlsx",
+        ".csv",
+        ".ppt",
+        ".pptx",
+        ".jpg",
+        ".jpeg",
+        ".png",
+        ".gif",
+        ".tif",
+        ".mov",
+        ".mp4",
+        ".avi",
+        ".mp3",
+        ".wav",
+        ".zip",
+        ".rar",
+    )
+
+    def __init__(
+            self,
+            **kwargs: dict[str, Any],
+    ) -> None:
+        """Initialize the object."""
+        selected_posix_md = kwargs["selected_posix_md"]
+        default_lower_filesize = kwargs["default_lower_filesize"]
+        default_upper_filesize = kwargs["default_upper_filesize"]
+        default_lower_timestamp = kwargs["default_lower_timestamp"]
+        default_upper_timestamp = kwargs["default_upper_timestamp"]
+        super().__init__(selected_posix_md)
+        self.earliest_endtime = []
+        self.earliest_starttime = []
+        selected_posix_md = self.preprocess_dictionary_timestamps(False)  # noqa: FBT003
+        self.default_lower_filesize = default_lower_filesize
+        self.default_upper_filesize = default_upper_filesize
+        self.default_upper_timestamp = default_upper_timestamp
+        self.default_lower_timestamp = default_lower_timestamp
+
+
+        self.saved_directory_path = self.initialize_local_dir()
+
+    def generate_metadata(self, **kwargs: dict) -> IndalekoObjectDataModel:
+        """"Generates metadata specific to the subclass."""
+        record_data = kwargs["record_data"]
+        io_uuid = kwargs["IO_UUID"]
+        timestamps = kwargs["timestamps"]
+        uri = kwargs["URI"]
+        file_size = kwargs["file_size"]
+        semantic_attributes_data = kwargs["semantic_attributes_data"]
+        key_name = kwargs["key_name"]
+        local_identifier = kwargs["local_identifier"]
+        path = kwargs["path"]
+        return self._generate_i_object_data(
+            record_data,
+            io_uuid,
+            timestamps,
+            uri,
+            file_size,
+            semantic_attributes_data,
+            key_name,
+            local_identifier,
+            path,
+        )
+
+
+    def generate_file_info(
+        self,
+        current_filenum: int,
+        n: int,
+        is_truth_file: bool,  # noqa: FBT001
+        truth_like: bool,  # noqa: FBT001
+        truthlike_attributes: list[str],
+        has_semantic_truth: bool,  # noqa: FBT001
+        has_semantic_filler: bool,  # noqa: FBT001
+    ) -> tuple[int, str, str, str, str]:
+        """Generates the information required for the posix metadata."""
+        is_truth_size = self._define_truth_attribute(
+            "file.size",
+            is_truth_file,
+            truth_like,
+            truthlike_attributes,
+        )
+        is_truth_name = self._define_truth_attribute(
+            "file.name",
+            is_truth_file,
+            truth_like,
+            truthlike_attributes,
+        )
+        is_truth_dir = self._define_truth_attribute(
+            "file.directory",
+            is_truth_file,
+            truth_like,
+            truthlike_attributes,
+        )
+
+        file_size = self._generate_file_size(is_truth_size)
+        file_name = self._generate_file_name(is_truth_name, has_semantic_truth, has_semantic_filler)
+        path, uri, updated_filename = self._generate_dir_location(file_name, is_truth_dir)
+        io_uuid = self._create_metadata_uuid(current_filenum + n, is_truth_file)
+
+        return file_size, updated_filename, path, uri, io_uuid
+
+    def generate_file_attributes(
+        self,
+        file_name: str,
+        path: str,
+        timestamps: dict[str, datetime],
+        file_size: int,
+    ) -> dict[str, Any]:
+        """Generates the dictionary of file attributes."""
+        birthtime = timestamps["birthtime"].timestamp()
+        modified_time = timestamps["modified"].timestamp()
+        access_time = timestamps["accessed"].timestamp()
+        changed_time = timestamps["changed"].timestamp()
+        return {
+            "Name": file_name,
+            "Path": path,
+            "st_birthtime": str(birthtime),
+            "st_birthtime_ns": str(birthtime * 10**9),
+            "st_mtime": str(modified_time),
+            "st_mtime_ns": str(modified_time * 10**9),
+            "st_atime": str(access_time),
+            "st_atime_ns": str(access_time * 10**9),
+            "st_ctime": str(changed_time),
+            "st_ctime_ns": str(changed_time * 10**9),
+            "st_size": file_size,
+        }
+
+    def generate_record_data(
+        self,
+        io_uuid: str,
+        attribute: dict[str, Any],
+    ) -> IndalekoRecordDataModel:
+        """Generates the record data."""
+        id_source_identifier = IndalekoSourceIdentifierDataModel(
+            Identifier=io_uuid,
+            Version="1.0",
+            Description="Record UUID",
+        )
+
+        return IndalekoRecordDataModel(
+            SourceIdentifier=id_source_identifier,
+            Timestamp=datetime.now(UTC).strftime("%Y-%m-%dT%H:%M:%SZ"),
+            Attributes=attribute,
+            Data=self._generate_random_data(),
+        )
+
+    def _generate_i_object_data(
+            self,
+            record_data: IndalekoRecordDataModel,
+            io_uuid: str,
+            timestamps: dict[str, str],
+            uri: str,
+            file_size: int,
+            _semantic_attributes_data: list[dict[str, Any]],
+            key_name: str,
+            local_identifier: str,
+            local_path: str,
+            ) -> IndalekoObjectDataModel:
+        """Returns the Indaleko object created form the data model."""
+        timestamp_data = self._create_timestamp_data(io_uuid, timestamps)
+
+        return IndalekoObjectDataModel(
+                Record=record_data,
+                URI = uri,
+                ObjectIdentifier=uuid.uuid4(),
+                Timestamps=timestamp_data,
+                Size = file_size,
+                SemanticAttributes= None,
+                Label = key_name,
+                LocalPath= local_path,
+                LocalIdentifier=str(local_identifier),
+                Volume=uuid.uuid4(),
+                PosixFileAttributes="S_IFREG",
+                WindowsFileAttributes="FILE_ATTRIBUTE_ARCHIVE")
+
+    def initialize_local_dir(self) -> dict[str, Any]:
+        """
+        Initializes and saves the local directories to self.saved_directory_path.
+
+        Run only once
+
+        returns self.saved_directory_path = {
+            "truth.directory": {
+                "path": str, "files": Counter(str)},
+                "filler.directory" {"path":, "files": Counter(str)}: list}
+            }.
+        """
+        num_directories = random.randint(3, 8)  # noqa: S311
+        max_depth = random.randint(3, 5)  # noqa: S311
+        parent_dir = "/home/user"
+        truth_parent_loc = ""
+        # if the there is a query related to the directory and the pathing
+        # has not been initialized create the directories
+        if "file.directory" in self.selected_md:
+            truth_parent_loc = self.selected_md["file.directory"]["location"]
+            if truth_parent_loc == "local":
+                truth_path_name = self.selected_md["file.directory"]["local_dir_name"]
+                # if the is_truth_file is a truth file, create path for truth file directories
+                return self._generate_local_path(
+                    parent_dir,
+                    num_directories,
+                    max_depth,
+                    directory_name=truth_path_name,
+                )
+            # if remote  just generate random directory
+            return self._generate_local_path(parent_dir, num_directories, max_depth)
+        # no queries related to file directories; generate random directory
+        return self._generate_local_path(parent_dir, num_directories, max_depth)
+
+    # helper for initialize_local_dir():
+    def _generate_local_path(
+        self,
+        base_dir: str,
+        num_directories: int,
+        max_depth: int,
+        directory_name: str | None = None,
+    ) -> dict[str, Any]:
+        """
+        Generate local path.
+
+        Generate random path to directories within a parent dir based on base_dir,
+        num_directories, max_depth and if available, directory_name recursively
+
+        Only runs once during initialization.
+        Adapted from Tony's code from metadata.py.
+        """
+        saved_directory_path = {"truth.directory": {}, "filler.directory": {}}
+        directory_count = 0
+        # List to store generated paths
+        generated_paths = []
+
+        def create_dir_recursive(current_dir: Path | str , current_depth: int) -> None:
+            """Create directories recursively."""
+            nonlocal directory_count
+            if current_depth > max_depth or directory_count >= num_directories:
+                return
+
+            if num_directories - directory_count > 0:
+                max_subdirs = max(
+                    1,
+                    (num_directories - directory_count) // (max_depth - current_depth + 1),
+                )
+                subdirs = random.randint(1, max_subdirs)  #  noqa: S311
+
+                for _ in range(subdirs):
+                    directory_count += 1
+                    if directory_count >= num_directories:
+                        break
+                    # Generate a random subdirectory name or choose truth file path name
+                    subdir_name = "".join(
+                        random.choices(  # noqa: S311
+                            string.ascii_lowercase,
+                            k=random.randint(1, 8)),  # noqa: S311
+                    )
+                    subdir_path = Path(current_dir) / subdir_name
+                    generated_paths.append(subdir_path)
+                    create_dir_recursive(subdir_path, current_depth + 1)
+
+        create_dir_recursive(base_dir, 1)
+
+        if directory_name is not None:
+            saved_directory_path["truth.directory"]["path"] = (
+                random.choice(generated_paths) + "/" + directory_name  # noqa: S311
+            )
+            saved_directory_path["truth.directory"]["files"] = Counter()
+        saved_directory_path["filler.directory"]["path"] = generated_paths
+        saved_directory_path["filler.directory"]["files"] = Counter()
+        return saved_directory_path
+
+    def _generate_file_name(  # noqa: PLR0912
+        self,
+        is_truth_file: bool,  # noqa: FBT001
+        has_semantic_truth: bool, # noqa: FBT001
+        has_semantic_filler: bool, # noqa: FBT001
+    ) -> str:
+        """
+        Generates a file_name for given file.
+
+        Args: is_truth_file (bool): the type of file it is
+             self.selected_md{file.name: {"pattern":str, "command":str, "extension":str}}
+            commands include: "starts", "ends", "contains"
+        Return (str): returns the file name with extension attached.
+        """
+        command, pattern = "", ""
+        true_extension = None
+        n_filler_letters = random.randint(1, 10)  # noqa: S311
+        file_extension = list(self.ALL_EXTENSIONS)
+        default_command = "exactly"
+        # if the file name is part of the query,
+        # extract the appropriate attributes and generate title
+        if "file.name" in self.selected_md :
+            if "pattern" in self.selected_md ["file.name"]:
+                pattern = self.selected_md ["file.name"]["pattern"]
+                command = self.selected_md["file.name"].get("command", default_command)
+                avail_text_file_extension = Metadata.TEXT_FILE_EXTENSIONS
+
+            if "extension" in self.selected_md["file.name"]:
+                true_extension = self.selected_md["file.name"]["extension"]
+                if isinstance(true_extension, list):
+                    file_extension = list(set(file_extension) - set(true_extension))
+                    assert file_extension, "file_extension is empty!"  # noqa: S101
+                    avail_text_file_extension = list(
+                        set(Metadata.TEXT_FILE_EXTENSIONS) - set(true_extension),
+                    )
+                else:
+                    file_extension.remove(true_extension)
+                    if true_extension in Metadata.TEXT_FILE_EXTENSIONS:
+                        avail_text_file_extension.remove(true_extension)
+
+            if is_truth_file:
+                # choose file extension
+                if (
+                    "extension" in self.selected_md["file.name"]
+                ):  # if no extension specified, then randomly select a file extension
+                    if isinstance(true_extension, list):
+                        true_extension = random.choice(true_extension)  # noqa: S311
+                elif has_semantic_truth:  # if semantic content exists, then should be a text file
+                    true_extension = random.choice(Metadata.TEXT_FILE_EXTENSIONS)  # noqa: S311
+                else:
+                    true_extension = random.choice(file_extension)  # noqa: S311
+
+                # create file name based on commands
+                return_pattern = "".join(
+                        random.choices(  # noqa: S311
+                            string.ascii_letters,
+                            k=n_filler_letters,
+                        ),
+                ) + true_extension
+
+                match(command):
+                    case "exactly":
+                        return_pattern = pattern + true_extension
+                    case "starts":
+                        return_pattern = (
+                            pattern
+                            + "".join(
+                                random.choices(  # noqa: S311
+                                    string.ascii_letters,
+                                    k=n_filler_letters,
+                                ),
+                            )
+                            + true_extension
+                        )
+                    case "ends":
+                        return_pattern = (
+                            "".join(
+                                random.choices(  # noqa: S311
+                                    string.ascii_letters,
+                                    k=n_filler_letters,
+                                ),
+                            )
+                            + pattern
+                            + true_extension
+                        )
+                    case "contains":
+                        return_pattern = (
+                            "".join(
+                                random.choices(  # noqa: S311
+                                    string.ascii_letters,
+                                    k=n_filler_letters,
+                                ),
+                            )
+                            + pattern
+                            + "".join(
+                                random.choices(  # noqa: S311
+                                    string.ascii_letters,
+                                    k=n_filler_letters,
+                                ),
+                            )
+                            + true_extension
+                        )
+                return return_pattern
+
+            if has_semantic_filler:
+                extension = random.choice(avail_text_file_extension)  # noqa: S311
+            else:
+                extension = random.choice(file_extension)  # noqa: S311
+
+            allowed_pattern = list(
+                set(string.ascii_letters) - set(pattern.upper()) - set(pattern.lower()),
+            )
+            return "".join(
+                    random.choices(  # noqa: S311
+                    allowed_pattern, k=n_filler_letters,
+                ),
+            ) + extension
+
+        # if no query specified for title, but semantic context exists, choose a text file extension
+        if has_semantic_filler or (is_truth_file and has_semantic_truth):
+            extension = random.choice(Metadata.TEXT_FILE_EXTENSIONS)  # noqa: S311
+        else:  # randomly create a title with any extension
+            extension = random.choice(file_extension)  # noqa: S311
+        return "".join(random.choices(string.ascii_letters, k=n_filler_letters)) + extension  # noqa: S311
+
+    def _generate_dir_location(
+        self,
+        file_name: str,
+        is_truth_file: bool = True,  # noqa: FBT001,FBT002
+    ) -> tuple[str, str, str]:
+        """
+        Generates a directory location for the metadata.
+
+        self.selected_md ["file.directory"] = [location, directory_name (optional, for local only)]
+        location: where it is stored; local or remote (google drive, drop box, icloud, local)
+        RETURN: list consisting of path and URI and updated file name to remote or local storage.
+
+        """
+        # URIs/URLs to local computer or cloud storage services
+        file_locations = {
+            "google_drive": "https://drive.google.com",
+            "dropbox": "https://www.dropbox.com",
+            "icloud": "https://www.icloud.com",
+            "local": "file:/",
+        }
+        # RUN after initialization:
+        if "file.directory" in self.selected_md  and is_truth_file:
+            truth_parent_loc = self.selected_md ["file.directory"]["location"]
+            if truth_parent_loc == "local": # if file dir specified, create truth file at that dir
+                file_counter = self.saved_directory_path["truth.directory"]["files"]
+                path = self.saved_directory_path["truth.directory"]["path"] + "/"
+                counter_key = path + file_name
+                if counter_key in file_counter:
+                    file_counter[counter_key] += 1
+                    updated_file_name = self._change_name(
+                        file_name=file_name,
+                        count=file_counter[counter_key],
+                    )
+                    path += updated_file_name
+                    uri = file_locations[truth_parent_loc] + path
+                    return [path, uri, updated_file_name]
+                file_counter.update({counter_key: 0})
+                path += file_name
+                uri = file_locations[truth_parent_loc] + path
+                return [path, uri, file_name]
+
+            if (
+                is_truth_file and truth_parent_loc in file_locations
+            ):  # if remote dir specified, create file at that dir
+                path = self._generate_remote_path(truth_parent_loc, file_name)
+                uri = file_locations[truth_parent_loc] + path
+            return [path, uri, file_name]
+
+        # for filler files or truth files with no file attributes specified
+        if not is_truth_file and "file.directory" in self.selected_md:
+            truth_parent_loc = self.selected_md["file.directory"]["location"]
+            del file_locations[truth_parent_loc]
+
+        # not queried at this point and file type doesn't matter;
+        # generate any file path (local or remote)
+        random_location = random.choice(list(file_locations.keys()))   # noqa: S311
+        if random_location == "local":
+            file_counter = self.saved_directory_path["filler.directory"]["files"]
+            path = random.choice(  # noqa: S311
+                self.saved_directory_path["filler.directory"]["path"],
+            ) + "/"
+            counter_key = path + file_name
+            if counter_key in file_counter:
+                file_counter[counter_key] += 1
+                updated_file_name = self._change_name(
+                    file_name=file_name,
+                    count=file_counter[counter_key],
+                )
+                path += updated_file_name
+                uri = file_locations[random_location] + path
+                return [path, uri, updated_file_name]
+            file_counter.update({counter_key: 0})
+            path += file_name
+            uri = file_locations[random_location] + path
+            return [path, uri, file_name]
+        path = self._generate_remote_path(random_location, file_name)
+        uri = file_locations[random_location] + path
+
+        return path, uri, file_name
+
+    def _change_name(self, file_name:str, count:int) -> str:
+        """Change name.
+
+        Changes name to avoid duplicate files in the same path in the
+        format 'duplicateName (#).extension.
+        """
+        path = Path(file_name)
+        base_name = path.stem
+        ext = path.suffix
+        return f"{base_name} ({count}){ext}"
+
+    # helper functions for generate_dir_location
+    def _generate_remote_path(self, service_type: str, file_name: str) -> str:
+        """Generates path to a remote file location e.g., google drive, dropbox, icloud."""
+        list_alphanum = string.ascii_letters + string.digits
+        # Randomly choose characters to form the id
+        file_id = "".join(random.choices(list_alphanum, k=random.randint(3, 6)))   # noqa: S311
+        local_file_locations = {
+            "google_drive": "/file/d/{file_id}/view/view?name={file_name}",
+            "dropbox": "/s/{file_id}/{file_name}?dl=0",
+            "icloud": "/iclouddrive/{file_id}/{file_name}",
+        }
+        return local_file_locations[service_type].format(
+            file_id=file_id,
+            file_name=file_name,
+        )
+
+    def generate_timestamps_md(
+        self,
+        is_truth_file: bool,  # noqa: FBT001
+        truth_like_file: bool,  # noqa: FBT001
+        truth_like_attributes: list[str],
+    ) -> dict[str, datetime]:
+        """Generates timestamps for the metadata."""
+        is_truth_file = self._define_truth_attribute(
+            "timestamps",
+            is_truth_file,
+            truth_like_file,
+            truth_like_attributes,
+        )
+        return self._generate_timestamps(is_truth_file)
+
+    def _generate_timestamps(
+            self,
+            is_truth_file: bool = True, # noqa: FBT001,FBT002
+    ) -> dict[str, datetime]:
+        """Generate timestamps.
+
+        Generates birthtime, modifiedtime, accessedtime, and changedtime for the specified file:
+            Args: is_truth_file (bool): file type
+            Returns (Dict[str, datetime]): {birthtime: datetime, modifiedtime: datetime,
+                accessedtime: datetime, changedtime: datetime}.
+        """
+        stamp_labels = {"modified", "accessed", "changed"}
+        birthtime = None
+        latest_timestamp_of_three = None
+        timestamps = {}
+        # check whether the query is pertaining to specific timestamp queries
+        if "timestamps" in self.selected_md:
+            query = self.selected_md ["timestamps"]
+            selected_timestamps = set(query.keys())
+            non_selected_timestamps = stamp_labels - selected_timestamps
+            if (
+                "birthtime" in query
+            ):  #  checks for birthtime: other timestamps shouldn't be earlier than the birthtime
+                birthtime_query = query["birthtime"]
+                birthtime = self._generate_queried_timestamp(
+                    birthtime_query["starttime"],
+                    birthtime_query["endtime"],
+                    default_startdate=self.default_lower_timestamp,
+                    is_truth_file=is_truth_file,
+                    is_birthtime=True,
+                )
+                timestamps["birthtime"] = birthtime
+                # if there queries other than the birthtime, iterate over each of the timestamps
+                for timestamp in stamp_labels:
+                    if timestamp in selected_timestamps:
+                        timestamps[timestamp] = self._generate_queried_timestamp(
+                            query[timestamp]["starttime"],
+                            query[timestamp]["endtime"],
+                            default_startdate=birthtime,
+                            is_truth_file=is_truth_file,
+                        )
+                    else:
+                        # if type of timestamp not chosen, either generate a random timestamp
+                        # within bounds or choose an existing timestamp
+                        timestamps[timestamp] = self._choose_existing_random_timestamp(
+                            timestamps,
+                            birthtime,
+                            self.default_upper_timestamp,
+                        )
+            else:
+                # for each of the other timestamps, set the timestamp based on whether it has
+                # been selected in the query or not
+                for timestamp in selected_timestamps:
+                    timestamps[timestamp] = self._generate_queried_timestamp(
+                        query[timestamp]["starttime"],
+                        query[timestamp]["endtime"],
+                        default_startdate=self.default_lower_timestamp,
+                        is_truth_file=is_truth_file,
+                    )
+                for timestamp in non_selected_timestamps:
+                    timestamps[timestamp] = self._choose_existing_random_timestamp(
+                        timestamps,
+                        self.default_lower_timestamp,
+                        self.default_upper_timestamp,
+                    )
+
+                # birthtime has to be <= to the other populated timestamps
+                latest_timestamp_of_three = min(timestamps.values())
+                birthtime = self._generate_random_timestamp(
+                    lower_bound=self.default_lower_timestamp,
+                    upper_bound=latest_timestamp_of_three,
+                )
+                timestamps["birthtime"] = birthtime
+
+        else:
+            birthtime = self._generate_random_timestamp(
+                lower_bound=self.default_lower_timestamp,
+                upper_bound=self.default_upper_timestamp,
+            )
+            timestamps["birthtime"] = birthtime
+            for timestamp in stamp_labels:
+                timestamps[timestamp] = self._choose_existing_random_timestamp(
+                    timestamps,
+                    birthtime,
+                    self.default_upper_timestamp,
+                )
+        return timestamps
+
+    # helper for _generate_timestamps:
+    def _choose_existing_random_timestamp(
+        self,
+        timestamps: dict[str, datetime],
+        lower_bound: datetime,
+        upperbound: datetime,
+    ) -> datetime:
+        """Chooses an existing timstamp that is in the dict or creates a random timestamp."""
+        randomtime = self._generate_random_timestamp(
+            lower_bound=lower_bound,
+            upper_bound=upperbound,
+        )
+        existing_timestamp = random.choice(list(timestamps.values()))  # noqa: S311
+        return random.choice([existing_timestamp, randomtime])  # noqa: S311
+
+    # helper functions for generate_timestamps():
+    def _generate_random_timestamp(
+        self,
+        lower_bound: datetime,
+        upper_bound: datetime,
+    ) -> datetime:
+        """
+        Generates a random timestamp within the bounds specified.
+
+        Args:
+            lower_bound (datetime): The earliest possible timestamp.
+            upper_bound (datetime): The latest possible timestamp.
+
+        Returns:
+            (datetime): A randomly generated timestamp.
+        """
+        return faker.date_time_between(
+            start_date=lower_bound,
+            end_date=upper_bound,
+        )
+
+    def _generate_queried_timestamp(  # noqa: C901,PLR0912,PLR0915
+        self,
+        starttime: datetime,
+        endtime: datetime,
+        default_startdate: datetime,
+        is_truth_file: bool = True,  # noqa: FBT001,FBT002
+        is_birthtime: bool = False,  # noqa: FBT001,FBT002
+    ) -> datetime:
+        """
+        Generates a timestamp based on the queried starttime and endtime.
+
+        Generates timestamp based on file type; default_truth_startdate is either the
+        self.default_lower_timestamp or the birthtime (if birthtime already set).
+        """
+        filler_delta = 2
+        time_delta = timedelta(hours=filler_delta)
+        timestamp = None
+        # check errors that can arise for str parameters
+        if starttime > datetime.now(UTC) or endtime > datetime.now(UTC):
+            raise ValueError(
+                "The timestamp you have queried is in the future, please check again.",
+            )
+        if starttime > endtime:
+            raise ValueError("The starttime cannot be more recent than the endtime")
+        if is_truth_file and default_startdate > endtime:
+            raise ValueError(
+                "The default_startdate cannot be more recent than the endtime",
+            )
+        if self.default_lower_timestamp == self.default_upper_timestamp:
+            raise ValueError(
+                "The absolute lower bound date cannot be the same time as the date right now",
+            )
+        if self.default_lower_timestamp == starttime and self.default_upper_timestamp == endtime:
+            raise ValueError(
+                "Invalid range, please increase the bounds or "
+                "decrease the range to within the bounds",
+            )
+        if is_birthtime and starttime > self.earliest_endtime[0]:
+            raise ValueError(
+                "The earliest starttime cannot be earlier than the birthtime starttime",
+            )
+        if self.default_lower_timestamp > starttime:
+            raise ValueError(
+                "The absolute lower bound cannot be greater than the starttime",
+            )
+
+        if starttime == endtime:
+            if starttime < default_startdate:
+                raise ValueError(
+                    "The starttime for the timestamps cannot be earlier than the birthtime/default",
+                )
+            if is_truth_file and default_startdate <= starttime:
+                timestamp = starttime
+            if not is_truth_file:
+                # for birthtime timestamps (choose the lowest/most earliest possible time to not
+                # have time earlier than the other timestamps)
+                lower = faker.date_time_between(
+                    start_date=self.default_lower_timestamp,
+                    end_date=starttime - time_delta,
+                )
+                upper = faker.date_time_between(start_date=starttime + time_delta)
+                # the earliest starttime is within the bounds:
+                if (
+                    is_birthtime
+                    and self.default_lower_timestamp + time_delta
+                        <= self.earliest_starttime[0] <= starttime
+                ):
+                    timestamp = faker.date_time_between(
+                        start_date=self.default_lower_timestamp,
+                        end_date=self.earliest_starttime[0] - time_delta,
+                    )
+                # the earliest starttime is not within the bounds
+                elif is_birthtime and (self.default_lower_timestamp + time_delta
+                                       <= self.earliest_starttime[0]):
+                    timestamp = faker.date_time_between(
+                        start_date=starttime + time_delta,
+                        end_date=self._find_next_earliest_endtime(starttime) - time_delta,
+                    )
+                elif is_birthtime:
+                    raise ValueError(
+                        "Cannot generate birthtime timestamp for truth file",
+                    )
+                # for timestamps other than birthtime:
+                if not is_birthtime and default_startdate == starttime:
+                    # if birthtime is greater than the equal
+                    timestamp = faker.date_time_between(
+                        start_date=default_startdate + timedelta(hours=filler_delta),
+                    )
+                elif not is_birthtime and default_startdate > starttime:
+                    # if birthtime is greater than the equal
+                    timestamp = faker.date_time_between(start_date=default_startdate)
+                elif not is_birthtime and default_startdate < starttime:
+                    lower = faker.date_time_between(
+                        start_date=default_startdate,
+                        end_date=starttime - time_delta,
+                    )
+                    if starttime + time_delta < self.default_upper_timestamp:
+                        upper = faker.date_time_between(
+                            start_date=starttime + time_delta,
+                        )
+                        timestamp = random.choice([upper, lower])  # noqa: S311
+                    elif starttime + time_delta >= self.default_upper_timestamp:
+                        timestamp = lower
+                elif not is_birthtime:
+                    raise ValueError("cannot form timestamp for filler file")
+        # if the starttime and endtime are not equal and are not lists, then choose a date
+        # within that range under the assumption that starttime < endtime
+        elif starttime < endtime:  # if is a birthtime, should take on values that are
+            # if it is a birthtime and a truth file, find the earliest time possible
+            if (
+                is_truth_file
+                and is_birthtime
+                and default_startdate <= starttime
+                and starttime <= self.earliest_starttime[0] <= endtime
+            ):
+                timestamp = faker.date_time_between(
+                    start_date=starttime,
+                    end_date=self.earliest_starttime[0],
+                )
+            elif (
+                is_truth_file
+                and is_birthtime
+                and default_startdate <= starttime
+                and self.earliest_starttime[0] < starttime
+            ):
+                timestamp = faker.date_time_between(
+                    start_date=starttime,
+                    end_date=self._find_next_earliest_endtime(starttime),
+                )
+            elif is_truth_file and is_birthtime:
+                raise ValueError("cannot generate truthfile timestamp.")
+
+            if is_truth_file and not is_birthtime and starttime <= default_startdate <= endtime:
+                timestamp = faker.date_time_between(
+                    start_date=default_startdate,
+                    end_date=endtime,
+                )
+            elif is_truth_file and not is_birthtime and starttime > default_startdate:
+                timestamp = faker.date_time_between(
+                    start_date=starttime,
+                    end_date=endtime,
+                )
+            elif is_truth_file and not is_birthtime:
+                raise ValueError(
+                    "Absolute lower bound date cannot be more recent than the endtime",
+                )
+
+            if not is_truth_file:
+                # for filler file birhttime timestamps:
+                if (
+                    is_birthtime
+                    and self.default_lower_timestamp <= starttime - time_delta
+                    and (self.default_lower_timestamp + time_delta <=
+                         self.earliest_starttime[0] <=
+                         starttime)
+                ):
+                    timestamp = faker.date_time_between(
+                        start_date=self.default_lower_timestamp,
+                        end_date=self.earliest_starttime[0] - time_delta,
+                    )
+                elif is_birthtime and self.default_upper_timestamp >= endtime + time_delta:
+                    timestamp = faker.date_time_between(
+                        start_date=endtime + time_delta,
+                        end_date=self._find_next_earliest_endtime(starttime) - time_delta,
+                    )
+                elif is_birthtime and not is_truth_file:
+                    raise ValueError(
+                        "cannot generate birthtime timestamp for filler files",
+                    )
+
+                lower = faker.date_time_between(
+                    start_date=default_startdate,
+                    end_date=starttime - time_delta,
+                )
+                upper = faker.date_time_between(start_date=endtime + time_delta)
+                # for none birthtime timestamps
+                if not is_birthtime and endtime < default_startdate <= self.default_upper_timestamp:
+                    timestamp = faker.date_time_between(start_date=endtime)
+                elif not is_birthtime and starttime <= default_startdate <= endtime:
+                    timestamp = upper
+                elif not is_birthtime and (
+                    self.default_lower_timestamp <= default_startdate <= starttime
+                ):
+                    timestamp = random.choice([lower, upper])  # noqa: S311
+                elif not is_birthtime and not is_truth_file:
+                    raise ValueError("Cannot generate timestamps for filler files")
+        else:
+            raise ValueError(
+                "Error in parameters or command: Please check the query once more.",
+            )
+        return timestamp.replace(microsecond=0)
+
+    def _find_next_earliest_endtime(self, starttime: datetime) -> datetime:
+        for date in self.earliest_endtime:
+            if starttime <= date:
+                return date
+            raise ValueError("there are no times that work")
+        return None
+
+    def _generate_file_size( # noqa: PLR0911,PLR0912
+            self,
+            is_truth_file: bool = True,# noqa: FBT001,FBT002
+    ) -> int:
+        """
+        Creates random file size given the is_truth_file.
+
+        self.selected_md {file.size: ["target_min", "target_max", "command"]}
+        command includes "equal", "range".
+        """
+        if "file.size" in self.selected_md:
+            filler_delta = 1
+            delta = 0
+            target_min = self.selected_md["file.size"]["target_min"]
+            target_max = self.selected_md["file.size"]["target_max"]
+            command = self.selected_md["file.size"]["command"]
+
+            if target_max == (
+                self.default_upper_filesize and
+                target_min == self.default_lower_filesize
+            ):
+                raise ValueError(
+                    "The range cannot be the whole boundary from ",
+                    target_min,
+                    " to ",
+                    target_max,
+                )
+            if target_min > target_max:
+                raise ValueError(
+                    f"""
+                    The target max {target_min} cannot be greater than the target max {target_max}
+                    """,
+                )
+
+            # if the target_min/max is a list and is the same as the target_max
+            # choose a random size from the list
+            if isinstance(target_min, list) and isinstance(target_max, list) and command == "equal":
+                if is_truth_file:
+                    return random.choice(target_min)  # noqa: S311
+                return self._check_return_value_within_range(
+                    self.default_lower_filesize,
+                    self.default_upper_filesize,
+                    target_min[0],
+                    target_min[-1],
+                    random.randint,
+                    1,
+                )
+
+            # if the target_min/max is not a list but is the same
+            # as the target_max then just choose that file size
+            if target_min == target_max and command == "equal":
+                if is_truth_file:
+                    return target_min
+                return self._check_return_value_within_range(
+                    self.default_lower_filesize,
+                    self.default_upper_filesize,
+                    target_min,
+                    target_min,
+                    random.randint,
+                    1,
+                )
+
+            # if command specifies getting the range between two values
+            if target_min != target_max and command == "range":
+                if is_truth_file:
+                    return random.randint(target_min, target_max)  # noqa: S311
+                return self._check_return_value_within_range(
+                    self.default_lower_filesize,
+                    self.default_upper_filesize,
+                    target_min,
+                    target_max,
+                    random.randint,
+                    1,
+                )
+
+            # if command specifies a file greater than a certain size
+            if isinstance(target_max, int) and "greater" in command:
+                if command == "greater_than":
+                    delta = 1
+                    filler_delta = 0
+
+                if is_truth_file:
+                    return random.randint(  # noqa: S311
+                        target_max + delta,
+                        self.default_upper_filesize,
+                    )
+                return random.randint(  # noqa: S311
+                    self.default_lower_filesize,
+                    target_max - filler_delta,
+                )
+
+            # if command specifies a file less than a certain size
+            if isinstance(target_max, int) and "less" in command:
+                if command == "less_than":
+                    delta = 1
+                    filler_delta = 0
+
+                if is_truth_file:
+                    return random.randint(  # noqa: S311
+                        self.default_lower_filesize,
+                        target_max - delta,
+                    )
+                return random.randint(  # noqa: S311
+                    target_max + filler_delta,
+                    self.default_upper_filesize,
+                )
+            return None
+        # if there are no specified queries, create a random file size
+        return random.randint(  # noqa: S311
+            self.default_lower_filesize,
+            self.default_upper_filesize,
+        )
+
+    # helper for _generate_i_object_data
+    def _create_timestamp_data(
+        self,
+        ts_uuid: str,
+        timestamps: dict[str, datetime],
+    ) -> list[IndalekoTimestampDataModel]:
+        """Creates the timestamp data based on timestamp datamodel (in UTC time)."""
+        # sort the timestamp by most earliest to latest and create the list using list comprehension
+        return [
+            IndalekoTimestampDataModel(
+                Label=ts_uuid,
+                Value=timestamp[1].strftime("%Y-%m-%dT%H:%M:%SZ"),
+                Description=timestamp[0],
+            )
+            for timestamp in sorted(timestamps.items(), key=lambda time: time[1])
+        ]
+
+    # helper for _generate_record_data():
+    def _generate_random_data(self) -> str:
+        """Generates a string of random number of ascii characters as data."""
+        ascii_chars = string.ascii_letters + string.digits
+        return "".join(
+            random.choices(ascii_chars, k=random.randint(1, 500)),  # noqa: S311
+        )
+
+    # helper function for generate_file_info()
+    def _create_metadata_uuid(self, number: int, is_truth_file: bool = True) -> str:  # noqa: FBT001,FBT002
+        """
+        Create metadata UUID.
+
+        Creates UUID for the metadata based on the is_truth_file (filler VS truth metadata)
+        of metadata Truth files are given prefix c, Filler or truth like filler files
+        prefix f.
+        """
+        starter_uuid = f"c{number}" if is_truth_file else f"f{number}"
+
+        digits = 8 - len(starter_uuid)
+        space_filler = "0" * digits
+        starter_uuid += space_filler
+        return (
+            starter_uuid
+            + "-"
+            + "".join(random.choices("0123456789", k=4))  # noqa: S311
+            + "-"
+            + "".join(random.choices("0123456789", k=4))  # noqa: S311
+            + "-"
+            + "".join(random.choices("0123456789", k=4))  # noqa: S311
+            + "-"
+            + "".join(random.choices("0123456789", k=12))  # noqa: S311
+        )
+
+    def preprocess_dictionary_timestamps(
+            self,
+            to_timestamp: bool,   # noqa: FBT001
+    ) -> dict[str, Any]:
+        """
+        Convert time to posix timstamps given a dictionary to run data generator.
+
+        Args:
+            to_timestamp (bool): Whether to convert to posix timestamps or not.
+
+        Returns:
+                Dict[str, Any]: The converted attributes dictionary.
+        """
+        if "timestamps" in self.selected_md:
+            for timestamp_key, timestamp_data in self.selected_md["timestamps"].items():
+                starttime, endtime = self._convert_time_timestamp(timestamp_data, to_timestamp)
+                self.selected_md["timestamps"][timestamp_key]["starttime"] = starttime
+                self.selected_md["timestamps"][timestamp_key]["endtime"] = endtime
+                if not to_timestamp:
+                    self._update_earliest_times(starttime, endtime)
+
+        return self.selected_md
+
+    # Helper function for convert_dictionary_times()
+    def _convert_time_timestamp(
+            self,
+            timestamps: dict,
+            to_timestamp: bool,  # noqa: FBT001
+    ) -> tuple[Any | datetime, Any | datetime]:
+        """Converts the time from string to timestamps."""
+        starttime = timestamps["starttime"]
+        endtime = timestamps["endtime"]
+        if to_timestamp:
+            starttime = starttime.timestamp()
+            endtime = endtime.timestamp()
+        else:
+            starttime = self._convert_str_datetime(starttime)
+            endtime = self._convert_str_datetime(endtime)
+
+        return starttime, endtime
+
+    def _update_earliest_times(self, starttime: datetime, endtime: datetime) -> None:
+        """Updates and tracks the earliest start and end times."""
+        self.earliest_endtime.append(endtime)
+        self.earliest_starttime.append(starttime)
+
+        self.earliest_endtime.sort()
+        self.earliest_starttime.sort()
+
+    # general helper function for _generate_queried_timestamp() and _convert_time_timestamp():
+    def _convert_str_datetime(self, time: str) -> datetime:
+        """
+        Converts a str date from "YYYY-MM-DD" to datetime.
+
+        Used within time generator functions.
+        """
+        splittime = re.split("[-T:]", time)
+        year = int(splittime[0])
+        month = int(splittime[1])
+        day = int(splittime[2])
+
+        hour = int(splittime[3])
+        minute = int(splittime[4])
+        second = int(splittime[5])
+
+        time = datetime(year, month, day, hour, minute, second, tzinfo=UTC)
+
+        # if requested time is sooner than today's day, set it to the time to now
+        return min(time, datetime.now(UTC))