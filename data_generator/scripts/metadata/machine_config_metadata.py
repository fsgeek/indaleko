--- conflicted
+++ resolved
@@ -1,7 +1,7 @@
-<<<<<<< HEAD
+"""Generate Machine Configuration Metadata."""
 import uuid
-from datetime import datetime
-from typing import Any
+
+from datetime import UTC, datetime
 
 from data_generator.scripts.metadata.metadata import Metadata
 from data_models.machine_config import IndalekoMachineConfigDataModel
@@ -14,79 +14,35 @@
 class MachineConfigMetadata(Metadata):
     """
     Subclass for Metadata.
-    Generates Machine Configuration Metadata based on the given Indaleko Records
+
+    Generates Machine Configuration Metadata based on the given Indaleko Records.
     """
 
-    def __init__(self, selected_md=None):
+    def __init__(self, selected_md=None) -> None:
+        """Initialize the object."""
         super().__init__(selected_md)
 
-    def generate_metadata(self, record: IndalekoRecordDataModel) -> Any:
-        return self._generate_machine_metadata(record)
+    def generate_metadata(self, **kwargs: dict) -> IndalekoMachineConfigDataModel:
+        """Generate the machine configuration metadata."""
+        return self._generate_machine_metadata(kwargs.get("record"))
 
     def _generate_machine_metadata(
         self,
         record: IndalekoRecordDataModel,
     ) -> IndalekoMachineConfigDataModel:
-        """
-        Generate the machine configuration for the given Indaleko record using the example hardware and software information
-        """
+        """Generate the machine configuration for the given Indaleko record."""
         timestamp = IndalekoTimestampDataModel(
             Label=uuid.uuid4(),
-            Value=datetime.now().strftime("%Y-%m-%dT%H:%M:%SZ"),
+            Value=datetime.now(UTC).strftime("%Y-%m-%dT%H:%M:%SZ"),
             Description="Captured Timestamp",
         )
+
         hardware = Hardware.Config.json_schema_extra["example"]
         software = Software.Config.json_schema_extra["example"]
-        machine_config = IndalekoMachineConfigDataModel(
+
+        return IndalekoMachineConfigDataModel(
             Record=record,
             Captured=timestamp,
             Hardware=hardware,
             Software=software,
-        )
-        return machine_config
-=======
-from data_models.machine_config import IndalekoMachineConfigDataModel
-from platforms.data_models.hardware import Hardware
-from platforms.data_models.software import Software
-from data_models.record import IndalekoRecordDataModel
-from data_models.timestamp import IndalekoTimestampDataModel
-from datetime import datetime
-import uuid
-from data_generator.scripts.metadata.metadata import Metadata
-from typing import Any
-
-class MachineConfigMetadata(Metadata):
-
-    """
-    Subclass for Metadata.
-    Generates Machine Configuration Metadata based on the given Indaleko Records
-    """
-    
-    def __init__(self, selected_md=None):
-        super().__init__(selected_md)
-
-    def generate_metadata(self, record: IndalekoRecordDataModel) -> Any:
-        return self._generate_machine_metadata(record)
-
-    def _generate_machine_metadata(self, record: IndalekoRecordDataModel) -> IndalekoMachineConfigDataModel:
-        """
-        Generate the machine configuration for the given Indaleko record
-        """
-        timestamp = IndalekoTimestampDataModel(
-            Label=uuid.uuid4(), 
-            Value=datetime.now().strftime("%Y-%m-%dT%H:%M:%SZ"), 
-            Description="Captured Timestamp"
-        )
-
-        hardware = Hardware.Config.json_schema_extra['example']
-        software = Software.Config.json_schema_extra['example']
-
-        machine_config = IndalekoMachineConfigDataModel(
-            Record=record, 
-            Captured=timestamp, 
-            Hardware=hardware, 
-            Software=software
-        )
-
-        return machine_config
->>>>>>> d3ca1759
+        )