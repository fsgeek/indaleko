--- conflicted
+++ resolved
@@ -1,147 +1,126 @@
-import math
-from collections import namedtuple
-from typing import Tuple
-
-Results = namedtuple(
-    'Results', ['truth_number', 'filler_number', 'original_number', 'precision', 'recall', 'returned_uuid']
-)
-
-<<<<<<< HEAD
-
-class ResultCalculator:
-=======
-class ResultCalculator():
-
->>>>>>> d3ca1759
-    """
-    A service for calculating the precision and recall of the search
-    """
-<<<<<<< HEAD
-
-=======
-    
->>>>>>> d3ca1759
-    def __init__(self) -> None:
-        """
-        Initializes the calculator.
-        """
-<<<<<<< HEAD
-        self.selected_uuid = []
-        self.selected_metadata = []
-
-    def calculate_n_truth_metadata(self, raw_results: list[str]) -> int:
-        """
-=======
-        pass
-    
-    def calculate_stats(self, list_truth: list[str], list_filler: list[str], raw_results:list[str]) -> \
-        Tuple[int, int, list[str]]:
-        '''
->>>>>>> d3ca1759
-        Calculates the number of truth metadata given the raw_results based on UUID
-        Args:
-            raw_results (list[str]): items returned by the Indaleko search result
-        Returns:
-<<<<<<< HEAD
-            int: the total number of truth metadata returned by Indaleko
-        """
-=======
-            int: the total number of truth, filler metdata and the list of returned uuid
-        '''
->>>>>>> d3ca1759
-        truth_set = set()
-        filler_set = set()
-        selected_uuid = []
-
-        for result in raw_results:
-<<<<<<< HEAD
-            uuid = result["result"]["Record"]["SourceIdentifier"]["Identifier"]
-            self.selected_uuid.append(uuid)
-            self.selected_metadata.append(result["result"])
-
-            assert uuid not in truth_set, "Result contains duplicate objects."
-=======
-            uuid = result['result']['Record']['SourceIdentifier']['Identifier']
-            selected_uuid.append(uuid)
-            
-            assert uuid not in truth_set, "Search result contains duplicate objects."
-            assert uuid not in filler_set, "Search result contains duplicate objects."
->>>>>>> d3ca1759
-
-            if uuid in list_truth:
-                truth_set.add(uuid)
-<<<<<<< HEAD
-        return len(truth_set)
-
-=======
-            elif uuid in list_filler:
-                filler_set.add(uuid)
-        return len(truth_set), len(filler_set), selected_uuid
-    
->>>>>>> d3ca1759
-    def calculate_precision(self, total_n_truth: int, total_n_results: int) -> float:
-        """
-        Calculates the precision of the search
-        Args:
-            total_n_truth (int): total number of truth files returned
-            total_n_results (int): total number of files returned
-        Returns:
-            int: precision
-        """
-        if total_n_results == 0:
-            return math.nan
-        return total_n_truth / total_n_results
-
-    def calculate_recall(self, total_n_truth: int, n_truth_metadata: int) -> float:
-        """
-        Calculates the precision of the search
-        Args:
-            total_n_truth (int): total number of truth files returned
-            n_truth_metadata (int): total number of truth files
-        Returns:
-            int: recall
-        """
-        if n_truth_metadata == 0:
-            return math.nan
-        return total_n_truth / n_truth_metadata
-<<<<<<< HEAD
-
-    def run(
-        self,
-        raw_results: list[str],
-        theoretical_truth_n: int,
-    ) -> tuple[int, int, int]:
-        """
-        Main function to calculate precision and recall
-        Args:
-            raw_results (list[str]): list of items returned by the Indaleko search
-            theoretical_truth_n (int): total number of truth files in the dataset
-        Returns:
-            tuple[int, int, int]: recall, precision
-        """
-        n_truth_number = self.calculate_n_truth_metadata(raw_results)
-        total_returned_n = len(raw_results)
-
-        precision = self.calculate_precision(n_truth_number, total_returned_n)
-        recall = self.calculate_recall(n_truth_number, theoretical_truth_n)
-=======
-    
-    
-    def run(self, truth_list: list[str], filler_list: list[str], raw_results: list[str], expected_truth_number: int) \
-        -> Results:
-        '''
-            Main function to calculate precision and recall
-            Args: 
-                raw_results (list[str]): list of items returned by the Indaleko search 
-                n_truth_md (int): total number of truth files in the dataset
-            Returns:
-                tuple[int, int, int]: recall, precision
-        '''
-        actual_truth_number, filler_number, selected_uuid = self.calculate_stats(truth_list, filler_list, raw_results)
-        returned_number = len(raw_results)
-        original_number = returned_number - actual_truth_number - filler_number
->>>>>>> d3ca1759
-
-        precision = self.calculate_precision(actual_truth_number, returned_number)
-        recall = self.calculate_recall(actual_truth_number, expected_truth_number)
-        return Results(actual_truth_number, filler_number, original_number, precision, recall, selected_uuid)
+"""Get precision and recall of the search results."""
+import math
+
+from typing import NamedTuple
+
+
+# ruff: noqa: S101,S311,FBT001,FBT002
+
+
+Results = NamedTuple(
+    "Results",
+    ("truth_number", "filler_number", "original_number", "precision", "recall", "returned_uuid"),
+)
+
+class ResultCalculator:
+    """A service for calculating the precision and recall of the search."""
+
+    def __init__(self) -> None:
+        """Initializes the calculator."""
+
+    def calculate_stats(
+            self,
+            list_truth: list[str],
+            list_filler: list[str],
+            raw_results:list[str],
+    ) -> tuple[int, int, list[str]]:
+        """
+        Calculates the number of truth metadata given the raw_results based on UUID.
+
+        Args:
+            list_truth (list[str]): List of truth UUIDs to compare against.
+            list_filler (list[str]): List of filler UUIDs to compare against.
+            raw_results (list[str]): Items returned by the Indaleko search result.
+
+        Returns:
+            int: The total number of truth, filler metadata and the list of returned UUIDs.
+
+        """
+        truth_set = set()
+        filler_set = set()
+        selected_uuid = []
+
+        for result in raw_results:
+            uuid = result["result"]["Record"]["SourceIdentifier"]["Identifier"]
+            selected_uuid.append(uuid)
+
+            assert uuid not in truth_set, "Search result contains duplicate objects."
+            assert uuid not in filler_set, "Search result contains duplicate objects."
+
+            if uuid in list_truth:
+                truth_set.add(uuid)
+            elif uuid in list_filler:
+                filler_set.add(uuid)
+        return len(truth_set), len(filler_set), selected_uuid
+
+    def calculate_precision(self, total_n_truth: int, total_n_results: int) -> float:
+        """
+        Calculates the precision of the search.
+
+        Args:
+            total_n_truth (int): total number of truth files returned
+            total_n_results (int): total number of files returned
+
+        Returns:
+            int: precision.
+
+        """
+        if total_n_results == 0:
+            return math.nan
+        return total_n_truth / total_n_results
+
+    def calculate_recall(self, total_n_truth: int, n_truth_metadata: int) -> float:
+        """
+        Calculates the precision of the search.
+
+        Args:
+            total_n_truth (int): total number of truth files returned
+            n_truth_metadata (int): total number of truth files
+
+        Returns:
+            int: recall.
+
+        """
+        if n_truth_metadata == 0:
+            return math.nan
+        return total_n_truth / n_truth_metadata
+
+
+    def run(
+            self,
+            truth_list: list[str],
+            filler_list: list[str],
+            raw_results: list[str],
+            expected_truth_number: int,
+    ) -> Results:
+        """
+        Main function to calculate precision and recall.
+
+        Args:
+            truth_list (list[str]): List of truth UUIDs to compare against.
+            filler_list (list[str]): List of filler UUIDs to compare against.
+            raw_results (list[str]): List of items returned by the Indaleko search.
+            expected_truth_number (int): Total number of truth files in the dataset.
+
+        Returns:
+            Results: A named tuple containing precision, recall, and other statistics.
+
+        """
+        actual_truth_number, filler_number, selected_uuid = self.calculate_stats(
+            truth_list,
+            filler_list,
+            raw_results,
+        )
+        returned_number = len(raw_results)
+        original_number = returned_number - actual_truth_number - filler_number
+
+        precision = self.calculate_precision(actual_truth_number, returned_number)
+        recall = self.calculate_recall(actual_truth_number, expected_truth_number)
+        return Results(
+            actual_truth_number,
+            filler_number,
+            original_number,
+            precision,
+            recall,
+            selected_uuid,
+        )