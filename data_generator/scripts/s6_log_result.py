<<<<<<< HEAD
import json
import logging
from datetime import datetime
from logging import Logger


class ResultLogger:
    """
    A service for logging the result of the metadata generator.
    Adapted from LoggingService from logging_service.py
    """

    def __init__(self, result_path: str) -> None:
        """
        Initialize the logging service.

        Args:
            result_path (str): The path to the results
            level (int): loging level set to info as default
        """
        progress_formatting = "%(asctime)s - %(name)s - %(levelname)s - %(message)s"
        result_formatting = "%(message)s"

        self.progress_logger = self.create_logger(
            result_path + "validator_progress.log",
            "ProgressLogger",
            progress_formatting,
        )
        self.result_logger = self.create_logger(
            result_path + "validator_result.log",
            "ResultLogger",
            result_formatting,
        )

    def create_logger(self, log_file, logger_name, formatting) -> Logger:
        """
        Creates a new logger instance
        Args:
            log_file (str): the name of the logger file
            logger_name (str): the name of the logger
            formatting (str): the formatting type for the specific logger
        Returns: Logger: logger object
        """
        logger = logging.getLogger(logger_name)
        logger.setLevel(logging.INFO)

        file_handler = logging.FileHandler(log_file, mode="w")
        file_handler.setLevel(logging.INFO)

        file_formatter = logging.Formatter(formatting)
        file_handler.setFormatter(file_formatter)
        logger.addHandler(file_handler)

        return logger

    def log_config(self, config: dict) -> None:
        """
        Progress Logger: Logs the contents of a given config file
        Args:
            config(dict) : the given config file
        """
        log_data = {
            "event": "user_config",
            "n_truth_attributes": config["n_matching_queries"],
            "n_total_metadata": config["n_metadata_records"],
            "timestamp": datetime.now().isoformat(),
        }
        self.progress_logger.info(json.dumps(log_data))

    def log_process(self, description: str) -> None:
        """
        Progress Logger: Logs current process in validator_progress.log
        Args:
            description(str) : the description of the process that is occurring
        """
        self.progress_logger.info(description)

    def log_process_result(self, description: str, epoch: str, results=None) -> None:
        """
        Progress Logger: Logs general processes occuring
        Args:
            description(str) : the description of the process
            epoch(str) : the epoch time for the process
        """
        log_data = {"event": description, "epoch": epoch}

        if results != None:
            log_data["results"] = results

        self.progress_logger.info(json.dumps(log_data))

    def log_final_result(self, total_epoch: str, results: dict):
        """
        Result Logger: Logs a summary results including
        the query, extracted features, aql query, total epoch, number of truth files queried, total number of metadata queried,
        total files returned by Indaleko
        and precision and recall calculations
        Args:
            config(dict) :
                total epoch (str) : the total epoch taken for the entire validation process
                results (dict) : a dictionary consisting of all requires elements to create the summary
        """
        self.result_logger.info("SUMMARY OF RESULT:")
        self.result_logger.info(f" Total Metadata Queried: {results['n_metadata']}")
        self.result_logger.info(
            f" Total Truth Metadata Queried: {results['n_total_truth']}",
        )
        self.result_logger.info(
            "--------------------------------------------------------------------------------------------",
        )
        self.result_logger.info("LLM Results:")
        self.result_logger.info(f" Original Query: {results['query']}")
        self.result_logger.info(
            f" Truth File Attributes:\n{json.dumps(results['selected_md_attributes'], indent=4)}",
        )
        # self.result_logger.info(f" Converted Truth File Attributes:\n{json.dumps(results['converted_selected_md_attributes'], indent=4)}")
        self.result_logger.info(f" Geographical Coordinates: {results['geo_coord']}")
        self.result_logger.info(f" AQL Query:\n{results['aql_query']}")
        self.result_logger.info(
            "--------------------------------------------------------------------------------------------",
        )
        self.result_logger.info("Metadata Generation:")
        self.result_logger.info(
            f" Truth Files Made: {results['metadata_stats']['truth']}",
        )
        self.result_logger.info(
            f" Filler Files Made: {results['metadata_stats']['filler']}",
        )
        self.result_logger.info(
            f" Of the Filler Files, Truth-like Filler Files: {results['metadata_stats']['truth-like']}",
        )
        self.result_logger.info(
            "--------------------------------------------------------------------------------------------",
        )
        self.result_logger.info("Indaleko Results:")
        self.result_logger.info(
            f" Actual Metadata Returned: {results['actual_n_metadata']}",
        )
        self.result_logger.info(
            f" Actual Truth Metadata Returned: {results['actual_n_total_truth']}",
        )
        self.result_logger.info(
            f" UUID of Indaleko Objects Returned: {results['uuid_returned']}",
        )
        self.result_logger.info(
            "--------------------------------------------------------------------------------------------",
        )
        self.result_logger.info("Summary Stats:")
        self.result_logger.info(f" Total epoch: {total_epoch}")
        self.result_logger.info(f" Precision: {results['precision']}")
        self.result_logger.info(f" Recall: {results['recall']}")
=======
import logging
import json
from datetime import datetime
from logging import Logger

class ResultLogger:
    
    """
    A service for logging the result of the metadata generator.
    Adapted from LoggingService from logging_service.py
    """

    SPACER = "--------------------------------------------------------------------------------------------"


    def __init__(self, result_path: str) -> None:
        """
        Initialize the logging service.
        Args:
            result_path (str): The path to the results
            level (int): loging level set to info as default
        """
        progress_formatting = '%(asctime)s - %(name)s - %(levelname)s - %(message)s'
        result_formatting = '%(message)s'

        self.progress_logger = self.create_logger(result_path / "validator_progress.log", 
                                "ProgressLogger", progress_formatting)
        self.result_logger = self.create_logger(result_path / "validator_result.log", "ResultLogger", 
                                result_formatting)
        
    def create_logger(self, log_file, logger_name, formatting) -> Logger:
        '''
        Creates a new logger instance
        Args: 
            log_file (str): the name of the logger file
            logger_name (str): the name of the logger
            formatting (str): the formatting type for the specific logger
        Returns: Logger: logger object 
        '''
        logger = logging.getLogger(logger_name)
        logger.setLevel(logging.INFO)

        file_handler = logging.FileHandler(log_file, mode = 'w')
        file_handler.setLevel(logging.INFO)

        file_formatter = logging.Formatter(formatting)
        file_handler.setFormatter(file_formatter)
        logger.addHandler(file_handler)

        return logger

    def log_config(self, config: dict) -> None:
        '''
        Progress Logger: Logs the contents of a given config file 
        Args: 
            config(dict) : the given config file 
        '''
        log_data = {
            "event": "user_config",
            "n_truth_attributes": config["n_matching_queries"],
            "n_total_metadata": config["n_metadata_records"],
            "timestamp": datetime.now().isoformat()
        }
        self.progress_logger.info(json.dumps(log_data))

    def log_process(self, description: str) -> None:
        '''
        Progress Logger: Logs current process in validator_progress.log
        Args: 
            description(str) : the description of the process that is occurring
        '''
        self.progress_logger.info(description)
    
    def log_process_result(self, description:str, epoch:str, results=None) -> None:
        '''
        Progress Logger: Logs general processes occuring 
        Args: 
            description(str) : the description of the process
            epoch(str) : the epoch time for the process
        '''
        log_data = {
            "event": description,
            "epoch": epoch
        }

        if results != None:
            log_data["results"] = results

        self.progress_logger.info(json.dumps(log_data))

    def log_final_result(self, total_epoch:str, results: dict):
        '''
        Logs summary of results including:
            - the query
            - total epoch
            - total number of files in th DB before and after generation
            - number of truth files queried
            - total number of metadata queried
            - total files returned by Indaleko
            - precision and recall calculations

        Args: 
            config(dict) : 
                total epoch (str) : the total epoch taken for the entire user interaction
                results (dict) : a dictionary consisting of all requires elements to create the summary
        '''
        self.result_logger.info("SUMMARY OF RESULT:")
        self.result_logger.info(f" Original Query: {results['query']}")
        self.result_logger.info(f" Number of Files Originally in the DB: {results['db_number']}")
        self.result_logger.info(f" Total Metadata Generated: {results['n_metadata']}")
        self.result_logger.info(f" Total Truth Metadata Queried: {results['n_total_truth']}")
        self.result_logger.info(f" Number of Files After Metadata Generation ({results['n_metadata']} x 6 collections + 3 activity providers): {results['db_number_update']}")
        self.result_logger.info(self.SPACER)
        self.result_logger.info("Metadata Generation:")
        self.result_logger.info(f" Truth Files Made: {results['metadata_stats']['truth']}")
        self.result_logger.info(f" Filler Files Made: {results['metadata_stats']['filler']}")        
        self.result_logger.info(f" Of the Filler Files, Truth-like Filler Files: {results['metadata_stats']['truth_like']}")
        self.result_logger.info(self.SPACER)
        self.result_logger.info("Indaleko Results:")
        self.result_logger.info(f" Actual Metadata Returned: {results['metadata_number']}")     
        self.result_logger.info(f" Actual Truth Metadata Returned: {results['results'].truth_number}")
        self.result_logger.info(f" Filler Metadata Returned: {results['results'].filler_number}")
        self.result_logger.info(f" Metadata Returned From User's Database: {results['results'].original_number}")
        self.result_logger.info(f" UUID of Indaleko Objects Returned: {results['results'].returned_uuid}")
        self.result_logger.info(self.SPACER)
        self.result_logger.info("Summary Stats:")
        self.result_logger.info(f" Total epoch: {total_epoch}")
        self.result_logger.info(f" Precision: {results['results'].precision}")
        self.result_logger.info(f" Recall: {results['results'].recall}")
        
>>>>>>> d3ca1759
<|MERGE_RESOLUTION|>--- conflicted
+++ resolved
@@ -1,284 +1,172 @@
-<<<<<<< HEAD
-import json
-import logging
-from datetime import datetime
-from logging import Logger
-
-
-class ResultLogger:
-    """
-    A service for logging the result of the metadata generator.
-    Adapted from LoggingService from logging_service.py
-    """
-
-    def __init__(self, result_path: str) -> None:
-        """
-        Initialize the logging service.
-
-        Args:
-            result_path (str): The path to the results
-            level (int): loging level set to info as default
-        """
-        progress_formatting = "%(asctime)s - %(name)s - %(levelname)s - %(message)s"
-        result_formatting = "%(message)s"
-
-        self.progress_logger = self.create_logger(
-            result_path + "validator_progress.log",
-            "ProgressLogger",
-            progress_formatting,
-        )
-        self.result_logger = self.create_logger(
-            result_path + "validator_result.log",
-            "ResultLogger",
-            result_formatting,
-        )
-
-    def create_logger(self, log_file, logger_name, formatting) -> Logger:
-        """
-        Creates a new logger instance
-        Args:
-            log_file (str): the name of the logger file
-            logger_name (str): the name of the logger
-            formatting (str): the formatting type for the specific logger
-        Returns: Logger: logger object
-        """
-        logger = logging.getLogger(logger_name)
-        logger.setLevel(logging.INFO)
-
-        file_handler = logging.FileHandler(log_file, mode="w")
-        file_handler.setLevel(logging.INFO)
-
-        file_formatter = logging.Formatter(formatting)
-        file_handler.setFormatter(file_formatter)
-        logger.addHandler(file_handler)
-
-        return logger
-
-    def log_config(self, config: dict) -> None:
-        """
-        Progress Logger: Logs the contents of a given config file
-        Args:
-            config(dict) : the given config file
-        """
-        log_data = {
-            "event": "user_config",
-            "n_truth_attributes": config["n_matching_queries"],
-            "n_total_metadata": config["n_metadata_records"],
-            "timestamp": datetime.now().isoformat(),
-        }
-        self.progress_logger.info(json.dumps(log_data))
-
-    def log_process(self, description: str) -> None:
-        """
-        Progress Logger: Logs current process in validator_progress.log
-        Args:
-            description(str) : the description of the process that is occurring
-        """
-        self.progress_logger.info(description)
-
-    def log_process_result(self, description: str, epoch: str, results=None) -> None:
-        """
-        Progress Logger: Logs general processes occuring
-        Args:
-            description(str) : the description of the process
-            epoch(str) : the epoch time for the process
-        """
-        log_data = {"event": description, "epoch": epoch}
-
-        if results != None:
-            log_data["results"] = results
-
-        self.progress_logger.info(json.dumps(log_data))
-
-    def log_final_result(self, total_epoch: str, results: dict):
-        """
-        Result Logger: Logs a summary results including
-        the query, extracted features, aql query, total epoch, number of truth files queried, total number of metadata queried,
-        total files returned by Indaleko
-        and precision and recall calculations
-        Args:
-            config(dict) :
-                total epoch (str) : the total epoch taken for the entire validation process
-                results (dict) : a dictionary consisting of all requires elements to create the summary
-        """
-        self.result_logger.info("SUMMARY OF RESULT:")
-        self.result_logger.info(f" Total Metadata Queried: {results['n_metadata']}")
-        self.result_logger.info(
-            f" Total Truth Metadata Queried: {results['n_total_truth']}",
-        )
-        self.result_logger.info(
-            "--------------------------------------------------------------------------------------------",
-        )
-        self.result_logger.info("LLM Results:")
-        self.result_logger.info(f" Original Query: {results['query']}")
-        self.result_logger.info(
-            f" Truth File Attributes:\n{json.dumps(results['selected_md_attributes'], indent=4)}",
-        )
-        # self.result_logger.info(f" Converted Truth File Attributes:\n{json.dumps(results['converted_selected_md_attributes'], indent=4)}")
-        self.result_logger.info(f" Geographical Coordinates: {results['geo_coord']}")
-        self.result_logger.info(f" AQL Query:\n{results['aql_query']}")
-        self.result_logger.info(
-            "--------------------------------------------------------------------------------------------",
-        )
-        self.result_logger.info("Metadata Generation:")
-        self.result_logger.info(
-            f" Truth Files Made: {results['metadata_stats']['truth']}",
-        )
-        self.result_logger.info(
-            f" Filler Files Made: {results['metadata_stats']['filler']}",
-        )
-        self.result_logger.info(
-            f" Of the Filler Files, Truth-like Filler Files: {results['metadata_stats']['truth-like']}",
-        )
-        self.result_logger.info(
-            "--------------------------------------------------------------------------------------------",
-        )
-        self.result_logger.info("Indaleko Results:")
-        self.result_logger.info(
-            f" Actual Metadata Returned: {results['actual_n_metadata']}",
-        )
-        self.result_logger.info(
-            f" Actual Truth Metadata Returned: {results['actual_n_total_truth']}",
-        )
-        self.result_logger.info(
-            f" UUID of Indaleko Objects Returned: {results['uuid_returned']}",
-        )
-        self.result_logger.info(
-            "--------------------------------------------------------------------------------------------",
-        )
-        self.result_logger.info("Summary Stats:")
-        self.result_logger.info(f" Total epoch: {total_epoch}")
-        self.result_logger.info(f" Precision: {results['precision']}")
-        self.result_logger.info(f" Recall: {results['recall']}")
-=======
-import logging
-import json
-from datetime import datetime
-from logging import Logger
-
-class ResultLogger:
-    
-    """
-    A service for logging the result of the metadata generator.
-    Adapted from LoggingService from logging_service.py
-    """
-
-    SPACER = "--------------------------------------------------------------------------------------------"
-
-
-    def __init__(self, result_path: str) -> None:
-        """
-        Initialize the logging service.
-        Args:
-            result_path (str): The path to the results
-            level (int): loging level set to info as default
-        """
-        progress_formatting = '%(asctime)s - %(name)s - %(levelname)s - %(message)s'
-        result_formatting = '%(message)s'
-
-        self.progress_logger = self.create_logger(result_path / "validator_progress.log", 
-                                "ProgressLogger", progress_formatting)
-        self.result_logger = self.create_logger(result_path / "validator_result.log", "ResultLogger", 
-                                result_formatting)
-        
-    def create_logger(self, log_file, logger_name, formatting) -> Logger:
-        '''
-        Creates a new logger instance
-        Args: 
-            log_file (str): the name of the logger file
-            logger_name (str): the name of the logger
-            formatting (str): the formatting type for the specific logger
-        Returns: Logger: logger object 
-        '''
-        logger = logging.getLogger(logger_name)
-        logger.setLevel(logging.INFO)
-
-        file_handler = logging.FileHandler(log_file, mode = 'w')
-        file_handler.setLevel(logging.INFO)
-
-        file_formatter = logging.Formatter(formatting)
-        file_handler.setFormatter(file_formatter)
-        logger.addHandler(file_handler)
-
-        return logger
-
-    def log_config(self, config: dict) -> None:
-        '''
-        Progress Logger: Logs the contents of a given config file 
-        Args: 
-            config(dict) : the given config file 
-        '''
-        log_data = {
-            "event": "user_config",
-            "n_truth_attributes": config["n_matching_queries"],
-            "n_total_metadata": config["n_metadata_records"],
-            "timestamp": datetime.now().isoformat()
-        }
-        self.progress_logger.info(json.dumps(log_data))
-
-    def log_process(self, description: str) -> None:
-        '''
-        Progress Logger: Logs current process in validator_progress.log
-        Args: 
-            description(str) : the description of the process that is occurring
-        '''
-        self.progress_logger.info(description)
-    
-    def log_process_result(self, description:str, epoch:str, results=None) -> None:
-        '''
-        Progress Logger: Logs general processes occuring 
-        Args: 
-            description(str) : the description of the process
-            epoch(str) : the epoch time for the process
-        '''
-        log_data = {
-            "event": description,
-            "epoch": epoch
-        }
-
-        if results != None:
-            log_data["results"] = results
-
-        self.progress_logger.info(json.dumps(log_data))
-
-    def log_final_result(self, total_epoch:str, results: dict):
-        '''
-        Logs summary of results including:
-            - the query
-            - total epoch
-            - total number of files in th DB before and after generation
-            - number of truth files queried
-            - total number of metadata queried
-            - total files returned by Indaleko
-            - precision and recall calculations
-
-        Args: 
-            config(dict) : 
-                total epoch (str) : the total epoch taken for the entire user interaction
-                results (dict) : a dictionary consisting of all requires elements to create the summary
-        '''
-        self.result_logger.info("SUMMARY OF RESULT:")
-        self.result_logger.info(f" Original Query: {results['query']}")
-        self.result_logger.info(f" Number of Files Originally in the DB: {results['db_number']}")
-        self.result_logger.info(f" Total Metadata Generated: {results['n_metadata']}")
-        self.result_logger.info(f" Total Truth Metadata Queried: {results['n_total_truth']}")
-        self.result_logger.info(f" Number of Files After Metadata Generation ({results['n_metadata']} x 6 collections + 3 activity providers): {results['db_number_update']}")
-        self.result_logger.info(self.SPACER)
-        self.result_logger.info("Metadata Generation:")
-        self.result_logger.info(f" Truth Files Made: {results['metadata_stats']['truth']}")
-        self.result_logger.info(f" Filler Files Made: {results['metadata_stats']['filler']}")        
-        self.result_logger.info(f" Of the Filler Files, Truth-like Filler Files: {results['metadata_stats']['truth_like']}")
-        self.result_logger.info(self.SPACER)
-        self.result_logger.info("Indaleko Results:")
-        self.result_logger.info(f" Actual Metadata Returned: {results['metadata_number']}")     
-        self.result_logger.info(f" Actual Truth Metadata Returned: {results['results'].truth_number}")
-        self.result_logger.info(f" Filler Metadata Returned: {results['results'].filler_number}")
-        self.result_logger.info(f" Metadata Returned From User's Database: {results['results'].original_number}")
-        self.result_logger.info(f" UUID of Indaleko Objects Returned: {results['results'].returned_uuid}")
-        self.result_logger.info(self.SPACER)
-        self.result_logger.info("Summary Stats:")
-        self.result_logger.info(f" Total epoch: {total_epoch}")
-        self.result_logger.info(f" Precision: {results['results'].precision}")
-        self.result_logger.info(f" Recall: {results['results'].recall}")
-        
->>>>>>> d3ca1759
+"""Log the result of the metadata generator."""
+import json
+import logging
+
+from datetime import UTC, datetime
+from logging import Logger
+from pathlib import Path
+from textwrap import dedent
+
+
+# ruff: noqa: S101,S311,FBT001,FBT002,G004
+# pylint: disable=W1203
+
+class ResultLogger:
+    """
+    A service for logging the result of the metadata generator.
+
+    Adapted from LoggingService from logging_service.py
+    """
+
+    SPACER = "----------------------------------------------"
+    "----------------------------------------------"
+
+
+    def __init__(self, result_path: str) -> None:
+        """
+        Initialize the logging service.
+
+        Args:
+            result_path (str): The path to the results
+            level (int): loging level set to info as default
+        """
+        progress_formatting = "%(asctime)s - %(name)s - %(levelname)s - %(message)s"
+        result_formatting = "%(message)s"
+
+        self.progress_logger = self.create_logger(
+            result_path / "validator_progress.log",
+            "ProgressLogger", progress_formatting,
+        )
+        self.result_logger = self.create_logger(
+            result_path / "validator_result.log", "ResultLogger",
+            result_formatting,
+        )
+
+    def create_logger(
+            self,
+            log_file: Path | str,
+            logger_name: str | None,
+            formatting: str | None,
+    ) -> Logger:
+        """
+        Creates a new logger instance.
+
+        Args:
+            log_file (str): the name of the logger file
+            logger_name (str): the name of the logger
+            formatting (str): the formatting type for the specific logger
+        Returns: Logger: logger object
+        """
+        logger = logging.getLogger(logger_name)
+        logger.setLevel(logging.INFO)
+
+        file_handler = logging.FileHandler(log_file, mode="w")
+        file_handler.setLevel(logging.INFO)
+
+        file_formatter = logging.Formatter(formatting)
+        file_handler.setFormatter(file_formatter)
+        logger.addHandler(file_handler)
+
+        return logger
+
+    def log_config(self, config: dict) -> None:
+        """
+        Progress Logger: Logs the contents of a given config file.
+
+        Args:
+            config(dict) : the given config file
+        """
+        log_data = {
+            "event": "user_config",
+            "n_truth_attributes": config["n_matching_queries"],
+            "n_total_metadata": config["n_metadata_records"],
+            "timestamp": datetime.now(UTC).isoformat(),
+        }
+        self.progress_logger.info(json.dumps(log_data))
+
+    def log_process(self, description: str) -> None:
+        """
+        Progress Logger: Logs current process in validator_progress.log.
+
+        Args:
+            description(str) : the description of the process that is occurring
+        """
+        self.progress_logger.info(description)
+
+    def log_process_result(
+            self,
+            description: str,
+            epoch: str,
+            results: dict | None = None) -> None:
+        """
+        Progress Logger: Logs general processes occuring.
+
+        Args:
+            description(str) : the description of the process
+            epoch(str) : the epoch time for the process
+            results(dict) : the result of the process
+        """
+        log_data = {"event": description, "epoch": epoch}
+
+        if results is not None:
+            log_data["results"] = results
+
+        self.progress_logger.info(json.dumps(log_data))
+
+    def log_final_result(
+            self,
+            total_epoch:str,
+            results: dict) -> None:
+        """
+        Logs summary of results.
+
+        The summary consists of:
+            - the query
+            - total epoch
+            - total number of files in th DB before and after generation
+            - number of truth files queried
+            - total number of metadata queried
+            - total files returned by Indaleko
+            - precision and recall calculations
+
+        Args:
+            total_epoch (str) : the total epoch taken for the entire user interaction
+            results (dict) : a dictionary consisting of all requires elements to create the summary
+        """
+        self.result_logger.info("SUMMARY OF RESULT:")
+        self.result_logger.info(f" Original Query: {results['query']}")
+        self.result_logger.info(f" Number of Files Originally in the DB: {results['db_number']}")
+        self.result_logger.info(f" Total Metadata Generated: {results['n_metadata']}")
+        self.result_logger.info(f" Total Truth Metadata Queried: {results['n_total_truth']}")
+        self.result_logger.info(
+            dedent(
+                f"""
+                Number of Files After Metadata Generation ({results['n_metadata']}
+                x 6 collections + 3 activity providers): {results['db_number_update']}""",
+            ),
+        )
+        self.result_logger.info(self.SPACER)
+        self.result_logger.info("Metadata Generation:")
+        self.result_logger.info(f" Truth Files Made: {results['metadata_stats']['truth']}")
+        self.result_logger.info(f" Filler Files Made: {results['metadata_stats']['filler']}")
+        self.result_logger.info(
+            f"""
+            Of the Filler Files, Truth-like Filler Files:
+            {results['metadata_stats']['truth_like']}
+            """,
+        )
+        self.result_logger.info(self.SPACER)
+        self.result_logger.info("Indaleko Results:")
+        self.result_logger.info(f" Actual Metadata Returned: {results['metadata_number']}")
+        self.result_logger.info(
+            f" Actual Truth Metadata Returned: {results['results'].truth_number}")
+        self.result_logger.info(f" Filler Metadata Returned: {results['results'].filler_number}")
+        self.result_logger.info(
+            f" Metadata Returned From User's Database: {results['results'].original_number}")
+        self.result_logger.info(
+            f" UUID of Indaleko Objects Returned: {results['results'].returned_uuid}")
+        self.result_logger.info(self.SPACER)
+        self.result_logger.info("Summary Stats:")
+        self.result_logger.info(f" Total epoch: {total_epoch}")
+        self.result_logger.info(f" Precision: {results['results'].precision}")
+        self.result_logger.info(f" Recall: {results['results'].recall}")