--- conflicted
+++ resolved
@@ -1,166 +1,69 @@
-<<<<<<< HEAD
-import json
-import uuid
-from db.i_collections import IndalekoCollections
-
-'''
-MetadataStorer for moving the metadata dataset onto the Indaleko DB
-'''
-class MetadataStorer():
-    """
-    A service for storing the metadata created
-    """
-    def __init__(self) -> None:
-        """
-        Initialize the metadata storer service.
-        """
-        pass
-
-    def delete_records_from_collection(self, collections: IndalekoCollections, collection_name: str) -> None:
-        """
-        Deletes the records from the specified collection in IndalekoCollections
-        Args: 
-            collections (IndalekoCollections): the Indaldeko Collection to delete records from
-            collection_name (str): the name of the collection
-        """
-        collections.get_collection(collection_name).delete_collection(collection_name)
-
-    def add_records_to_collection(self, collections: IndalekoCollections, collection_name: str, records: list, key_required=False) -> None:
-        """
-        Adds each metadata into the specified collection
-        Args: 
-            collections (IndalekoCollections): the Indaldeko Collection to delete records from
-            collection_name (str): the name of the collection
-            records (list) : list of Records to store into the collection
-        """
-        for record in records:
-            if key_required:
-                record['_key'] = str(uuid.uuid4())
-            collections.get_collection(collection_name).insert(record)
-            print(f'Inserted {record} into {collection_name}')
-
-# convert the json file to a list of metadata 
-def convert_json_file(json_file: list) -> dict:
-    """
-    Testing purposes: convert json to dictionary
-    """
-    with open(json_file, 'r') as file:
-        print("here")
-        dataset = json.load(file)
-    return dataset
-
-
-def main():
-    collections = IndalekoCollections()
-    storer = MetadataStorer()
-
-    records = "/Indaleko/data_generator/results/all_records.json"
-    record_dataset = convert_json_file(records)
-    storer.add_records_to_collection(collections, "Objects", record_dataset)
-
-    activities = "/Indaleko/data_generator/results/all_activity.json"
-    activity_dataset = convert_json_file(activities)
-    storer.add_ac_to_collection(collections, "ActivityContext", activity_dataset)
-
-    machine_config = "/Indaleko/data_generator/results/all_machine_config.json"
-    machine_config_dg = convert_json_file(machine_config)
-    storer.add_ac_to_collection(collections, "MachineConfig", machine_config_dg)
-
-if __name__ == '__main__':
-    main()
-=======
-"""
-Script to load the generated metadata onto the db and run Indaleko query
-Author: Pearl Park
-
-"""
-import os, shutil, sys, json, subprocess
-from arango import ArangoClient
-from pydantic import ValidationError
-import uuid
-
-from icecream import ic
-if os.environ.get('INDALEKO_ROOT') is None:
-    current_path = os.path.dirname(os.path.abspath(__file__))
-    while not os.path.exists(os.path.join(current_path, 'Indaleko.py')):
-        current_path = os.path.dirname(current_path)
-    os.environ['INDALEKO_ROOT'] = current_path
-    sys.path.append(current_path)
-
-from data_models.i_object import IndalekoObjectDataModel
-from IndalekoCollections import IndalekoCollections
-from IndalekoDBConfig import IndalekoDBConfig
-
-if os.environ.get('INDALEKO_ROOT') is None:
-    current_path = os.path.dirname(os.path.abspath(__file__))
-    while not os.path.exists(os.path.join(current_path, 'Indaleko.py')):
-        current_path = os.path.dirname(current_path)
-    os.environ['INDALEKO_ROOT'] = current_path
-    sys.path.append(current_path)
-
-
-'''
-MetadataStorer for moving the metadata dataset onto the Indaleko DB
-'''
-class MetadataStorer():
-    def __init__(self) -> None:
-        pass
-
-    #delete the Indaleko objects from the collection:
-    def delete_records_from_collection(self, collections: IndalekoCollections, collection_name: str) -> None:
-        collections.get_collection(collection_name).delete_collection(collection_name)
-
-    # adds each metadata into the specified collection
-    def add_records_to_collection(self, collections: IndalekoCollections, collection_name: str, records: list) -> None:
-        for record in records:
-            collections.get_collection(collection_name).insert(record)
-            print(f'Inserted {record} into {collection_name}')
-
-    # add each activity context to the specified collection
-    def add_ac_to_collection(self, collections: IndalekoCollections, collection_name: str, records: list) -> None:
-        for record in records:
-            record['_key'] = str(uuid.uuid4())
-            ic(record)
-            collections.get_collection(collection_name).insert(record)
-            print(f'Inserted {record} into {collection_name}')
-
-
-    # convert the json file to a list of metadata
-    def convert_json_file(self, json_file: list):
-        with open(json_file, 'r') as file:
-            print("here")
-            dataset = json.load(file)
-        return dataset
-    #test the data model to see if in the right form
-    # test with any of the following variables: target, truth_like_filler, filler
-    def test_data_model(self, model, dataModel):
-        try:
-            model_test = dataModel(**model)
-            print("Valid input passed:", model_test)
-        except ValidationError as e:
-            print("Validation error for valid input:", e)
-
-
-
-def main():
-    collections = IndalekoCollections()
-    storer = MetadataStorer()
-    # records = "/Users/pearl/Indaleko_updated/Indaleko/data/all_records.json"
-    # record_dataset = storer.convert_json_file(records)
-    # storer.add_records_to_collection(collections, "Object", record_dataset)
-
-    activities = "/Users/pearl/Indaleko_updated/Indaleko/data/all_activity.json"
-    activity_dataset = storer.convert_json_file(activities)
-    storer.add_ac_to_collection(collections, "ActivityContext", activity_dataset)
-    #delete_records_from_collection(collections, "ActivityContext")
-    # machine_config = "/Users/pearl/Indaleko_updated/Indaleko/config/macos-hardware-info-47582870-5694-0536-0078-6547569242582024-11-11T16:47:18.350318.json"
-    # machine_config_dg = convert_json_file(machine_config)
-    # add_records_to_collection(collections, "MachineConfig", machine_config_dg)
-
-
-    #delete_records_from_collection(collections, "Object")
-
-
-if __name__ == '__main__':
-    main()
->>>>>>> 932a0059
+import json
+import uuid
+from db.i_collections import IndalekoCollections
+
+'''
+MetadataStorer for moving the metadata dataset onto the Indaleko DB
+'''
+class MetadataStorer():
+    """
+    A service for storing the metadata created
+    """
+    def __init__(self) -> None:
+        """
+        Initialize the metadata storer service.
+        """
+        pass
+
+    def delete_records_from_collection(self, collections: IndalekoCollections, collection_name: str) -> None:
+        """
+        Deletes the records from the specified collection in IndalekoCollections
+        Args: 
+            collections (IndalekoCollections): the Indaldeko Collection to delete records from
+            collection_name (str): the name of the collection
+        """
+        collections.get_collection(collection_name).delete_collection(collection_name)
+
+    def add_records_to_collection(self, collections: IndalekoCollections, collection_name: str, records: list, key_required=False) -> None:
+        """
+        Adds each metadata into the specified collection
+        Args: 
+            collections (IndalekoCollections): the Indaldeko Collection to delete records from
+            collection_name (str): the name of the collection
+            records (list) : list of Records to store into the collection
+        """
+        for record in records:
+            if key_required:
+                record['_key'] = str(uuid.uuid4())
+            collections.get_collection(collection_name).insert(record)
+            print(f'Inserted {record} into {collection_name}')
+
+# convert the json file to a list of metadata 
+def convert_json_file(json_file: list) -> dict:
+    """
+    Testing purposes: convert json to dictionary
+    """
+    with open(json_file, 'r') as file:
+        print("here")
+        dataset = json.load(file)
+    return dataset
+
+
+def main():
+    collections = IndalekoCollections()
+    storer = MetadataStorer()
+
+    records = "/Indaleko/data_generator/results/all_records.json"
+    record_dataset = convert_json_file(records)
+    storer.add_records_to_collection(collections, "Objects", record_dataset)
+
+    activities = "/Indaleko/data_generator/results/all_activity.json"
+    activity_dataset = convert_json_file(activities)
+    storer.add_ac_to_collection(collections, "ActivityContext", activity_dataset)
+
+    machine_config = "/Indaleko/data_generator/results/all_machine_config.json"
+    machine_config_dg = convert_json_file(machine_config)
+    storer.add_ac_to_collection(collections, "MachineConfig", machine_config_dg)
+
+if __name__ == '__main__':
+    main()