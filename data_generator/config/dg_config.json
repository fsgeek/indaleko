--- conflicted
+++ resolved
@@ -1,14 +1,5 @@
-<<<<<<< HEAD
 {
-    "output_json": "/Indaleko/data/",
     "n_metadata_records": 30,
-    "n_matching_queries": 5,
-    "query":"Find PDF files modified in January 2025 containing 'vancouver'"
-}
-=======
-{
-    "n_metadata_records": 30, 
     "n_matching_queries": 10,
     "query":"Add query here"
-}
->>>>>>> d3ca1759
+}