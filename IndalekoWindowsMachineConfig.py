"""
This class is used to manage the configuration information for a Windows
machine.

Indaleko Windows Machine Configuration
Copyright (C) 2024 Tony Mason

This program is free software: you can redistribute it and/or modify
it under the terms of the GNU Affero General Public License as published
by the Free Software Foundation, either version 3 of the License, or
(at your option) any later version.

This program is distributed in the hope that it will be useful,
but WITHOUT ANY WARRANTY; without even the implied warranty of
MERCHANTABILITY or FITNESS FOR A PARTICULAR PURPOSE.  See the
GNU Affero General Public License for more details.

You should have received a copy of the GNU Affero General Public License
along with this program.  If not, see <https://www.gnu.org/licenses/>.
"""
import os
import json
import uuid
import datetime
import argparse
import re
import base64
import msgpack
import arango

<<<<<<< HEAD
=======

>>>>>>> 597dfdf6
from Indaleko import Indaleko
from IndalekoMachineConfigDataModel import IndalekoMachineConfigDataModel
from IndalekoDBConfig import IndalekoDBConfig
from IndalekoMachineConfig import IndalekoMachineConfig
from IndalekoRecordDataModel import IndalekoRecordDataModel
from IndalekoDataModel import IndalekoDataModel

class IndalekoWindowsMachineConfig(IndalekoMachineConfig):
    '''
    The IndalekoWindowsMachineConfig class is used to capture information about
    a Windows machine.  It is a specialization of the IndalekoMachineConfig
    class, which is shared across all platforms.
    '''

    windows_machine_config_file_prefix = 'windows-hardware-info'
    windows_machine_config_uuid_str = '3360a328-a6e9-41d7-8168-45518f85d73e'
    windows_machine_config_service_name = "Windows Machine Configuration"
    windows_machine_config_service_description = "This service provides the configuration information for a Windows machine."
    windows_machine_config_service_version = "1.0"

    windows_machine_config_service = {
        'service_name' : windows_machine_config_service_name,
        'service_description' : windows_machine_config_service_description,
        'service_version' : windows_machine_config_service_version,
        'service_type' : 'Machine Configuration',
        'service_identifier' : windows_machine_config_uuid_str,
    }



    def __init__(self : 'IndalekoWindowsMachineConfig',
                 timestamp : datetime = None,
                 db : IndalekoDBConfig = None):
        super().__init__(timestamp=timestamp,
                         db=db,
                         **IndalekoWindowsMachineConfig.windows_machine_config_service)
        self.volume_data = {}

    @staticmethod
    def find_config_files(directory : str) -> list:
        '''This looks for configuration files in the given directory.'''
        return IndalekoMachineConfig.find_config_files(
            directory,
            IndalekoWindowsMachineConfig.windows_machine_config_file_prefix
        )

    @staticmethod
    def find_configs_in_db(source_id : str = windows_machine_config_uuid_str) -> list:
        return IndalekoMachineConfig.find_configs_in_db(source_id=source_id)

    @staticmethod
    def load_config_from_file(config_dir : str = None,
                              config_file : str = None) -> 'IndalekoWindowsMachineConfig':
        config_data ={}
        if config_dir is None and config_file is None:
            # nothing specified, so we'll search and find
            config_dir = IndalekoWindowsMachineConfig.default_config_dir
        if config_file is None:
            # now we have a config_dir, so we'll find the most recent file
            assert config_dir is not None, 'config_dir must be specified'
            config_file = IndalekoWindowsMachineConfig.get_most_recent_config_file(config_dir)
        if config_file is not None:
            _, guid, timestamp = IndalekoWindowsMachineConfig.get_guid_timestamp_from_file_name(
                config_file)
            assert os.path.exists(config_file), f'Config file {config_file} does not exist'
            assert os.path.isfile(config_file), f'Config file {config_file} is not a file'
            with open(config_file, 'rt', encoding='utf-8-sig') as fd:
                config_data = json.load(fd)
            assert str(guid) == config_data['MachineGuid'],\
                  f'GUID mismatch: {guid} != {config_data["MachineGuid"]}'
        config = IndalekoMachineConfig.build_config(
            machine_config=IndalekoWindowsMachineConfig(),
            os=config_data['OperatingSystem']['Caption'],
            arch=config_data['OperatingSystem']['OSArchitecture'],
            os_version=config_data['OperatingSystem']['Version'],
            cpu=config_data['CPU']['Name'],
            cpu_version=config_data['CPU']['Name'],
            cpu_cores=config_data['CPU']['Cores'],
            source_id=IndalekoWindowsMachineConfig.windows_machine_config_service['service_identifier'],
            source_version=IndalekoWindowsMachineConfig.windows_machine_config_service['service_version'],
            timestamp=timestamp.isoformat(),
            attributes=config_data,
<<<<<<< HEAD
            data=base64.b64encode(msgpack.packb(config_data)).decode('ascii'),
=======
            data=Indaleko.encode_binary_data(config_data),
>>>>>>> 597dfdf6
            machine_id=config_data['MachineGuid']
        )
        config.extract_volume_info()
        return config

    @staticmethod
    def get_guid_timestamp_from_file_name(file_name : str) -> tuple:
        '''
        Get the machine configuration captured by powershell.
        Note that this PS script requires admin privileges so it might
        be easier to do this in an application that elevates on Windows so it
        can be done dynamically.  For now, we assume it has been captured.
        '''
        # Regular expression to match the GUID and timestamp
        pattern = r"(?:.*[/\\])?windows-hardware-info-(?P<guid>[a-fA-F0-9\-]+)-(?P<timestamp>\d{4}-\d{2}-\d{2}T\d{2}-\d{2}-\d{2}\.\d+Z)\.json"
        match = re.match(pattern, file_name)

        assert match, f'Filename format not recognized for {file_name}.'
        guid = uuid.UUID(match.group("guid"))
        timestamp = match.group("timestamp").replace("-", ":")
        assert timestamp[-1] == 'Z', 'Timestamp must end with Z'
        # %f can only handle up to 6 digits and it seems Windows gives back
        # more sometimes. Note this truncates, it doesn't round.  I doubt
        # it matters.
        timestamp_parts = timestamp.split('.')
        fractional_part = timestamp_parts[1][:6] # truncate to 6 digits
        ymd, hms = timestamp_parts[0].split('T')
        timestamp = ymd.replace(':', '-') + 'T' + hms + '.' + fractional_part + '+00:00'
        timestamp = datetime.datetime.fromisoformat(timestamp)
        return (file_name, guid, timestamp)

    @staticmethod
    def get_most_recent_config_file(config_dir : str) -> str:
        '''Get the most recent machine configuration file.'''
        candidates = [x for x in os.listdir(config_dir) if
                      x.startswith('windows-hardware-info') and x.endswith('.json')]
        assert len(candidates) > 0, 'At least one windows-hardware-info file should exist'
        candidate_files = [(timestamp, filename)
                           for filename, guid, timestamp in
                           [IndalekoWindowsMachineConfig.get_guid_timestamp_from_file_name(x)
                            for x in candidates]]
        candidate_files.sort(key=lambda x: x[0])
        candidate = candidate_files[0][1]
        if config_dir is not None:
            candidate = os.path.join(config_dir, candidate)
        return candidate

    class WindowsDriveInfo:
        '''This class is used to capture information about a Windows drive.'''
        WindowsDriveInfo_UUID_str = 'a0b3b3e0-0b1a-4e1f-8b1a-4e1f8b1a4e1f'
        WindowsDriveInfo_UUID = uuid.UUID(WindowsDriveInfo_UUID_str)
        WindowsDriveInfo_Version = '1.0'
        WindowsDriveInfo_Description = 'Windows Drive Info'

        def __init__(self, machine_id : str, drive_data : dict, captured: dict) -> None:
            assert 'GUID' not in drive_data, 'GUID should not be in drive_data'
            assert 'UniqueId' in drive_data, 'UniqueId must be in drive_data'
            assert drive_data['UniqueId'].startswith('\\\\?\\Volume{')
            drive_data['GUID'] = self.__find_volume_guid__(drive_data['UniqueId'])
            self.machine_id = machine_id
            self.indaleko_record = IndalekoRecordDataModel.IndalekoRecord(
                SourceIdentifier = IndalekoDataModel.SourceIdentifier(
                    Identifier = self.WindowsDriveInfo_UUID_str,
                    Version = self.WindowsDriveInfo_Version,
                    Description = self.WindowsDriveInfo_Description
                ),
                Timestamp = captured['Value'],
                Data = Indaleko.encode_binary_data(drive_data),
                Attributes = drive_data
            )
            self.captured = captured
            self.platform = None

        def get_attributes(self) -> dict:
            '''Return the attributes of the volume.'''
            return self.indaleko_record.Attributes

        @staticmethod
        def __find_volume_guid__(vol_name : str) -> str:
            assert vol_name is not None, 'Volume name cannot be None'
            assert isinstance(vol_name, str), 'Volume name must be a string'
            assert vol_name.startswith('\\\\?\\Volume{')
            return vol_name[11:-2]

        def get_vol_guid(self):
            '''Return the GUID of the volume.'''
            return self.get_attributes()['GUID']

        def serialize(self) -> dict:
            '''Serialize the WindowsDriveInfo object.'''
            obj = IndalekoMachineConfigDataModel.MachineConfig(
                Captured = self.captured,
                Record = self.indaleko_record
            )
            config_data = IndalekoMachineConfigDataModel.MachineConfig.serialize(obj)
            if hasattr(self, 'machine_id'):
                config_data['Machine'] = self.machine_id
            config_data['_key'] = self.get_vol_guid()
            return config_data

        def to_dict(self):
            '''Return the WindowsDriveInfo object as a dictionary.'''
            return self.serialize()

        def __getitem__(self, key):
            '''Return the item from the dictionary.'''
            return self.get_attributes()[key]

    def extract_volume_info(self: 'IndalekoWindowsMachineConfig') -> None:
        '''Extract the volume information from the machine configuration.'''
        for volume_data in self.get_attributes()['VolumeInfo']:
            wdi = self.WindowsDriveInfo(self.machine_id, volume_data, self.get_captured())
            assert wdi.get_vol_guid() not in self.volume_data,\
                  f'Volume GUID {wdi.get_vol_guid()} already in volume_data'
            self.volume_data[wdi.get_vol_guid()] = wdi

    def get_volume_info(self: 'IndalekoWindowsMachineConfig') -> dict:
        '''This returns the volume information.'''
        return self.volume_data

    def map_drive_letter_to_volume_guid(self: 'IndalekoWindowsMachineConfig',
                                        drive_letter : str) -> str:
        '''Map a drive letter to a volume GUID.'''
        assert drive_letter is not None, 'drive_letter must be a valid string'
        assert len(drive_letter) == 1, 'drive_letter must be a single character'
        drive_letter = drive_letter.upper()
        for vol in self.get_volume_info().values():
            if vol['DriveLetter'] == drive_letter:
                return vol['GUID']
        return None

    def write_volume_info_to_db(self: 'IndalekoWindowsMachineConfig',
                                volume_data : WindowsDriveInfo) -> bool:
        '''Write the volume information to the database.'''
        assert isinstance(volume_data, self.WindowsDriveInfo), \
            'volume_data must be a WindowsDriveInfo'
        success = False
        try:
<<<<<<< HEAD
            self.collection.insert(volume_data.to_json(), overwrite=True)
            success = True
        except arango.exceptions.DocumentInsertError as error:
            print(f'Error inserting volume data: {error}')
            print(volume_data.to_json(indent=4))
=======
            self.collection.insert(volume_data.serialize(), overwrite=True)
            success = True
        except arango.exceptions.DocumentInsertError as error:
            print(f'Error inserting volume data: {error}')
            print(volume_data.serialize())
>>>>>>> 597dfdf6
        return success

    def write_config_to_db(self) -> None:
        '''Write the machine configuration to the database.'''
        super().write_config_to_db()
        for _, vol_data in self.volume_data.items():
            if not self.write_volume_info_to_db(vol_data):
                print('DB write failed, aborting')
                break


def main():
    '''This is the main handler for the Indaleko Windows Machine Config
    service.'''
    parser = argparse.ArgumentParser()
    parser.add_argument('--version', action='version', version='%(prog)s 1.0')
    parser.add_argument('--delete', '-d', action='store_true',
                        help='Delete the machine configuration if it exists in the database.')
    parser.add_argument('--uuid', '-u', type=str, default=None,
                        help='The UUID of the machine.')
    parser.add_argument('--list', '-l', action='store_true',
                        help='List the machine configurations in the database.')
    parser.add_argument('--files', '-f', action='store_true',
                        help='List the machine configuration files in the default directory.')
    parser.add_argument('--add', '-a', action='store_true',
                        help='Add a machine configuration (from the file) to the database.')
    args = parser.parse_args()
    IndalekoWindowsMachineConfig()
    if args.list:
        print('Listing machine configurations in the database.')
        configs = IndalekoWindowsMachineConfig.find_configs_in_db()
        for config in configs:
            hostname = 'unknown'
            if 'hostname' in config:
                hostname = config['hostname']
            print(json.dumps(config, indent=4))
            print('Configuration for machine:', hostname)
            print(f'\t    UUID: {config["_key"]}')
            print(f'\tCaptured: {config["Captured"]["Value"]}')
            print(f'\tPlatform: {config["Platform"]["software"]["OS"]}')
            return
    if args.delete:
        assert args.uuid is not None, \
            'UUID must be specified when deleting a machine configuration.'
        assert IndalekoWindowsMachineConfig.validate_uuid_string(args.uuid),\
            f'UUID {args.uuid} is not a valid UUID.'
        print(f'Deleting machine configuration with UUID {args.uuid}')
        IndalekoWindowsMachineConfig.delete_config_in_db(args.uuid)
        return
    if args.files:
        print('Listing machine configuration files in the default directory.')
        files = IndalekoWindowsMachineConfig.find_config_files(
            IndalekoWindowsMachineConfig.default_config_dir)
        for file in files:
            print(file)
        return
    if args.add:
        print('Adding machine configuration to the database.')
        config = IndalekoWindowsMachineConfig.load_config_from_file()
        config.write_config_to_db()

        return

if __name__ == "__main__":
    main()
<|MERGE_RESOLUTION|>--- conflicted
+++ resolved
@@ -1,337 +1,322 @@
-"""
-This class is used to manage the configuration information for a Windows
-machine.
-
-Indaleko Windows Machine Configuration
-Copyright (C) 2024 Tony Mason
-
-This program is free software: you can redistribute it and/or modify
-it under the terms of the GNU Affero General Public License as published
-by the Free Software Foundation, either version 3 of the License, or
-(at your option) any later version.
-
-This program is distributed in the hope that it will be useful,
-but WITHOUT ANY WARRANTY; without even the implied warranty of
-MERCHANTABILITY or FITNESS FOR A PARTICULAR PURPOSE.  See the
-GNU Affero General Public License for more details.
-
-You should have received a copy of the GNU Affero General Public License
-along with this program.  If not, see <https://www.gnu.org/licenses/>.
-"""
-import os
-import json
-import uuid
-import datetime
-import argparse
-import re
-import base64
-import msgpack
-import arango
-
-<<<<<<< HEAD
-=======
-
->>>>>>> 597dfdf6
-from Indaleko import Indaleko
-from IndalekoMachineConfigDataModel import IndalekoMachineConfigDataModel
-from IndalekoDBConfig import IndalekoDBConfig
-from IndalekoMachineConfig import IndalekoMachineConfig
-from IndalekoRecordDataModel import IndalekoRecordDataModel
-from IndalekoDataModel import IndalekoDataModel
-
-class IndalekoWindowsMachineConfig(IndalekoMachineConfig):
-    '''
-    The IndalekoWindowsMachineConfig class is used to capture information about
-    a Windows machine.  It is a specialization of the IndalekoMachineConfig
-    class, which is shared across all platforms.
-    '''
-
-    windows_machine_config_file_prefix = 'windows-hardware-info'
-    windows_machine_config_uuid_str = '3360a328-a6e9-41d7-8168-45518f85d73e'
-    windows_machine_config_service_name = "Windows Machine Configuration"
-    windows_machine_config_service_description = "This service provides the configuration information for a Windows machine."
-    windows_machine_config_service_version = "1.0"
-
-    windows_machine_config_service = {
-        'service_name' : windows_machine_config_service_name,
-        'service_description' : windows_machine_config_service_description,
-        'service_version' : windows_machine_config_service_version,
-        'service_type' : 'Machine Configuration',
-        'service_identifier' : windows_machine_config_uuid_str,
-    }
-
-
-
-    def __init__(self : 'IndalekoWindowsMachineConfig',
-                 timestamp : datetime = None,
-                 db : IndalekoDBConfig = None):
-        super().__init__(timestamp=timestamp,
-                         db=db,
-                         **IndalekoWindowsMachineConfig.windows_machine_config_service)
-        self.volume_data = {}
-
-    @staticmethod
-    def find_config_files(directory : str) -> list:
-        '''This looks for configuration files in the given directory.'''
-        return IndalekoMachineConfig.find_config_files(
-            directory,
-            IndalekoWindowsMachineConfig.windows_machine_config_file_prefix
-        )
-
-    @staticmethod
-    def find_configs_in_db(source_id : str = windows_machine_config_uuid_str) -> list:
-        return IndalekoMachineConfig.find_configs_in_db(source_id=source_id)
-
-    @staticmethod
-    def load_config_from_file(config_dir : str = None,
-                              config_file : str = None) -> 'IndalekoWindowsMachineConfig':
-        config_data ={}
-        if config_dir is None and config_file is None:
-            # nothing specified, so we'll search and find
-            config_dir = IndalekoWindowsMachineConfig.default_config_dir
-        if config_file is None:
-            # now we have a config_dir, so we'll find the most recent file
-            assert config_dir is not None, 'config_dir must be specified'
-            config_file = IndalekoWindowsMachineConfig.get_most_recent_config_file(config_dir)
-        if config_file is not None:
-            _, guid, timestamp = IndalekoWindowsMachineConfig.get_guid_timestamp_from_file_name(
-                config_file)
-            assert os.path.exists(config_file), f'Config file {config_file} does not exist'
-            assert os.path.isfile(config_file), f'Config file {config_file} is not a file'
-            with open(config_file, 'rt', encoding='utf-8-sig') as fd:
-                config_data = json.load(fd)
-            assert str(guid) == config_data['MachineGuid'],\
-                  f'GUID mismatch: {guid} != {config_data["MachineGuid"]}'
-        config = IndalekoMachineConfig.build_config(
-            machine_config=IndalekoWindowsMachineConfig(),
-            os=config_data['OperatingSystem']['Caption'],
-            arch=config_data['OperatingSystem']['OSArchitecture'],
-            os_version=config_data['OperatingSystem']['Version'],
-            cpu=config_data['CPU']['Name'],
-            cpu_version=config_data['CPU']['Name'],
-            cpu_cores=config_data['CPU']['Cores'],
-            source_id=IndalekoWindowsMachineConfig.windows_machine_config_service['service_identifier'],
-            source_version=IndalekoWindowsMachineConfig.windows_machine_config_service['service_version'],
-            timestamp=timestamp.isoformat(),
-            attributes=config_data,
-<<<<<<< HEAD
-            data=base64.b64encode(msgpack.packb(config_data)).decode('ascii'),
-=======
-            data=Indaleko.encode_binary_data(config_data),
->>>>>>> 597dfdf6
-            machine_id=config_data['MachineGuid']
-        )
-        config.extract_volume_info()
-        return config
-
-    @staticmethod
-    def get_guid_timestamp_from_file_name(file_name : str) -> tuple:
-        '''
-        Get the machine configuration captured by powershell.
-        Note that this PS script requires admin privileges so it might
-        be easier to do this in an application that elevates on Windows so it
-        can be done dynamically.  For now, we assume it has been captured.
-        '''
-        # Regular expression to match the GUID and timestamp
-        pattern = r"(?:.*[/\\])?windows-hardware-info-(?P<guid>[a-fA-F0-9\-]+)-(?P<timestamp>\d{4}-\d{2}-\d{2}T\d{2}-\d{2}-\d{2}\.\d+Z)\.json"
-        match = re.match(pattern, file_name)
-
-        assert match, f'Filename format not recognized for {file_name}.'
-        guid = uuid.UUID(match.group("guid"))
-        timestamp = match.group("timestamp").replace("-", ":")
-        assert timestamp[-1] == 'Z', 'Timestamp must end with Z'
-        # %f can only handle up to 6 digits and it seems Windows gives back
-        # more sometimes. Note this truncates, it doesn't round.  I doubt
-        # it matters.
-        timestamp_parts = timestamp.split('.')
-        fractional_part = timestamp_parts[1][:6] # truncate to 6 digits
-        ymd, hms = timestamp_parts[0].split('T')
-        timestamp = ymd.replace(':', '-') + 'T' + hms + '.' + fractional_part + '+00:00'
-        timestamp = datetime.datetime.fromisoformat(timestamp)
-        return (file_name, guid, timestamp)
-
-    @staticmethod
-    def get_most_recent_config_file(config_dir : str) -> str:
-        '''Get the most recent machine configuration file.'''
-        candidates = [x for x in os.listdir(config_dir) if
-                      x.startswith('windows-hardware-info') and x.endswith('.json')]
-        assert len(candidates) > 0, 'At least one windows-hardware-info file should exist'
-        candidate_files = [(timestamp, filename)
-                           for filename, guid, timestamp in
-                           [IndalekoWindowsMachineConfig.get_guid_timestamp_from_file_name(x)
-                            for x in candidates]]
-        candidate_files.sort(key=lambda x: x[0])
-        candidate = candidate_files[0][1]
-        if config_dir is not None:
-            candidate = os.path.join(config_dir, candidate)
-        return candidate
-
-    class WindowsDriveInfo:
-        '''This class is used to capture information about a Windows drive.'''
-        WindowsDriveInfo_UUID_str = 'a0b3b3e0-0b1a-4e1f-8b1a-4e1f8b1a4e1f'
-        WindowsDriveInfo_UUID = uuid.UUID(WindowsDriveInfo_UUID_str)
-        WindowsDriveInfo_Version = '1.0'
-        WindowsDriveInfo_Description = 'Windows Drive Info'
-
-        def __init__(self, machine_id : str, drive_data : dict, captured: dict) -> None:
-            assert 'GUID' not in drive_data, 'GUID should not be in drive_data'
-            assert 'UniqueId' in drive_data, 'UniqueId must be in drive_data'
-            assert drive_data['UniqueId'].startswith('\\\\?\\Volume{')
-            drive_data['GUID'] = self.__find_volume_guid__(drive_data['UniqueId'])
-            self.machine_id = machine_id
-            self.indaleko_record = IndalekoRecordDataModel.IndalekoRecord(
-                SourceIdentifier = IndalekoDataModel.SourceIdentifier(
-                    Identifier = self.WindowsDriveInfo_UUID_str,
-                    Version = self.WindowsDriveInfo_Version,
-                    Description = self.WindowsDriveInfo_Description
-                ),
-                Timestamp = captured['Value'],
-                Data = Indaleko.encode_binary_data(drive_data),
-                Attributes = drive_data
-            )
-            self.captured = captured
-            self.platform = None
-
-        def get_attributes(self) -> dict:
-            '''Return the attributes of the volume.'''
-            return self.indaleko_record.Attributes
-
-        @staticmethod
-        def __find_volume_guid__(vol_name : str) -> str:
-            assert vol_name is not None, 'Volume name cannot be None'
-            assert isinstance(vol_name, str), 'Volume name must be a string'
-            assert vol_name.startswith('\\\\?\\Volume{')
-            return vol_name[11:-2]
-
-        def get_vol_guid(self):
-            '''Return the GUID of the volume.'''
-            return self.get_attributes()['GUID']
-
-        def serialize(self) -> dict:
-            '''Serialize the WindowsDriveInfo object.'''
-            obj = IndalekoMachineConfigDataModel.MachineConfig(
-                Captured = self.captured,
-                Record = self.indaleko_record
-            )
-            config_data = IndalekoMachineConfigDataModel.MachineConfig.serialize(obj)
-            if hasattr(self, 'machine_id'):
-                config_data['Machine'] = self.machine_id
-            config_data['_key'] = self.get_vol_guid()
-            return config_data
-
-        def to_dict(self):
-            '''Return the WindowsDriveInfo object as a dictionary.'''
-            return self.serialize()
-
-        def __getitem__(self, key):
-            '''Return the item from the dictionary.'''
-            return self.get_attributes()[key]
-
-    def extract_volume_info(self: 'IndalekoWindowsMachineConfig') -> None:
-        '''Extract the volume information from the machine configuration.'''
-        for volume_data in self.get_attributes()['VolumeInfo']:
-            wdi = self.WindowsDriveInfo(self.machine_id, volume_data, self.get_captured())
-            assert wdi.get_vol_guid() not in self.volume_data,\
-                  f'Volume GUID {wdi.get_vol_guid()} already in volume_data'
-            self.volume_data[wdi.get_vol_guid()] = wdi
-
-    def get_volume_info(self: 'IndalekoWindowsMachineConfig') -> dict:
-        '''This returns the volume information.'''
-        return self.volume_data
-
-    def map_drive_letter_to_volume_guid(self: 'IndalekoWindowsMachineConfig',
-                                        drive_letter : str) -> str:
-        '''Map a drive letter to a volume GUID.'''
-        assert drive_letter is not None, 'drive_letter must be a valid string'
-        assert len(drive_letter) == 1, 'drive_letter must be a single character'
-        drive_letter = drive_letter.upper()
-        for vol in self.get_volume_info().values():
-            if vol['DriveLetter'] == drive_letter:
-                return vol['GUID']
-        return None
-
-    def write_volume_info_to_db(self: 'IndalekoWindowsMachineConfig',
-                                volume_data : WindowsDriveInfo) -> bool:
-        '''Write the volume information to the database.'''
-        assert isinstance(volume_data, self.WindowsDriveInfo), \
-            'volume_data must be a WindowsDriveInfo'
-        success = False
-        try:
-<<<<<<< HEAD
-            self.collection.insert(volume_data.to_json(), overwrite=True)
-            success = True
-        except arango.exceptions.DocumentInsertError as error:
-            print(f'Error inserting volume data: {error}')
-            print(volume_data.to_json(indent=4))
-=======
-            self.collection.insert(volume_data.serialize(), overwrite=True)
-            success = True
-        except arango.exceptions.DocumentInsertError as error:
-            print(f'Error inserting volume data: {error}')
-            print(volume_data.serialize())
->>>>>>> 597dfdf6
-        return success
-
-    def write_config_to_db(self) -> None:
-        '''Write the machine configuration to the database.'''
-        super().write_config_to_db()
-        for _, vol_data in self.volume_data.items():
-            if not self.write_volume_info_to_db(vol_data):
-                print('DB write failed, aborting')
-                break
-
-
-def main():
-    '''This is the main handler for the Indaleko Windows Machine Config
-    service.'''
-    parser = argparse.ArgumentParser()
-    parser.add_argument('--version', action='version', version='%(prog)s 1.0')
-    parser.add_argument('--delete', '-d', action='store_true',
-                        help='Delete the machine configuration if it exists in the database.')
-    parser.add_argument('--uuid', '-u', type=str, default=None,
-                        help='The UUID of the machine.')
-    parser.add_argument('--list', '-l', action='store_true',
-                        help='List the machine configurations in the database.')
-    parser.add_argument('--files', '-f', action='store_true',
-                        help='List the machine configuration files in the default directory.')
-    parser.add_argument('--add', '-a', action='store_true',
-                        help='Add a machine configuration (from the file) to the database.')
-    args = parser.parse_args()
-    IndalekoWindowsMachineConfig()
-    if args.list:
-        print('Listing machine configurations in the database.')
-        configs = IndalekoWindowsMachineConfig.find_configs_in_db()
-        for config in configs:
-            hostname = 'unknown'
-            if 'hostname' in config:
-                hostname = config['hostname']
-            print(json.dumps(config, indent=4))
-            print('Configuration for machine:', hostname)
-            print(f'\t    UUID: {config["_key"]}')
-            print(f'\tCaptured: {config["Captured"]["Value"]}')
-            print(f'\tPlatform: {config["Platform"]["software"]["OS"]}')
-            return
-    if args.delete:
-        assert args.uuid is not None, \
-            'UUID must be specified when deleting a machine configuration.'
-        assert IndalekoWindowsMachineConfig.validate_uuid_string(args.uuid),\
-            f'UUID {args.uuid} is not a valid UUID.'
-        print(f'Deleting machine configuration with UUID {args.uuid}')
-        IndalekoWindowsMachineConfig.delete_config_in_db(args.uuid)
-        return
-    if args.files:
-        print('Listing machine configuration files in the default directory.')
-        files = IndalekoWindowsMachineConfig.find_config_files(
-            IndalekoWindowsMachineConfig.default_config_dir)
-        for file in files:
-            print(file)
-        return
-    if args.add:
-        print('Adding machine configuration to the database.')
-        config = IndalekoWindowsMachineConfig.load_config_from_file()
-        config.write_config_to_db()
-
-        return
-
-if __name__ == "__main__":
-    main()
+"""
+This class is used to manage the configuration information for a Windows
+machine.
+
+Indaleko Windows Machine Configuration
+Copyright (C) 2024 Tony Mason
+
+This program is free software: you can redistribute it and/or modify
+it under the terms of the GNU Affero General Public License as published
+by the Free Software Foundation, either version 3 of the License, or
+(at your option) any later version.
+
+This program is distributed in the hope that it will be useful,
+but WITHOUT ANY WARRANTY; without even the implied warranty of
+MERCHANTABILITY or FITNESS FOR A PARTICULAR PURPOSE.  See the
+GNU Affero General Public License for more details.
+
+You should have received a copy of the GNU Affero General Public License
+along with this program.  If not, see <https://www.gnu.org/licenses/>.
+"""
+import os
+import json
+import uuid
+import datetime
+import argparse
+import re
+import base64
+import msgpack
+import arango
+
+
+from Indaleko import Indaleko
+from IndalekoMachineConfigDataModel import IndalekoMachineConfigDataModel
+from IndalekoDBConfig import IndalekoDBConfig
+from IndalekoMachineConfig import IndalekoMachineConfig
+from IndalekoRecordDataModel import IndalekoRecordDataModel
+from IndalekoDataModel import IndalekoDataModel
+
+class IndalekoWindowsMachineConfig(IndalekoMachineConfig):
+    '''
+    The IndalekoWindowsMachineConfig class is used to capture information about
+    a Windows machine.  It is a specialization of the IndalekoMachineConfig
+    class, which is shared across all platforms.
+    '''
+
+    windows_machine_config_file_prefix = 'windows-hardware-info'
+    windows_machine_config_uuid_str = '3360a328-a6e9-41d7-8168-45518f85d73e'
+    windows_machine_config_service_name = "Windows Machine Configuration"
+    windows_machine_config_service_description = "This service provides the configuration information for a Windows machine."
+    windows_machine_config_service_version = "1.0"
+
+    windows_machine_config_service = {
+        'service_name' : windows_machine_config_service_name,
+        'service_description' : windows_machine_config_service_description,
+        'service_version' : windows_machine_config_service_version,
+        'service_type' : 'Machine Configuration',
+        'service_identifier' : windows_machine_config_uuid_str,
+    }
+
+
+
+    def __init__(self : 'IndalekoWindowsMachineConfig',
+                 timestamp : datetime = None,
+                 db : IndalekoDBConfig = None):
+        super().__init__(timestamp=timestamp,
+                         db=db,
+                         **IndalekoWindowsMachineConfig.windows_machine_config_service)
+        self.volume_data = {}
+
+    @staticmethod
+    def find_config_files(directory : str) -> list:
+        '''This looks for configuration files in the given directory.'''
+        return IndalekoMachineConfig.find_config_files(
+            directory,
+            IndalekoWindowsMachineConfig.windows_machine_config_file_prefix
+        )
+
+    @staticmethod
+    def find_configs_in_db(source_id : str = windows_machine_config_uuid_str) -> list:
+        return IndalekoMachineConfig.find_configs_in_db(source_id=source_id)
+
+    @staticmethod
+    def load_config_from_file(config_dir : str = None,
+                              config_file : str = None) -> 'IndalekoWindowsMachineConfig':
+        config_data ={}
+        if config_dir is None and config_file is None:
+            # nothing specified, so we'll search and find
+            config_dir = IndalekoWindowsMachineConfig.default_config_dir
+        if config_file is None:
+            # now we have a config_dir, so we'll find the most recent file
+            assert config_dir is not None, 'config_dir must be specified'
+            config_file = IndalekoWindowsMachineConfig.get_most_recent_config_file(config_dir)
+        if config_file is not None:
+            _, guid, timestamp = IndalekoWindowsMachineConfig.get_guid_timestamp_from_file_name(
+                config_file)
+            assert os.path.exists(config_file), f'Config file {config_file} does not exist'
+            assert os.path.isfile(config_file), f'Config file {config_file} is not a file'
+            with open(config_file, 'rt', encoding='utf-8-sig') as fd:
+                config_data = json.load(fd)
+            assert str(guid) == config_data['MachineGuid'],\
+                  f'GUID mismatch: {guid} != {config_data["MachineGuid"]}'
+        config = IndalekoMachineConfig.build_config(
+            machine_config=IndalekoWindowsMachineConfig(),
+            os=config_data['OperatingSystem']['Caption'],
+            arch=config_data['OperatingSystem']['OSArchitecture'],
+            os_version=config_data['OperatingSystem']['Version'],
+            cpu=config_data['CPU']['Name'],
+            cpu_version=config_data['CPU']['Name'],
+            cpu_cores=config_data['CPU']['Cores'],
+            source_id=IndalekoWindowsMachineConfig.windows_machine_config_service['service_identifier'],
+            source_version=IndalekoWindowsMachineConfig.windows_machine_config_service['service_version'],
+            timestamp=timestamp.isoformat(),
+            attributes=config_data,
+            data=Indaleko.encode_binary_data(config_data),
+            machine_id=config_data['MachineGuid']
+        )
+        config.extract_volume_info()
+        return config
+
+    @staticmethod
+    def get_guid_timestamp_from_file_name(file_name : str) -> tuple:
+        '''
+        Get the machine configuration captured by powershell.
+        Note that this PS script requires admin privileges so it might
+        be easier to do this in an application that elevates on Windows so it
+        can be done dynamically.  For now, we assume it has been captured.
+        '''
+        # Regular expression to match the GUID and timestamp
+        pattern = r"(?:.*[/\\])?windows-hardware-info-(?P<guid>[a-fA-F0-9\-]+)-(?P<timestamp>\d{4}-\d{2}-\d{2}T\d{2}-\d{2}-\d{2}\.\d+Z)\.json"
+        match = re.match(pattern, file_name)
+
+        assert match, f'Filename format not recognized for {file_name}.'
+        guid = uuid.UUID(match.group("guid"))
+        timestamp = match.group("timestamp").replace("-", ":")
+        assert timestamp[-1] == 'Z', 'Timestamp must end with Z'
+        # %f can only handle up to 6 digits and it seems Windows gives back
+        # more sometimes. Note this truncates, it doesn't round.  I doubt
+        # it matters.
+        timestamp_parts = timestamp.split('.')
+        fractional_part = timestamp_parts[1][:6] # truncate to 6 digits
+        ymd, hms = timestamp_parts[0].split('T')
+        timestamp = ymd.replace(':', '-') + 'T' + hms + '.' + fractional_part + '+00:00'
+        timestamp = datetime.datetime.fromisoformat(timestamp)
+        return (file_name, guid, timestamp)
+
+    @staticmethod
+    def get_most_recent_config_file(config_dir : str) -> str:
+        '''Get the most recent machine configuration file.'''
+        candidates = [x for x in os.listdir(config_dir) if
+                      x.startswith('windows-hardware-info') and x.endswith('.json')]
+        assert len(candidates) > 0, 'At least one windows-hardware-info file should exist'
+        candidate_files = [(timestamp, filename)
+                           for filename, guid, timestamp in
+                           [IndalekoWindowsMachineConfig.get_guid_timestamp_from_file_name(x)
+                            for x in candidates]]
+        candidate_files.sort(key=lambda x: x[0])
+        candidate = candidate_files[0][1]
+        if config_dir is not None:
+            candidate = os.path.join(config_dir, candidate)
+        return candidate
+
+    class WindowsDriveInfo:
+        '''This class is used to capture information about a Windows drive.'''
+        WindowsDriveInfo_UUID_str = 'a0b3b3e0-0b1a-4e1f-8b1a-4e1f8b1a4e1f'
+        WindowsDriveInfo_UUID = uuid.UUID(WindowsDriveInfo_UUID_str)
+        WindowsDriveInfo_Version = '1.0'
+        WindowsDriveInfo_Description = 'Windows Drive Info'
+
+        def __init__(self, machine_id : str, drive_data : dict, captured: dict) -> None:
+            assert 'GUID' not in drive_data, 'GUID should not be in drive_data'
+            assert 'UniqueId' in drive_data, 'UniqueId must be in drive_data'
+            assert drive_data['UniqueId'].startswith('\\\\?\\Volume{')
+            drive_data['GUID'] = self.__find_volume_guid__(drive_data['UniqueId'])
+            self.machine_id = machine_id
+            self.indaleko_record = IndalekoRecordDataModel.IndalekoRecord(
+                SourceIdentifier = IndalekoDataModel.SourceIdentifier(
+                    Identifier = self.WindowsDriveInfo_UUID_str,
+                    Version = self.WindowsDriveInfo_Version,
+                    Description = self.WindowsDriveInfo_Description
+                ),
+                Timestamp = captured['Value'],
+                Data = Indaleko.encode_binary_data(drive_data),
+                Attributes = drive_data
+            )
+            self.captured = captured
+            self.platform = None
+
+        def get_attributes(self) -> dict:
+            '''Return the attributes of the volume.'''
+            return self.indaleko_record.Attributes
+
+        @staticmethod
+        def __find_volume_guid__(vol_name : str) -> str:
+            assert vol_name is not None, 'Volume name cannot be None'
+            assert isinstance(vol_name, str), 'Volume name must be a string'
+            assert vol_name.startswith('\\\\?\\Volume{')
+            return vol_name[11:-2]
+
+        def get_vol_guid(self):
+            '''Return the GUID of the volume.'''
+            return self.get_attributes()['GUID']
+
+        def serialize(self) -> dict:
+            '''Serialize the WindowsDriveInfo object.'''
+            obj = IndalekoMachineConfigDataModel.MachineConfig(
+                Captured = self.captured,
+                Record = self.indaleko_record
+            )
+            config_data = IndalekoMachineConfigDataModel.MachineConfig.serialize(obj)
+            if hasattr(self, 'machine_id'):
+                config_data['Machine'] = self.machine_id
+            config_data['_key'] = self.get_vol_guid()
+            return config_data
+
+        def to_dict(self):
+            '''Return the WindowsDriveInfo object as a dictionary.'''
+            return self.serialize()
+
+        def __getitem__(self, key):
+            '''Return the item from the dictionary.'''
+            return self.get_attributes()[key]
+
+    def extract_volume_info(self: 'IndalekoWindowsMachineConfig') -> None:
+        '''Extract the volume information from the machine configuration.'''
+        for volume_data in self.get_attributes()['VolumeInfo']:
+            wdi = self.WindowsDriveInfo(self.machine_id, volume_data, self.get_captured())
+            assert wdi.get_vol_guid() not in self.volume_data,\
+                  f'Volume GUID {wdi.get_vol_guid()} already in volume_data'
+            self.volume_data[wdi.get_vol_guid()] = wdi
+
+    def get_volume_info(self: 'IndalekoWindowsMachineConfig') -> dict:
+        '''This returns the volume information.'''
+        return self.volume_data
+
+    def map_drive_letter_to_volume_guid(self: 'IndalekoWindowsMachineConfig',
+                                        drive_letter : str) -> str:
+        '''Map a drive letter to a volume GUID.'''
+        assert drive_letter is not None, 'drive_letter must be a valid string'
+        assert len(drive_letter) == 1, 'drive_letter must be a single character'
+        drive_letter = drive_letter.upper()
+        for vol in self.get_volume_info().values():
+            if vol['DriveLetter'] == drive_letter:
+                return vol['GUID']
+        return None
+
+    def write_volume_info_to_db(self: 'IndalekoWindowsMachineConfig',
+                                volume_data : WindowsDriveInfo) -> bool:
+        '''Write the volume information to the database.'''
+        assert isinstance(volume_data, self.WindowsDriveInfo), \
+            'volume_data must be a WindowsDriveInfo'
+        success = False
+        try:
+            self.collection.insert(volume_data.serialize(), overwrite=True)
+            success = True
+        except arango.exceptions.DocumentInsertError as error:
+            print(f'Error inserting volume data: {error}')
+            print(volume_data.serialize())
+        return success
+
+    def write_config_to_db(self) -> None:
+        '''Write the machine configuration to the database.'''
+        super().write_config_to_db()
+        for _, vol_data in self.volume_data.items():
+            if not self.write_volume_info_to_db(vol_data):
+                print('DB write failed, aborting')
+                break
+
+
+def main():
+    '''This is the main handler for the Indaleko Windows Machine Config
+    service.'''
+    parser = argparse.ArgumentParser()
+    parser.add_argument('--version', action='version', version='%(prog)s 1.0')
+    parser.add_argument('--delete', '-d', action='store_true',
+                        help='Delete the machine configuration if it exists in the database.')
+    parser.add_argument('--uuid', '-u', type=str, default=None,
+                        help='The UUID of the machine.')
+    parser.add_argument('--list', '-l', action='store_true',
+                        help='List the machine configurations in the database.')
+    parser.add_argument('--files', '-f', action='store_true',
+                        help='List the machine configuration files in the default directory.')
+    parser.add_argument('--add', '-a', action='store_true',
+                        help='Add a machine configuration (from the file) to the database.')
+    args = parser.parse_args()
+    IndalekoWindowsMachineConfig()
+    if args.list:
+        print('Listing machine configurations in the database.')
+        configs = IndalekoWindowsMachineConfig.find_configs_in_db()
+        for config in configs:
+            hostname = 'unknown'
+            if 'hostname' in config:
+                hostname = config['hostname']
+            print(json.dumps(config, indent=4))
+            print('Configuration for machine:', hostname)
+            print(f'\t    UUID: {config["_key"]}')
+            print(f'\tCaptured: {config["Captured"]["Value"]}')
+            print(f'\tPlatform: {config["Platform"]["software"]["OS"]}')
+            return
+    if args.delete:
+        assert args.uuid is not None, \
+            'UUID must be specified when deleting a machine configuration.'
+        assert IndalekoWindowsMachineConfig.validate_uuid_string(args.uuid),\
+            f'UUID {args.uuid} is not a valid UUID.'
+        print(f'Deleting machine configuration with UUID {args.uuid}')
+        IndalekoWindowsMachineConfig.delete_config_in_db(args.uuid)
+        return
+    if args.files:
+        print('Listing machine configuration files in the default directory.')
+        files = IndalekoWindowsMachineConfig.find_config_files(
+            IndalekoWindowsMachineConfig.default_config_dir)
+        for file in files:
+            print(file)
+        return
+    if args.add:
+        print('Adding machine configuration to the database.')
+        config = IndalekoWindowsMachineConfig.load_config_from_file()
+        config.write_config_to_db()
+
+        return
+
+if __name__ == "__main__":
+    main()