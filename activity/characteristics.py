"""
This module defines the ActivityDataCharacteristics class.
This class is used to
describe the characteristics of activity data.  This is intended to be used to
help the system understand how to interact with the activity data.

Project Indaleko
Copyright (C) 2024-2025 Tony Mason

This program is free software: you can redistribute it and/or modify
it under the terms of the GNU Affero General Public License as published
by the Free Software Foundation, either version 3 of the License, or
(at your option) any later version.

This program is distributed in the hope that it will be useful,
but WITHOUT ANY WARRANTY; without even the implied warranty of
MERCHANTABILITY or FITNESS FOR A PARTICULAR PURPOSE.  See the
GNU Affero General Public License for more details.

You should have received a copy of the GNU Affero General Public License
along with this program.  If not, see <https://www.gnu.org/licenses/>.
"""
import os
import sys
import uuid

from pathlib import Path

from icecream import ic


if os.environ.get("INDALEKO_ROOT") is None:
    current_path = Path(__file__).parent.resolve()
    while not (Path(current_path) / "Indaleko.py").exists():
        current_path = Path(current_path).parent
    os.environ["INDALEKO_ROOT"] = str(current_path)
    sys.path.insert(0, str(current_path))

# pylint: disable=wrong-import-position
# pylint: enable=wrong-import-position


class ActivityDataCharacteristics:
    """Define the provider characteristics available for a data provider."""

    ACTIVITY_DATA_TEMPORAL = "521e13be-096e-4068-8f2a-4c162bd6a3fb"
    ACTIVITY_DATA_SPATIAL = "a77d0a02-a716-4d5e-a7e2-cabab87e00e6"
    ACTIVITY_DATA_COMMUNICATION = "c9f9f8d1-345f-4af6-ac65-23bdfec32e62"
    ACTIVITY_DATA_SEARCH = "c9f9f8d1-345f-4af6-ac65-23bdfec32e62"
    ACTIVITY_DATA_STORAGE = "ddfd3625-3c37-4b4c-b416-e0c4bd7ec010"
    ACTIVITY_DATA_COLLABORATION = "0b1014b0-b290-440c-98a7-5074f2bfa68e"
    ACTIVITY_DATA_APPLICATION_USAGE = "a6a87ac5-0263-4c97-807e-7c4965c6c7c1"
    ACTIVITY_DATA_SCHEDULED_EVENT = "267f3db7-5983-444c-a594-8ea9caf3ce7d"
    ACTIVITY_DATA_NETWORK = "75ad4c17-f8a9-451d-a197-a09c5e75fc06"
    ACTIVITY_DATA_SENSORY = "7ddd355d-706d-4856-94f3-ac44bfb2deca"
    ACTIVITY_DATA_MEDIA_CONSUMPTION = "3897c906-fb6d-4e6d-81c5-02334436e80d"
    ACTIVITY_DATA_SOCIAL_INTERACTION = "8c848e18-dd2b-4cc4-901f-7c32036eda4f"
    ACTIVITY_DATA_DEVICE_STATE = "8c7ac170-fe89-4d42-8ae1-de4c3c998917"
    ACTIVITY_DATA_ENVIRONMENTAL = "96b30aa4-635e-45e9-b3f2-1763c59a877a"
    ACTIVITY_DATA_SPOTIFY = "651b3b00-23f3-45ae-8d0e-79454a61ff3a"
    ACTIVITY_DATA_SYSTEM_ACTIVITY = "7e985763-ac4e-41b6-8b08-596d245be6c7"
    ACTIVITY_DATA_FILE_ACTIVITY = "008b6c9b-4428-4451-8bf4-36b4edfc123c"
    ACTIVITY_DATA_CLOUD_STORAGE = "ecf07280-0c05-4755-b674-bfe988fb7710"

    # available for use beyond this point
    uuid_to_label = {}  # noqa: RUF012

    _characteristic_prefix = "ACTIVITY_DATA_"

    def __init__(self) -> None:
<<<<<<< HEAD
        """Initialize the provider characteristics"""
        self.uuid_to_label = {}
=======
        """Initialize the provider characteristics."""
>>>>>>> b4cfda89
        for label, value in ActivityDataCharacteristics.__dict__.items():
            if label.startswith(ActivityDataCharacteristics._characteristic_prefix):
                setattr(self, label + "_UUID", uuid.UUID(value))
                self.uuid_to_label[value] = label

    @staticmethod
    def get_activity_characteristics() -> dict:
        """Get the characteristics of the provider."""
        return {
            label: value
            for label, value in ActivityDataCharacteristics.__dict__.items()
            if label.startswith(ActivityDataCharacteristics._characteristic_prefix)
        }

    @staticmethod
    def get_activity_label(identifier: uuid.UUID) -> str | None:
        """Get the label for the provider."""
        return ActivityDataCharacteristics.uuid_to_label.get(identifier, None)

    @staticmethod
    def get_activity_uuid(label: str) -> uuid.UUID | None:
        """Get the UUID for the provider."""
        return getattr(ActivityDataCharacteristics, label + "_UUID", None)


def main() -> None:
    """Main entry point for the module."""
    ic("ActivityDataCharacteristics module test.")
    for (
        label,
        value,
    ) in ActivityDataCharacteristics.get_activity_characteristics().items():
        ic(label, value)
        ic(ActivityDataCharacteristics.get_activity_label(value))


if __name__ == "__main__":
    main()
<|MERGE_RESOLUTION|>--- conflicted
+++ resolved
@@ -1,114 +1,110 @@
-"""
-This module defines the ActivityDataCharacteristics class.
-This class is used to
-describe the characteristics of activity data.  This is intended to be used to
-help the system understand how to interact with the activity data.
-
-Project Indaleko
-Copyright (C) 2024-2025 Tony Mason
-
-This program is free software: you can redistribute it and/or modify
-it under the terms of the GNU Affero General Public License as published
-by the Free Software Foundation, either version 3 of the License, or
-(at your option) any later version.
-
-This program is distributed in the hope that it will be useful,
-but WITHOUT ANY WARRANTY; without even the implied warranty of
-MERCHANTABILITY or FITNESS FOR A PARTICULAR PURPOSE.  See the
-GNU Affero General Public License for more details.
-
-You should have received a copy of the GNU Affero General Public License
-along with this program.  If not, see <https://www.gnu.org/licenses/>.
-"""
-import os
-import sys
-import uuid
-
-from pathlib import Path
-
-from icecream import ic
-
-
-if os.environ.get("INDALEKO_ROOT") is None:
-    current_path = Path(__file__).parent.resolve()
-    while not (Path(current_path) / "Indaleko.py").exists():
-        current_path = Path(current_path).parent
-    os.environ["INDALEKO_ROOT"] = str(current_path)
-    sys.path.insert(0, str(current_path))
-
-# pylint: disable=wrong-import-position
-# pylint: enable=wrong-import-position
-
-
-class ActivityDataCharacteristics:
-    """Define the provider characteristics available for a data provider."""
-
-    ACTIVITY_DATA_TEMPORAL = "521e13be-096e-4068-8f2a-4c162bd6a3fb"
-    ACTIVITY_DATA_SPATIAL = "a77d0a02-a716-4d5e-a7e2-cabab87e00e6"
-    ACTIVITY_DATA_COMMUNICATION = "c9f9f8d1-345f-4af6-ac65-23bdfec32e62"
-    ACTIVITY_DATA_SEARCH = "c9f9f8d1-345f-4af6-ac65-23bdfec32e62"
-    ACTIVITY_DATA_STORAGE = "ddfd3625-3c37-4b4c-b416-e0c4bd7ec010"
-    ACTIVITY_DATA_COLLABORATION = "0b1014b0-b290-440c-98a7-5074f2bfa68e"
-    ACTIVITY_DATA_APPLICATION_USAGE = "a6a87ac5-0263-4c97-807e-7c4965c6c7c1"
-    ACTIVITY_DATA_SCHEDULED_EVENT = "267f3db7-5983-444c-a594-8ea9caf3ce7d"
-    ACTIVITY_DATA_NETWORK = "75ad4c17-f8a9-451d-a197-a09c5e75fc06"
-    ACTIVITY_DATA_SENSORY = "7ddd355d-706d-4856-94f3-ac44bfb2deca"
-    ACTIVITY_DATA_MEDIA_CONSUMPTION = "3897c906-fb6d-4e6d-81c5-02334436e80d"
-    ACTIVITY_DATA_SOCIAL_INTERACTION = "8c848e18-dd2b-4cc4-901f-7c32036eda4f"
-    ACTIVITY_DATA_DEVICE_STATE = "8c7ac170-fe89-4d42-8ae1-de4c3c998917"
-    ACTIVITY_DATA_ENVIRONMENTAL = "96b30aa4-635e-45e9-b3f2-1763c59a877a"
-    ACTIVITY_DATA_SPOTIFY = "651b3b00-23f3-45ae-8d0e-79454a61ff3a"
-    ACTIVITY_DATA_SYSTEM_ACTIVITY = "7e985763-ac4e-41b6-8b08-596d245be6c7"
-    ACTIVITY_DATA_FILE_ACTIVITY = "008b6c9b-4428-4451-8bf4-36b4edfc123c"
-    ACTIVITY_DATA_CLOUD_STORAGE = "ecf07280-0c05-4755-b674-bfe988fb7710"
-
-    # available for use beyond this point
-    uuid_to_label = {}  # noqa: RUF012
-
-    _characteristic_prefix = "ACTIVITY_DATA_"
-
-    def __init__(self) -> None:
-<<<<<<< HEAD
-        """Initialize the provider characteristics"""
-        self.uuid_to_label = {}
-=======
-        """Initialize the provider characteristics."""
->>>>>>> b4cfda89
-        for label, value in ActivityDataCharacteristics.__dict__.items():
-            if label.startswith(ActivityDataCharacteristics._characteristic_prefix):
-                setattr(self, label + "_UUID", uuid.UUID(value))
-                self.uuid_to_label[value] = label
-
-    @staticmethod
-    def get_activity_characteristics() -> dict:
-        """Get the characteristics of the provider."""
-        return {
-            label: value
-            for label, value in ActivityDataCharacteristics.__dict__.items()
-            if label.startswith(ActivityDataCharacteristics._characteristic_prefix)
-        }
-
-    @staticmethod
-    def get_activity_label(identifier: uuid.UUID) -> str | None:
-        """Get the label for the provider."""
-        return ActivityDataCharacteristics.uuid_to_label.get(identifier, None)
-
-    @staticmethod
-    def get_activity_uuid(label: str) -> uuid.UUID | None:
-        """Get the UUID for the provider."""
-        return getattr(ActivityDataCharacteristics, label + "_UUID", None)
-
-
-def main() -> None:
-    """Main entry point for the module."""
-    ic("ActivityDataCharacteristics module test.")
-    for (
-        label,
-        value,
-    ) in ActivityDataCharacteristics.get_activity_characteristics().items():
-        ic(label, value)
-        ic(ActivityDataCharacteristics.get_activity_label(value))
-
-
-if __name__ == "__main__":
-    main()
+"""
+This module defines the ActivityDataCharacteristics class.
+This class is used to
+describe the characteristics of activity data.  This is intended to be used to
+help the system understand how to interact with the activity data.
+
+Project Indaleko
+Copyright (C) 2024-2025 Tony Mason
+
+This program is free software: you can redistribute it and/or modify
+it under the terms of the GNU Affero General Public License as published
+by the Free Software Foundation, either version 3 of the License, or
+(at your option) any later version.
+
+This program is distributed in the hope that it will be useful,
+but WITHOUT ANY WARRANTY; without even the implied warranty of
+MERCHANTABILITY or FITNESS FOR A PARTICULAR PURPOSE.  See the
+GNU Affero General Public License for more details.
+
+You should have received a copy of the GNU Affero General Public License
+along with this program.  If not, see <https://www.gnu.org/licenses/>.
+"""
+import os
+import sys
+import uuid
+
+from pathlib import Path
+
+from icecream import ic
+
+
+if os.environ.get("INDALEKO_ROOT") is None:
+    current_path = Path(__file__).parent.resolve()
+    while not (Path(current_path) / "Indaleko.py").exists():
+        current_path = Path(current_path).parent
+    os.environ["INDALEKO_ROOT"] = str(current_path)
+    sys.path.insert(0, str(current_path))
+
+# pylint: disable=wrong-import-position
+# pylint: enable=wrong-import-position
+
+
+class ActivityDataCharacteristics:
+    """Define the provider characteristics available for a data provider."""
+
+    ACTIVITY_DATA_TEMPORAL = "521e13be-096e-4068-8f2a-4c162bd6a3fb"
+    ACTIVITY_DATA_SPATIAL = "a77d0a02-a716-4d5e-a7e2-cabab87e00e6"
+    ACTIVITY_DATA_COMMUNICATION = "c9f9f8d1-345f-4af6-ac65-23bdfec32e62"
+    ACTIVITY_DATA_SEARCH = "c9f9f8d1-345f-4af6-ac65-23bdfec32e62"
+    ACTIVITY_DATA_STORAGE = "ddfd3625-3c37-4b4c-b416-e0c4bd7ec010"
+    ACTIVITY_DATA_COLLABORATION = "0b1014b0-b290-440c-98a7-5074f2bfa68e"
+    ACTIVITY_DATA_APPLICATION_USAGE = "a6a87ac5-0263-4c97-807e-7c4965c6c7c1"
+    ACTIVITY_DATA_SCHEDULED_EVENT = "267f3db7-5983-444c-a594-8ea9caf3ce7d"
+    ACTIVITY_DATA_NETWORK = "75ad4c17-f8a9-451d-a197-a09c5e75fc06"
+    ACTIVITY_DATA_SENSORY = "7ddd355d-706d-4856-94f3-ac44bfb2deca"
+    ACTIVITY_DATA_MEDIA_CONSUMPTION = "3897c906-fb6d-4e6d-81c5-02334436e80d"
+    ACTIVITY_DATA_SOCIAL_INTERACTION = "8c848e18-dd2b-4cc4-901f-7c32036eda4f"
+    ACTIVITY_DATA_DEVICE_STATE = "8c7ac170-fe89-4d42-8ae1-de4c3c998917"
+    ACTIVITY_DATA_ENVIRONMENTAL = "96b30aa4-635e-45e9-b3f2-1763c59a877a"
+    ACTIVITY_DATA_SPOTIFY = "651b3b00-23f3-45ae-8d0e-79454a61ff3a"
+    ACTIVITY_DATA_SYSTEM_ACTIVITY = "7e985763-ac4e-41b6-8b08-596d245be6c7"
+    ACTIVITY_DATA_FILE_ACTIVITY = "008b6c9b-4428-4451-8bf4-36b4edfc123c"
+    ACTIVITY_DATA_CLOUD_STORAGE = "ecf07280-0c05-4755-b674-bfe988fb7710"
+
+    # available for use beyond this point
+    uuid_to_label = {}  # noqa: RUF012
+
+    _characteristic_prefix = "ACTIVITY_DATA_"
+
+    def __init__(self) -> None:
+        """Initialize the provider characteristics."""
+        self.uuid_to_label = {}
+        for label, value in ActivityDataCharacteristics.__dict__.items():
+            if label.startswith(ActivityDataCharacteristics._characteristic_prefix):
+                setattr(self, label + "_UUID", uuid.UUID(value))
+                self.uuid_to_label[value] = label
+
+    @staticmethod
+    def get_activity_characteristics() -> dict:
+        """Get the characteristics of the provider."""
+        return {
+            label: value
+            for label, value in ActivityDataCharacteristics.__dict__.items()
+            if label.startswith(ActivityDataCharacteristics._characteristic_prefix)
+        }
+
+    @staticmethod
+    def get_activity_label(identifier: uuid.UUID) -> str | None:
+        """Get the label for the provider."""
+        return ActivityDataCharacteristics.uuid_to_label.get(identifier, None)
+
+    @staticmethod
+    def get_activity_uuid(label: str) -> uuid.UUID | None:
+        """Get the UUID for the provider."""
+        return getattr(ActivityDataCharacteristics, label + "_UUID", None)
+
+
+def main() -> None:
+    """Main entry point for the module."""
+    ic("ActivityDataCharacteristics module test.")
+    for (
+        label,
+        value,
+    ) in ActivityDataCharacteristics.get_activity_characteristics().items():
+        ic(label, value)
+        ic(ActivityDataCharacteristics.get_activity_label(value))
+
+
+if __name__ == "__main__":
+    main()