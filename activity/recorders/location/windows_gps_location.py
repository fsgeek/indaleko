"""
This module acquires Windows GPS data and records it.

Project Indaleko
Copyright (C) 2024-2025 Tony Mason

This program is free software: you can redistribute it and/or modify
it under the terms of the GNU Affero General Public License as published
by the Free Software Foundation, either version 3 of the License, or
(at your option) any later version.

This program is distributed in the hope that it will be useful,
but WITHOUT ANY WARRANTY; without even the implied warranty of
MERCHANTABILITY or FITNESS FOR A PARTICULAR PURPOSE.  See the
GNU Affero General Public License for more details.

You should have received a copy of the GNU Affero General Public License
along with this program.  If not, see <https://www.gnu.org/licenses/>.
"""

import os
import sys
import uuid

from datetime import UTC, datetime
from pathlib import Path

from icecream import ic


if os.environ.get("INDALEKO_ROOT") is None:
    current_path = Path(__file__).parent.resolve()
    while not (Path(current_path) / "Indaleko.py").exists():
        current_path = Path(current_path).parent
    os.environ["INDALEKO_ROOT"] = str(current_path)
    sys.path.insert(0, str(current_path))

# pylint: disable=wrong-import-position
from activity.characteristics import ActivityDataCharacteristics
from activity.collectors.known_semantic_attributes import KnownSemanticAttributes
from activity.collectors.location.data_models.windows_gps_location_data_model import (
    WindowsGPSLocationDataModel,
)
from activity.collectors.location.windows_gps_location import WindowsGPSLocation
from activity.recorders.location.location_data_recorder import BaseLocationDataRecorder

# > from activity.registration import IndalekoActivityDataRegistration
from activity.recorders.registration_service import (
    IndalekoActivityDataRegistrationService,
)
from data_models.i_uuid import IndalekoUUIDDataModel
from data_models.record import IndalekoRecordDataModel
from data_models.semantic_attribute import IndalekoSemanticAttributeDataModel
from data_models.source_identifier import IndalekoSourceIdentifierDataModel
from db.db_config import IndalekoDBConfig
from utils.misc.data_management import decode_binary_data


# pylint: enable=wrong-import-position


class WindowsGPSLocationRecorder(BaseLocationDataRecorder):
    """Windows GPS Location Recorder."""

    identifier = uuid.UUID("7e85669b-ecc7-4d57-8b51-8d325ea84930")
    version = "1.0.0"
    description = "Windows GPS Location Recorder"

    def __init__(self, **kwargs: dict) -> None:
        """Initialize the Windows GPS Location Recorder."""
        super().__init__(**kwargs)
        self.min_movement_change_required = kwargs.get(
            "min_movement_change_required",
            self.default_min_movement_change_required,
        )
        self.max_time_between_updates = kwargs.get(
            "max_time_between_updates",
            self.default_max_time_between_updates,
        )
        self.db_config = IndalekoDBConfig()
        if self.db_config is None:
            raise RuntimeError("Failed to get the database configuration")
        source_identifier = IndalekoSourceIdentifierDataModel(
            Identifier=self.identifier,
            Version=self.version,
            Description=self.description,
        )
        ic(source_identifier.serialize())
        record_kwargs = {
            "Identifier": str(self.identifier),
            "Version": self.version,
            "Description": self.description,
            "Record": IndalekoRecordDataModel(
                SourceIdentifier=source_identifier,
                Timestamp=datetime.now(UTC),
<<<<<<< HEAD
=======
                Data="",
>>>>>>> b4cfda89
            ),
        }
        self.provider_registrar = IndalekoActivityDataRegistrationService()
        if self.provider_registrar is None:
            raise RuntimeError("Failed to get the provider registrar")
        collector_data = self.provider_registrar.lookup_provider_by_identifier(
            str(self.identifier),
        )
        if collector_data is None:
            ic("Registering the provider")
            collector_data, collection = self.provider_registrar.register_provider(
                **record_kwargs,
            )
        else:
            ic("Provider already registered")
            collection = IndalekoActivityDataRegistrationService.lookup_activity_provider_collection(
                str(self.identifier),
            )
        ic(collection)
        self.collector_data = collector_data
        self.collector = WindowsGPSLocation()
        self.provider = self.collector
        self.collection = collection

    def get_latest_db_update(self) -> WindowsGPSLocationDataModel | None:
        """Get the latest update from the database."""
        doc = BaseLocationDataRecorder.get_latest_db_update_dict(self.collection)
        if doc is None:
            ic("No data found in the database")
            return None
        if "Record" not in doc:
            ic("No Record found in the document")
            return None
        if "Data" not in doc["Record"]:
            ic("No Data found in the Record")
            return None
        data = decode_binary_data(doc["Record"]["Data"])
        cleaned_data = {key: value for key, value in data.items() if value is not None}
        location_data = WindowsGPSLocationDataModel.deserialize(cleaned_data)
        ic(location_data)
        return location_data

    def update_data(self) -> WindowsGPSLocationDataModel | None:
        """Update the data in the database."""
        ksa = KnownSemanticAttributes
        current_data: WindowsGPSLocationDataModel = WindowsGPSLocation().get_coords()
        ic(current_data)
        if not isinstance(current_data, WindowsGPSLocationDataModel):
            raise TypeError(
                f"current_data is not a WindowsGPSLocationDataModel {type(current_data)}",
            )
        latest_db_data = self.get_latest_db_update()
        if not self.has_data_changed(current_data, latest_db_data):
            ic("Data has not changed, return last DB record")
            return latest_db_data
        # the data has changed enough for us to record it.
        ic("Data has changed, record in the database")
        source_identifier = IndalekoSourceIdentifierDataModel(
            Identifier=self.identifier,
            Version=self.version,
            Description=self.description,
        )
        semantic_attributes = [
            IndalekoSemanticAttributeDataModel(
                Identifier=IndalekoUUIDDataModel(
                    Identifier=ksa.ACTIVITY_DATA_LOCATION_LATITUDE,
                    Label="Latitude",
                ),
                Value=current_data.Location.latitude,  # pylint: disable=no-member
            ),
            IndalekoSemanticAttributeDataModel(
                Identifier=IndalekoUUIDDataModel(
                    Identifier=ksa.ACTIVITY_DATA_LOCATION_LONGITUDE,
                    Label="Longitude",
                ),
                Value=current_data.Location.longitude,  # pylint: disable=no-member
            ),
            IndalekoSemanticAttributeDataModel(
                Identifier=IndalekoUUIDDataModel(
                    Identifier=ksa.ACTIVITY_DATA_LOCATION_ACCURACY,  # pylint: disable=no-member
                    Label="1",
                ),
                Value=current_data.Location.accuracy,  # pylint: disable=no-member
            ),
        ]
        doc = BaseLocationDataRecorder.build_location_activity_document(
            source_data=source_identifier,
            location_data=current_data,
            semantic_attributes=semantic_attributes,
        )
        self.collection.insert(doc)
        return current_data

    def get_recorder_characteristics(self) -> list[ActivityDataCharacteristics]:
        """Retrieve the characteristics of the recorder.

        Returns:
        -------
        dict
            A dictionary containing the characteristics of the recorder.
        """
        return self.collector.get_collector_characteristics()

    def get_recorder_name(self) -> str:
        """Get the name of the recorder."""
        return "windows_gps_location"

    def get_collector_class_model(self) -> dict[str, type]:
        """Get the class models for the collector(s) used by this recorder."""
        return {"WindowsGPSLocation": WindowsGPSLocationDataModel}

    def get_recorder_id(self) -> uuid.UUID:
        """Get the UUID for the recorder."""
        return self.identifier

    def process_data(self, data: WindowsGPSLocationDataModel) -> WindowsGPSLocationDataModel:
        """Process the collected data."""
        return data

    def get_description(self) -> str:
        """Get the description of the recorder."""
        return self.provider.get_description()

    def store_data(
            self,
            data: WindowsGPSLocationDataModel | list[WindowsGPSLocationDataModel],
    ) -> None:
        """Store the processed data."""
        ksa = KnownSemanticAttributes
        if not isinstance(data, WindowsGPSLocationDataModel):
            raise TypeError(f"current_data is not a WindowsGPSLocationDataModel {type(data)}")
        ic(type(data))
        latest_db_data = self.get_latest_db_update()
        if not self.has_data_changed(data, latest_db_data):
            ic("Data has not changed, return last DB record")
            return latest_db_data
        # the data has changed enough for us to record it.
        ic("Data has changed, record in the database")
        source_identifier = IndalekoSourceIdentifierDataModel(
            Identifier=self.identifier,
            Version=self.version,
            Description=self.description,
        )
        semantic_attributes = [
            IndalekoSemanticAttributeDataModel(
                Identifier=IndalekoUUIDDataModel(
                    Identifier=ksa.ACTIVITY_DATA_LOCATION_LATITUDE,  # pylint: disable=no-member
                    Label="Latitude",
                ),
                Value=data.latitude,
            ),
            IndalekoSemanticAttributeDataModel(
                Identifier=IndalekoUUIDDataModel(
                    Identifier=ksa.ACTIVITY_DATA_LOCATION_LONGITUDE,  # pylint: disable=no-member
                    Label="Longitude",
                ),
                Value=data.longitude,
            ),
            IndalekoSemanticAttributeDataModel(
                Identifier=IndalekoUUIDDataModel(
                    Identifier=ksa.ACTIVITY_DATA_LOCATION_ACCURACY,  # pylint: disable=no-member
                    Label="Accuracy",
                ),
                Value=data.accuracy,
            ),
        ]
        ic(type(data))
        doc = BaseLocationDataRecorder.build_location_activity_document(
            source_data=source_identifier,
            location_data=data,
            semantic_attributes=semantic_attributes,
        )
        self.collection.insert(doc)


def main() -> None:
    """Main entry point for the Windows GPS Location Recorder."""
    ic("Starting Windows GPS Location Recorder")
    recorder = WindowsGPSLocationRecorder()
    recorder.update_data()
    latest = recorder.get_latest_db_update()
    ic(latest)
    if latest is None:
        ic("No data found in the database")
        return
    ic(recorder.get_description())
    ic("Finished Windows GPS Location Recorder")
    ic(recorder.get_recorder_characteristics())


if __name__ == "__main__":
    main()
<|MERGE_RESOLUTION|>--- conflicted
+++ resolved
@@ -1,291 +1,289 @@
-"""
-This module acquires Windows GPS data and records it.
-
-Project Indaleko
-Copyright (C) 2024-2025 Tony Mason
-
-This program is free software: you can redistribute it and/or modify
-it under the terms of the GNU Affero General Public License as published
-by the Free Software Foundation, either version 3 of the License, or
-(at your option) any later version.
-
-This program is distributed in the hope that it will be useful,
-but WITHOUT ANY WARRANTY; without even the implied warranty of
-MERCHANTABILITY or FITNESS FOR A PARTICULAR PURPOSE.  See the
-GNU Affero General Public License for more details.
-
-You should have received a copy of the GNU Affero General Public License
-along with this program.  If not, see <https://www.gnu.org/licenses/>.
-"""
-
-import os
-import sys
-import uuid
-
-from datetime import UTC, datetime
-from pathlib import Path
-
-from icecream import ic
-
-
-if os.environ.get("INDALEKO_ROOT") is None:
-    current_path = Path(__file__).parent.resolve()
-    while not (Path(current_path) / "Indaleko.py").exists():
-        current_path = Path(current_path).parent
-    os.environ["INDALEKO_ROOT"] = str(current_path)
-    sys.path.insert(0, str(current_path))
-
-# pylint: disable=wrong-import-position
-from activity.characteristics import ActivityDataCharacteristics
-from activity.collectors.known_semantic_attributes import KnownSemanticAttributes
-from activity.collectors.location.data_models.windows_gps_location_data_model import (
-    WindowsGPSLocationDataModel,
-)
-from activity.collectors.location.windows_gps_location import WindowsGPSLocation
-from activity.recorders.location.location_data_recorder import BaseLocationDataRecorder
-
-# > from activity.registration import IndalekoActivityDataRegistration
-from activity.recorders.registration_service import (
-    IndalekoActivityDataRegistrationService,
-)
-from data_models.i_uuid import IndalekoUUIDDataModel
-from data_models.record import IndalekoRecordDataModel
-from data_models.semantic_attribute import IndalekoSemanticAttributeDataModel
-from data_models.source_identifier import IndalekoSourceIdentifierDataModel
-from db.db_config import IndalekoDBConfig
-from utils.misc.data_management import decode_binary_data
-
-
-# pylint: enable=wrong-import-position
-
-
-class WindowsGPSLocationRecorder(BaseLocationDataRecorder):
-    """Windows GPS Location Recorder."""
-
-    identifier = uuid.UUID("7e85669b-ecc7-4d57-8b51-8d325ea84930")
-    version = "1.0.0"
-    description = "Windows GPS Location Recorder"
-
-    def __init__(self, **kwargs: dict) -> None:
-        """Initialize the Windows GPS Location Recorder."""
-        super().__init__(**kwargs)
-        self.min_movement_change_required = kwargs.get(
-            "min_movement_change_required",
-            self.default_min_movement_change_required,
-        )
-        self.max_time_between_updates = kwargs.get(
-            "max_time_between_updates",
-            self.default_max_time_between_updates,
-        )
-        self.db_config = IndalekoDBConfig()
-        if self.db_config is None:
-            raise RuntimeError("Failed to get the database configuration")
-        source_identifier = IndalekoSourceIdentifierDataModel(
-            Identifier=self.identifier,
-            Version=self.version,
-            Description=self.description,
-        )
-        ic(source_identifier.serialize())
-        record_kwargs = {
-            "Identifier": str(self.identifier),
-            "Version": self.version,
-            "Description": self.description,
-            "Record": IndalekoRecordDataModel(
-                SourceIdentifier=source_identifier,
-                Timestamp=datetime.now(UTC),
-<<<<<<< HEAD
-=======
-                Data="",
->>>>>>> b4cfda89
-            ),
-        }
-        self.provider_registrar = IndalekoActivityDataRegistrationService()
-        if self.provider_registrar is None:
-            raise RuntimeError("Failed to get the provider registrar")
-        collector_data = self.provider_registrar.lookup_provider_by_identifier(
-            str(self.identifier),
-        )
-        if collector_data is None:
-            ic("Registering the provider")
-            collector_data, collection = self.provider_registrar.register_provider(
-                **record_kwargs,
-            )
-        else:
-            ic("Provider already registered")
-            collection = IndalekoActivityDataRegistrationService.lookup_activity_provider_collection(
-                str(self.identifier),
-            )
-        ic(collection)
-        self.collector_data = collector_data
-        self.collector = WindowsGPSLocation()
-        self.provider = self.collector
-        self.collection = collection
-
-    def get_latest_db_update(self) -> WindowsGPSLocationDataModel | None:
-        """Get the latest update from the database."""
-        doc = BaseLocationDataRecorder.get_latest_db_update_dict(self.collection)
-        if doc is None:
-            ic("No data found in the database")
-            return None
-        if "Record" not in doc:
-            ic("No Record found in the document")
-            return None
-        if "Data" not in doc["Record"]:
-            ic("No Data found in the Record")
-            return None
-        data = decode_binary_data(doc["Record"]["Data"])
-        cleaned_data = {key: value for key, value in data.items() if value is not None}
-        location_data = WindowsGPSLocationDataModel.deserialize(cleaned_data)
-        ic(location_data)
-        return location_data
-
-    def update_data(self) -> WindowsGPSLocationDataModel | None:
-        """Update the data in the database."""
-        ksa = KnownSemanticAttributes
-        current_data: WindowsGPSLocationDataModel = WindowsGPSLocation().get_coords()
-        ic(current_data)
-        if not isinstance(current_data, WindowsGPSLocationDataModel):
-            raise TypeError(
-                f"current_data is not a WindowsGPSLocationDataModel {type(current_data)}",
-            )
-        latest_db_data = self.get_latest_db_update()
-        if not self.has_data_changed(current_data, latest_db_data):
-            ic("Data has not changed, return last DB record")
-            return latest_db_data
-        # the data has changed enough for us to record it.
-        ic("Data has changed, record in the database")
-        source_identifier = IndalekoSourceIdentifierDataModel(
-            Identifier=self.identifier,
-            Version=self.version,
-            Description=self.description,
-        )
-        semantic_attributes = [
-            IndalekoSemanticAttributeDataModel(
-                Identifier=IndalekoUUIDDataModel(
-                    Identifier=ksa.ACTIVITY_DATA_LOCATION_LATITUDE,
-                    Label="Latitude",
-                ),
-                Value=current_data.Location.latitude,  # pylint: disable=no-member
-            ),
-            IndalekoSemanticAttributeDataModel(
-                Identifier=IndalekoUUIDDataModel(
-                    Identifier=ksa.ACTIVITY_DATA_LOCATION_LONGITUDE,
-                    Label="Longitude",
-                ),
-                Value=current_data.Location.longitude,  # pylint: disable=no-member
-            ),
-            IndalekoSemanticAttributeDataModel(
-                Identifier=IndalekoUUIDDataModel(
-                    Identifier=ksa.ACTIVITY_DATA_LOCATION_ACCURACY,  # pylint: disable=no-member
-                    Label="1",
-                ),
-                Value=current_data.Location.accuracy,  # pylint: disable=no-member
-            ),
-        ]
-        doc = BaseLocationDataRecorder.build_location_activity_document(
-            source_data=source_identifier,
-            location_data=current_data,
-            semantic_attributes=semantic_attributes,
-        )
-        self.collection.insert(doc)
-        return current_data
-
-    def get_recorder_characteristics(self) -> list[ActivityDataCharacteristics]:
-        """Retrieve the characteristics of the recorder.
-
-        Returns:
-        -------
-        dict
-            A dictionary containing the characteristics of the recorder.
-        """
-        return self.collector.get_collector_characteristics()
-
-    def get_recorder_name(self) -> str:
-        """Get the name of the recorder."""
-        return "windows_gps_location"
-
-    def get_collector_class_model(self) -> dict[str, type]:
-        """Get the class models for the collector(s) used by this recorder."""
-        return {"WindowsGPSLocation": WindowsGPSLocationDataModel}
-
-    def get_recorder_id(self) -> uuid.UUID:
-        """Get the UUID for the recorder."""
-        return self.identifier
-
-    def process_data(self, data: WindowsGPSLocationDataModel) -> WindowsGPSLocationDataModel:
-        """Process the collected data."""
-        return data
-
-    def get_description(self) -> str:
-        """Get the description of the recorder."""
-        return self.provider.get_description()
-
-    def store_data(
-            self,
-            data: WindowsGPSLocationDataModel | list[WindowsGPSLocationDataModel],
-    ) -> None:
-        """Store the processed data."""
-        ksa = KnownSemanticAttributes
-        if not isinstance(data, WindowsGPSLocationDataModel):
-            raise TypeError(f"current_data is not a WindowsGPSLocationDataModel {type(data)}")
-        ic(type(data))
-        latest_db_data = self.get_latest_db_update()
-        if not self.has_data_changed(data, latest_db_data):
-            ic("Data has not changed, return last DB record")
-            return latest_db_data
-        # the data has changed enough for us to record it.
-        ic("Data has changed, record in the database")
-        source_identifier = IndalekoSourceIdentifierDataModel(
-            Identifier=self.identifier,
-            Version=self.version,
-            Description=self.description,
-        )
-        semantic_attributes = [
-            IndalekoSemanticAttributeDataModel(
-                Identifier=IndalekoUUIDDataModel(
-                    Identifier=ksa.ACTIVITY_DATA_LOCATION_LATITUDE,  # pylint: disable=no-member
-                    Label="Latitude",
-                ),
-                Value=data.latitude,
-            ),
-            IndalekoSemanticAttributeDataModel(
-                Identifier=IndalekoUUIDDataModel(
-                    Identifier=ksa.ACTIVITY_DATA_LOCATION_LONGITUDE,  # pylint: disable=no-member
-                    Label="Longitude",
-                ),
-                Value=data.longitude,
-            ),
-            IndalekoSemanticAttributeDataModel(
-                Identifier=IndalekoUUIDDataModel(
-                    Identifier=ksa.ACTIVITY_DATA_LOCATION_ACCURACY,  # pylint: disable=no-member
-                    Label="Accuracy",
-                ),
-                Value=data.accuracy,
-            ),
-        ]
-        ic(type(data))
-        doc = BaseLocationDataRecorder.build_location_activity_document(
-            source_data=source_identifier,
-            location_data=data,
-            semantic_attributes=semantic_attributes,
-        )
-        self.collection.insert(doc)
-
-
-def main() -> None:
-    """Main entry point for the Windows GPS Location Recorder."""
-    ic("Starting Windows GPS Location Recorder")
-    recorder = WindowsGPSLocationRecorder()
-    recorder.update_data()
-    latest = recorder.get_latest_db_update()
-    ic(latest)
-    if latest is None:
-        ic("No data found in the database")
-        return
-    ic(recorder.get_description())
-    ic("Finished Windows GPS Location Recorder")
-    ic(recorder.get_recorder_characteristics())
-
-
-if __name__ == "__main__":
-    main()
+"""
+This module acquires Windows GPS data and records it.
+
+Project Indaleko
+Copyright (C) 2024-2025 Tony Mason
+
+This program is free software: you can redistribute it and/or modify
+it under the terms of the GNU Affero General Public License as published
+by the Free Software Foundation, either version 3 of the License, or
+(at your option) any later version.
+
+This program is distributed in the hope that it will be useful,
+but WITHOUT ANY WARRANTY; without even the implied warranty of
+MERCHANTABILITY or FITNESS FOR A PARTICULAR PURPOSE.  See the
+GNU Affero General Public License for more details.
+
+You should have received a copy of the GNU Affero General Public License
+along with this program.  If not, see <https://www.gnu.org/licenses/>.
+"""
+
+import os
+import sys
+import uuid
+
+
+from datetime import UTC, datetime
+from pathlib import Path
+
+from icecream import ic
+
+
+if os.environ.get("INDALEKO_ROOT") is None:
+    current_path = Path(__file__).parent.resolve()
+    while not (Path(current_path) / "Indaleko.py").exists():
+        current_path = Path(current_path).parent
+    os.environ["INDALEKO_ROOT"] = str(current_path)
+    sys.path.insert(0, str(current_path))
+
+# pylint: disable=wrong-import-position
+from activity.characteristics import ActivityDataCharacteristics
+from activity.collectors.known_semantic_attributes import KnownSemanticAttributes
+from activity.collectors.location.data_models.windows_gps_location_data_model import (
+    WindowsGPSLocationDataModel,
+)
+from activity.collectors.location.windows_gps_location import WindowsGPSLocation
+from activity.recorders.location.location_data_recorder import BaseLocationDataRecorder
+
+# > from activity.registration import IndalekoActivityDataRegistration
+from activity.recorders.registration_service import (
+    IndalekoActivityDataRegistrationService,
+)
+from data_models.i_uuid import IndalekoUUIDDataModel
+from data_models.record import IndalekoRecordDataModel
+from data_models.semantic_attribute import IndalekoSemanticAttributeDataModel
+from data_models.source_identifier import IndalekoSourceIdentifierDataModel
+from db.db_config import IndalekoDBConfig
+from utils.misc.data_management import decode_binary_data
+
+
+# pylint: enable=wrong-import-position
+
+
+class WindowsGPSLocationRecorder(BaseLocationDataRecorder):
+    """Windows GPS Location Recorder."""
+
+    identifier = uuid.UUID("7e85669b-ecc7-4d57-8b51-8d325ea84930")
+    version = "1.0.0"
+    description = "Windows GPS Location Recorder"
+
+    def __init__(self, **kwargs: dict) -> None:
+        """Initialize the Windows GPS Location Recorder."""
+        super().__init__(**kwargs)
+        self.min_movement_change_required = kwargs.get(
+            "min_movement_change_required",
+            self.default_min_movement_change_required,
+        )
+        self.max_time_between_updates = kwargs.get(
+            "max_time_between_updates",
+            self.default_max_time_between_updates,
+        )
+        self.db_config = IndalekoDBConfig()
+        if self.db_config is None:
+            raise RuntimeError("Failed to get the database configuration")
+        source_identifier = IndalekoSourceIdentifierDataModel(
+            Identifier=self.identifier,
+            Version=self.version,
+            Description=self.description,
+        )
+        ic(source_identifier.serialize())
+        record_kwargs = {
+            "Identifier": str(self.identifier),
+            "Version": self.version,
+            "Description": self.description,
+            "Record": IndalekoRecordDataModel(
+                SourceIdentifier=source_identifier,
+                Timestamp=datetime.now(UTC),
+                Data="",
+            ),
+        }
+        self.provider_registrar = IndalekoActivityDataRegistrationService()
+        if self.provider_registrar is None:
+            raise RuntimeError("Failed to get the provider registrar")
+        collector_data = self.provider_registrar.lookup_provider_by_identifier(
+            str(self.identifier),
+        )
+        if collector_data is None:
+            ic("Registering the provider")
+            collector_data, collection = self.provider_registrar.register_provider(
+                **record_kwargs,
+            )
+        else:
+            ic("Provider already registered")
+            collection = IndalekoActivityDataRegistrationService.lookup_activity_provider_collection(
+                str(self.identifier),
+            )
+        ic(collection)
+        self.collector_data = collector_data
+        self.collector = WindowsGPSLocation()
+        self.provider = self.collector
+        self.collection = collection
+
+    def get_latest_db_update(self) -> WindowsGPSLocationDataModel | None:
+        """Get the latest update from the database."""
+        doc = BaseLocationDataRecorder.get_latest_db_update_dict(self.collection)
+        if doc is None:
+            ic("No data found in the database")
+            return None
+        if "Record" not in doc:
+            ic("No Record found in the document")
+            return None
+        if "Data" not in doc["Record"]:
+            ic("No Data found in the Record")
+            return None
+        data = decode_binary_data(doc["Record"]["Data"])
+        cleaned_data = {key: value for key, value in data.items() if value is not None}
+        location_data = WindowsGPSLocationDataModel.deserialize(cleaned_data)
+        ic(location_data)
+        return location_data
+
+    def update_data(self) -> WindowsGPSLocationDataModel | None:
+        """Update the data in the database."""
+        ksa = KnownSemanticAttributes
+        current_data: WindowsGPSLocationDataModel = WindowsGPSLocation().get_coords()
+        ic(current_data)
+        if not isinstance(current_data, WindowsGPSLocationDataModel):
+            raise TypeError(
+                f"current_data is not a WindowsGPSLocationDataModel {type(current_data)}",
+            )
+        latest_db_data = self.get_latest_db_update()
+        if not self.has_data_changed(current_data, latest_db_data):
+            ic("Data has not changed, return last DB record")
+            return latest_db_data
+        # the data has changed enough for us to record it.
+        ic("Data has changed, record in the database")
+        source_identifier = IndalekoSourceIdentifierDataModel(
+            Identifier=self.identifier,
+            Version=self.version,
+            Description=self.description,
+        )
+        semantic_attributes = [
+            IndalekoSemanticAttributeDataModel(
+                Identifier=IndalekoUUIDDataModel(
+                    Identifier=ksa.ACTIVITY_DATA_LOCATION_LATITUDE,
+                    Label="Latitude",
+                ),
+                Value=current_data.Location.latitude,  # pylint: disable=no-member
+            ),
+            IndalekoSemanticAttributeDataModel(
+                Identifier=IndalekoUUIDDataModel(
+                    Identifier=ksa.ACTIVITY_DATA_LOCATION_LONGITUDE,
+                    Label="Longitude",
+                ),
+                Value=current_data.Location.longitude,  # pylint: disable=no-member
+            ),
+            IndalekoSemanticAttributeDataModel(
+                Identifier=IndalekoUUIDDataModel(
+                    Identifier=ksa.ACTIVITY_DATA_LOCATION_ACCURACY,  # pylint: disable=no-member
+                    Label="1",
+                ),
+                Value=current_data.Location.accuracy,  # pylint: disable=no-member
+            ),
+        ]
+        doc = BaseLocationDataRecorder.build_location_activity_document(
+            source_data=source_identifier,
+            location_data=current_data,
+            semantic_attributes=semantic_attributes,
+        )
+        self.collection.insert(doc)
+        return current_data
+
+    def get_recorder_characteristics(self) -> list[ActivityDataCharacteristics]:
+        """Retrieve the characteristics of the recorder.
+
+        Returns:
+        -------
+        dict
+            A dictionary containing the characteristics of the recorder.
+        """
+        return self.collector.get_collector_characteristics()
+
+    def get_recorder_name(self) -> str:
+        """Get the name of the recorder."""
+        return "windows_gps_location"
+
+    def get_collector_class_model(self) -> dict[str, type]:
+        """Get the class models for the collector(s) used by this recorder."""
+        return {"WindowsGPSLocation": WindowsGPSLocationDataModel}
+
+    def get_recorder_id(self) -> uuid.UUID:
+        """Get the UUID for the recorder."""
+        return self.identifier
+
+    def process_data(self, data: WindowsGPSLocationDataModel) -> WindowsGPSLocationDataModel:
+        """Process the collected data."""
+        return data
+
+    def get_description(self) -> str:
+        """Get the description of the recorder."""
+        return self.provider.get_description()
+
+    def store_data(
+            self,
+            data: WindowsGPSLocationDataModel | list[WindowsGPSLocationDataModel],
+    ) -> None:
+        """Store the processed data."""
+        ksa = KnownSemanticAttributes
+        if not isinstance(data, WindowsGPSLocationDataModel):
+            raise TypeError(f"current_data is not a WindowsGPSLocationDataModel {type(data)}")
+        ic(type(data))
+        latest_db_data = self.get_latest_db_update()
+        if not self.has_data_changed(data, latest_db_data):
+            ic("Data has not changed, return last DB record")
+            return latest_db_data
+        # the data has changed enough for us to record it.
+        ic("Data has changed, record in the database")
+        source_identifier = IndalekoSourceIdentifierDataModel(
+            Identifier=self.identifier,
+            Version=self.version,
+            Description=self.description,
+        )
+        semantic_attributes = [
+            IndalekoSemanticAttributeDataModel(
+                Identifier=IndalekoUUIDDataModel(
+                    Identifier=ksa.ACTIVITY_DATA_LOCATION_LATITUDE,  # pylint: disable=no-member
+                    Label="Latitude",
+                ),
+                Value=data.latitude,
+            ),
+            IndalekoSemanticAttributeDataModel(
+                Identifier=IndalekoUUIDDataModel(
+                    Identifier=ksa.ACTIVITY_DATA_LOCATION_LONGITUDE,  # pylint: disable=no-member
+                    Label="Longitude",
+                ),
+                Value=data.longitude,
+            ),
+            IndalekoSemanticAttributeDataModel(
+                Identifier=IndalekoUUIDDataModel(
+                    Identifier=ksa.ACTIVITY_DATA_LOCATION_ACCURACY,  # pylint: disable=no-member
+                    Label="Accuracy",
+                ),
+                Value=data.accuracy,
+            ),
+        ]
+        ic(type(data))
+        doc = BaseLocationDataRecorder.build_location_activity_document(
+            source_data=source_identifier,
+            location_data=data,
+            semantic_attributes=semantic_attributes,
+        )
+        self.collection.insert(doc)
+
+
+def main() -> None:
+    """Main entry point for the Windows GPS Location Recorder."""
+    ic("Starting Windows GPS Location Recorder")
+    recorder = WindowsGPSLocationRecorder()
+    recorder.update_data()
+    latest = recorder.get_latest_db_update()
+    ic(latest)
+    if latest is None:
+        ic("No data found in the database")
+        return
+    ic(recorder.get_description())
+    ic("Finished Windows GPS Location Recorder")
+    ic(recorder.get_recorder_characteristics())
+
+
+if __name__ == "__main__":
+    main()