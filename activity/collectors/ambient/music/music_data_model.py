"""
This module defines the general data models for ambient music collection.

Project Indaleko
Copyright (C) 2024-2025 Tony Mason

This program is free software: you can redistribute it and/or modify
it under the terms of the GNU Affero General Public License as published
by the Free Software Foundation, either version 3 of the License, or
(at your option) any later version.

This program is distributed in the hope that it will be useful,
but WITHOUT ANY WARRANTY; without even the implied warranty of
MERCHANTABILITY or FITNESS FOR A PARTICULAR PURPOSE.  See the
GNU Affero General Public License for more details.

You should have received a copy of the GNU Affero General Public License
along with this program.  If not, see <https://www.gnu.org/licenses/>.
"""

import os
import sys
from typing import Optional, List, Dict
from pydantic import Field, field_validator, AwareDatetime

if os.environ.get("INDALEKO_ROOT") is None:
    current_path = os.path.dirname(os.path.abspath(__file__))
    while not os.path.exists(os.path.join(current_path, "Indaleko.py")):
        current_path = os.path.dirname(current_path)
    os.environ["INDALEKO_ROOT"] = current_path
    sys.path.append(current_path)

# pylint: disable=wrong-import-position
from activity.collectors.ambient.data_models.ambient_data_model import (
    BaseAmbientConditionDataModel,
)

# pylint: enable=wrong-import-position


class AmbientMusicData(BaseAmbientConditionDataModel):
    """
    Base model for ambient music data collection. This model captures
    the essential elements of music playback regardless of source.
    """

    # Track information
    track_name: str = Field(..., description="Name of the currently playing track")

    artist_name: str = Field(..., description="Name of the track's primary artist")

    album_name: Optional[str] = Field(
        None, description="Name of the album (if applicable)"
    )

    # Playback state
    is_playing: bool = Field(..., description="Whether music is currently playing")

    playback_position_ms: int = Field(
        ..., description="Current playback position in milliseconds", ge=0
    )

    track_duration_ms: int = Field(
        ..., description="Total track duration in milliseconds", gt=0
    )

    volume_percent: Optional[int] = Field(
        None, description="Current volume level as percentage", ge=0, le=100
    )

    # Additional track metadata
    genre: Optional[List[str]] = Field(
        None, description="Musical genres associated with the track"
    )

    release_date: Optional[str] = Field(None, description="Release date of the track")

    is_explicit: Optional[bool] = Field(
        None, description="Whether the track contains explicit content"
    )

    # Audio features
    tempo: Optional[float] = Field(None, description="Track tempo in BPM", ge=0, le=300)

    key: Optional[int] = Field(
        None,
        description="Musical key of the track (-1 to 11, where -1 represents no key detected)",
        ge=-1,
        le=11,
    )

    @field_validator("playback_position_ms")
    @classmethod
    def validate_position(cls, value: int, values: Dict) -> int:
        """Validate playback position is within track duration"""
<<<<<<< HEAD
        if "track_duration_ms" in values and value > values["track_duration_ms"]:
            raise ValueError("Playback position cannot exceed track duration")
        return value


class SpotifyAmbientData(AmbientMusicData):
    """
    Spotify-specific implementation of the ambient music data model.
    Extends the base model with Spotify-specific attributes and features.
    """

    # Spotify-specific identifiers
    track_id: str = Field(
        ..., description="Spotify track URI", pattern="^spotify:track:[a-zA-Z0-9]{22}$"
    )

    artist_id: str = Field(
        ...,
        description="Spotify artist URI",
        pattern="^spotify:artist:[a-zA-Z0-9]{22}$",
    )

    album_id: Optional[str] = Field(
        None, description="Spotify album URI", pattern="^spotify:album:[a-zA-Z0-9]{22}$"
    )

    # Spotify-specific playback information
    device_name: str = Field(..., description="Name of the Spotify playback device")

    device_type: str = Field(
        ...,
        description="Type of Spotify playback device",
        pattern="^(Computer|Smartphone|Speaker|TV|Game_Console|Automobile|Unknown)$",
    )

    shuffle_state: bool = Field(False, description="Whether shuffle mode is enabled")

    repeat_state: str = Field(
        "off", description="Current repeat mode", pattern="^(track|context|off)$"
    )

    # Spotify-specific audio features
    danceability: Optional[float] = Field(
        None, description="Spotify danceability score", ge=0.0, le=1.0
    )

    energy: Optional[float] = Field(
        None, description="Spotify energy score", ge=0.0, le=1.0
    )

    valence: Optional[float] = Field(
        None, description="Spotify valence (positiveness) score", ge=0.0, le=1.0
    )

    instrumentalness: Optional[float] = Field(
        None, description="Spotify instrumentalness score", ge=0.0, le=1.0
    )

    acousticness: Optional[float] = Field(
        None, description="Spotify acousticness score", ge=0.0, le=1.0
    )

    # Context information
    context_type: Optional[str] = Field(
        None,
        description="Type of playback context",
        pattern="^(album|artist|playlist|collection)$",
    )

    context_id: Optional[str] = Field(
        None, description="Spotify URI of the playback context"
    )

=======
        if "playback_position_ms" in values.data and value > values.data['track_duration_ms']:
            raise ValueError("Playback position cannot exceed track duration")
        return value

>>>>>>> 7c0cb2e2
    class Config:
        """Configuration and example data for the ambient music data model"""

        json_schema_extra = {
            "example": {
                # Include base model fields
                **BaseAmbientConditionDataModel.Config.json_schema_extra["example"],
                # Add music-specific fields
                "track_name": "Bohemian Rhapsody",
                "artist_name": "Queen",
                "album_name": "A Night at the Opera",
                "is_playing": True,
                "playback_position_ms": 120000,  # 2 minutes into the song
                "track_duration_ms": 354000,  # 5:54 total length
                "volume_percent": 65,
                "genre": ["Rock", "Progressive Rock"],
                "release_date": "1975-10-31",
                "is_explicit": False,
                "tempo": 72.5,
                "key": 0,  # C major
                "source": "music_player",
            }
        }


def main():
    """This allows testing the data models"""
    print("Testing base Ambient Music Data Model:")
    AmbientMusicData.test_model_main()


if __name__ == "__main__":
    main()<|MERGE_RESOLUTION|>--- conflicted
+++ resolved
@@ -93,8 +93,7 @@
     @classmethod
     def validate_position(cls, value: int, values: Dict) -> int:
         """Validate playback position is within track duration"""
-<<<<<<< HEAD
-        if "track_duration_ms" in values and value > values["track_duration_ms"]:
+        if "playback_position_ms" in values.data and value > values.data['track_duration_ms']:
             raise ValueError("Playback position cannot exceed track duration")
         return value
 
@@ -167,12 +166,6 @@
         None, description="Spotify URI of the playback context"
     )
 
-=======
-        if "playback_position_ms" in values.data and value > values.data['track_duration_ms']:
-            raise ValueError("Playback position cannot exceed track duration")
-        return value
-
->>>>>>> 7c0cb2e2
     class Config:
         """Configuration and example data for the ambient music data model"""
 
