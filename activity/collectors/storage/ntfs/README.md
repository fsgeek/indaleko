# NTFS Storage Activity Collector/Recorder for Indaleko

This module provides a standardized implementation of storage activity collection and recording for NTFS file systems, following Indaleko's collector/recorder pattern. It monitors the NTFS USN Journal to track file system activity on Windows systems and stores the activity data in the Indaleko database.

## Features

- Real-time monitoring of file system activity through the NTFS USN Journal
- Detection of file activities with detailed metadata:
  - Creation, modification, deletion, renaming, and security changes
  - Timestamps, process information, and reason flags
  - Full file paths and directory structure awareness
- Comprehensive filtering capabilities:
  - By process, path, extension, activity type, etc.
  - Time-range based queries
- Standardized implementation that follows the same pattern as other storage providers
- Full integration with Indaleko's activity tracking system
- Rich semantic attributes for effective querying and classification
- Database storage with comprehensive query capabilities
- Configurable collection parameters and filtering options

## Architecture

This implementation follows Indaleko's standardized collector/recorder pattern:

### Collector (`NtfsStorageActivityCollector`)

The collector is responsible for gathering raw NTFS file system activities from the USN Journal:

- Monitors one or more NTFS volumes for file system changes
- Processes USN Journal records into standardized activity models
- Filters activities based on configurable criteria
- Provides access to collected activities for recording or analysis

### Recorder (`NtfsStorageActivityRecorder`)

The recorder is responsible for storing and querying the collected activities:

- Stores collected activities in the Indaleko database
- Adds semantic attributes for classification and querying
- Provides comprehensive query capabilities by various criteria
- Generates statistics and analytics on the stored activities

### Data Models

The implementation uses standardized data models for consistent representation:

- `BaseStorageActivityData`: Common base for all storage activities
- `NtfsStorageActivityData`: NTFS-specific extension with USN information
- `StorageActivityMetadata`: Metadata about activity collection
- `StorageActivityType`: Enumeration of activity types (create, modify, delete, etc.)
- `StorageItemType`: Enumeration of item types (file, directory, etc.)
- `StorageProviderType`: Enumeration of provider types (NTFS, Dropbox, etc.)

## Usage

### Basic Monitoring

```python
from activity.collectors.storage.ntfs.ntfs_collector import NtfsStorageActivityCollector
from activity.recorders.storage.ntfs.ntfs_recorder import NtfsStorageActivityRecorder

# Create a collector for drive C:
collector = NtfsStorageActivityCollector(
    volumes=["C:"],
    include_close_events=False,  # Exclude file close events to reduce noise
    auto_start=True,             # Start monitoring immediately
    filters={
        "excluded_paths": ["C:\\Windows\\", "C:\\Program Files\\"],
        "excluded_extensions": ["tmp", "temp", "log"]
    }
)

# Create a recorder that uses the collector
recorder = NtfsStorageActivityRecorder(
    collector=collector,
    collection_name="NtfsStorageActivity"  # Optional custom collection name
)

# Let it collect some activities
import time
print("Monitoring NTFS activities for 60 seconds...")
time.sleep(60)

# Store collected activities
activities = collector.get_activities()
activity_ids = recorder.store_activities(activities)
print(f"Stored {len(activity_ids)} activities")

# Stop monitoring when done
collector.stop_monitoring()
```

### Database Querying

```python
# Query activities by type
create_activities = recorder.get_activities_by_type(
    activity_type=StorageActivityType.CREATE,
    limit=10
)

# Query activities by file path
file_activities = recorder.get_activities_by_path(
    file_path="C:\\Users\\JohnDoe\\Documents\\important.docx"
)

# Query activities by time range
from datetime import datetime, timedelta
start_time = datetime.now(timezone.utc) - timedelta(hours=1)
end_time = datetime.now(timezone.utc)
recent_activities = recorder.get_activities_by_time_range(
    start_time=start_time,
    end_time=end_time
)

# Query activities by volume
c_drive_activities = recorder.get_activities_by_volume(
    volume="C:"
)

# Query activities by file reference number (NTFS-specific)
file_ref_activities = recorder.get_activities_by_file_reference(
    file_reference="1234567890"
)

# Query activities by USN reason flags (NTFS-specific)
import win32file
reason_activities = recorder.get_activities_by_reason_flags(
    reason_flags=win32file.USN_REASON_FILE_CREATE | win32file.USN_REASON_FILE_DELETE,
    match_all=False  # Match any of the flags, not all
)
```

### Statistics and Analytics

```python
# Get basic statistics
stats = recorder.get_activity_statistics()
print(f"Total activities: {stats['total_count']}")
print("Activities by type:")
for activity_type, count in stats.get("by_type", {}).items():
    print(f"  {activity_type}: {count}")

# Get NTFS-specific statistics
ntfs_stats = recorder.get_ntfs_specific_statistics()
print("Activities by volume:")
for volume, count in ntfs_stats.get("by_volume", {}).items():
    print(f"  {volume}: {count}")
print("Top reason flags:")
for reason, count in list(ntfs_stats.get("by_reason_flags", {}).items())[:5]:
    print(f"  {reason}: {count}")
```

### Real-time Monitoring and Recording

```python
# Create collector and recorder
collector = NtfsStorageActivityCollector(
    volumes=["C:"],
    auto_start=True
)

recorder = NtfsStorageActivityRecorder(
    collector=collector
)

# Set up a loop to periodically store new activities
try:
    while True:
        # Store current activities
        activity_ids = recorder.collect_and_store_activities()
        print(f"Stored {len(activity_ids)} new activities")
            
        # Wait before checking again
        time.sleep(30)
except KeyboardInterrupt:
    print("Monitoring stopped")
    recorder.stop_monitoring()
```

## Example Script

The package includes a complete example script at `/activity/collectors/storage/examples/ntfs_example.py`:

```bash
# Basic usage
python -m activity.collectors.storage.examples.ntfs_example

# Monitor specific volumes
python -m activity.collectors.storage.examples.ntfs_example --volumes C:,D:

# Monitor for a specific duration
python -m activity.collectors.storage.examples.ntfs_example --duration 300  # 5 minutes

# Filter by activity types
python -m activity.collectors.storage.examples.ntfs_example --filter-types CREATE,MODIFY,DELETE

# Enable debug mode
python -m activity.collectors.storage.examples.ntfs_example --debug
```

## Implementation Details

This implementation uses several Windows APIs:

- **USN Journal API**: For tracking file system changes
- **Windows File Information**: For resolving file references to paths
- **Process Management**: For correlating file activities with processes

The component is designed for minimal performance impact, with configurable filters to reduce noise and focus on relevant activity.

## Limitations

- Windows-only: The USN Journal is specific to NTFS
- Requires administrative privileges to access the USN Journal
- Not all processes can be reliably associated with file activities
- USN Journal has a finite size; very high activity volumes may cause events to be missed

## Future Enhancements

- Integration with ETW (Event Tracing for Windows) for better process correlation
- Support for non-NTFS filesystems through alternative tracking mechanisms
- Additional heuristics for file activity classification
- Machine learning-based confidence scoring for activity detection
- Integration with Outlook for email attachment tracking (see the old implementation for reference)

## Semantic Attributes

The implementation uses the following semantic attributes to enrich the activities:

- **STORAGE_ACTIVITY**: Basic attribute for all storage activities
- **FILE_CREATE**: Indicates file creation activity
- **FILE_MODIFY**: Indicates file modification activity
- **FILE_DELETE**: Indicates file deletion activity
- **FILE_RENAME**: Indicates file rename activity
- **SECURITY_CHANGE**: Indicates security/permission changes
- **STORAGE_NTFS**: Identifies activities specifically from NTFS
- **DIRECTORY_OPERATION** / **FILE_OPERATION**: Differentiates directory vs. file operations

## Database Schema

Activities are stored with the following structure:

```json
{
  "RecordType": "StorageActivity",
  "Data": {
    "activity_id": "uuid-string",
    "activity_type": "create|modify|delete|rename|...",
    "file_name": "example.docx",
    "file_path": "C:\\Users\\JohnDoe\\Documents\\example.docx",
    "volume_name": "C:",
    "timestamp": "2024-04-10T15:30:45.123456Z",
    "process_name": "example.exe",
    "process_id": 1234,
    "item_type": "file|directory",
    "file_reference_number": "1234567890",
    "parent_file_reference_number": "0987654321",
    "reason_flags": 1,
    "usn": 12345,
    "provider_type": "ntfs",
    "provider_id": "uuid-string"
  },
  "SourceId": {
    "SourceID": "uuid-string",
    "SourceIdName": "NTFS Storage Activity Recorder",
    "SourceDescription": "Records storage activities from the NTFS file system",
    "SourceVersion": "1.0.0"
  },
  "SemanticAttributes": [
    {
      "Identifier": "uuid-string",
      "Label": "Storage Activity",
      "Description": "Activity related to storage operations"
    },
    {
      "Identifier": "uuid-string",
      "Label": "NTFS Storage Activity",
      "Description": "Storage activity from NTFS file system"
    },
    // Other semantic attributes
  ],
  "Timestamp": {
    "CreationTime": "2024-04-10T15:30:46.123456Z",
    "ModificationTime": "2024-04-10T15:30:46.123456Z",
    "AccessTime": "2024-04-10T15:30:46.123456Z"
  },
  "RecordId": "uuid-string"
}
```

## Notes on the New Implementation

This implementation replaces the previous NTFS activity collector/recorder (which can still be found in the git history). The key improvements are:

1. Follows the standardized storage activity collector/recorder pattern
2. Provides a consistent approach across different storage providers
3. Uses common base classes for collectors and recorders
4. Standardized data models and semantic attributes
5. Better integration with the overall Indaleko architecture
6. More extensible for future storage providers

<<<<<<< HEAD
## Troubleshooting and Testing

### USN Journal Access Testing

The module includes a dedicated testing tool for USN journal access: `direct_usn_test.py`. This tool can help diagnose issues with USN journal access and test different access approaches.

```bash
# Basic usage - try direct USN journal access
python direct_usn_test.py --volume C: --direct-access --verbose

# Check USN journal status with fsutil
python direct_usn_test.py --volume C: --fsutil --verbose

# Create test files to generate USN activity
python direct_usn_test.py --volume C: --create-test-files --direct-access

# Try using the foo.py implementation directly
python direct_usn_test.py --volume C: --use-foo --verbose

# Try using the bridge approach (indirect)
python direct_usn_test.py --volume C: --verbose

# Try using the usn_journal module
python direct_usn_test.py --volume C: --use-module --verbose
```

#### Common Issues

1. **Access Denied**: The most common issue when accessing the USN journal. This typically happens when:
   - Script is not running with administrative privileges
   - Using GENERIC_READ instead of FILE_READ_DATA for volume access
   - USN journal is disabled on the volume
   
2. **Solution for Access Denied**:
   - Run the script as Administrator (right-click, Run as Administrator)
   - Use FILE_READ_DATA (0x0001) access flag instead of GENERIC_READ (0x80000000)
   - Ensure the USN journal is enabled: `fsutil usn createjournal m=1000 a=100 C:`

3. **Invalid USN Journal ID**: This can happen if the journal ID is not correctly identified.
   - Use fsutil to verify the journal ID: `fsutil usn queryjournal C:`
   - Pass the journal ID explicitly if needed

4. **No Records Found**: This can happen if:
   - There hasn't been any activity since the starting USN
   - The starting USN is beyond the current journal range
   - The USN journal has been reset

### Debugging the USN Journal Directly

You can use `fsutil` directly to query USN journal information:

```batch
:: Check if the USN journal is enabled
fsutil usn queryjournal C:

:: Create a USN journal if it doesn't exist (run as Administrator)
fsutil usn createjournal m=1000 a=100 C:

:: List USN journal records (shows raw data)
fsutil usn enumdata 1 0 1 C:

:: Dump USN journal records to a file
fsutil usn readjournal C: csv > usn_dump.csv
```

### Multiple Access Strategies

The implementation includes multiple strategies for accessing the USN journal:

1. **Direct Access**: Uses FILE_READ_DATA access flag with DeviceIoControl
2. **Unprivileged Access**: Falls back to FSCTL_READ_UNPRIVILEGED_USN_JOURNAL for non-admin access
3. **Module-based Access**: Uses the internal usn_journal.py module
4. **Bridge-based Access**: Uses a bridge script to call the reference implementation
5. **Direct Import**: Directly imports the reference implementation

In production, the implementation prioritizes Direct Access for the best performance and reliability, with fallbacks to ensure the system continues to function even if optimal access is not available.
=======
## Building the C Collector

This directory includes `journal.c`, a standalone C program to enumerate the NTFS USN Journal on Windows. To build and run the collector:

Prerequisites:
- A Windows development environment (Visual Studio or MinGW-w64).
- Or MinGW-w64 cross-compiler on Linux.

Using MinGW-w64 on Linux:

    sudo apt-get install mingw-w64
    cd indaleko/activity/collectors/storage/ntfs
    make

This will produce `journal.exe`, a Windows executable.

Using Visual Studio:

    Open 'Developer Command Prompt for VS'.
    cd path\to\indaleko\activity\collectors\storage\ntfs
    cl /Fe:journal.exe journal.c

Once built, copy `journal.exe` to a Windows system and run:

    journal.exe -d C:

to dump the USN journal entries for volume C:.
>>>>>>> b4fa711a

## See Also

- Other storage providers: Dropbox, OneDrive, Google Drive (TBD)
- Storage collection base classes
- Storage activity documentation
- Semantic attributes documentation<|MERGE_RESOLUTION|>--- conflicted
+++ resolved
@@ -300,7 +300,6 @@
 5. Better integration with the overall Indaleko architecture
 6. More extensible for future storage providers
 
-<<<<<<< HEAD
 ## Troubleshooting and Testing
 
 ### USN Journal Access Testing
@@ -377,7 +376,7 @@
 5. **Direct Import**: Directly imports the reference implementation
 
 In production, the implementation prioritizes Direct Access for the best performance and reliability, with fallbacks to ensure the system continues to function even if optimal access is not available.
-=======
+
 ## Building the C Collector
 
 This directory includes `journal.c`, a standalone C program to enumerate the NTFS USN Journal on Windows. To build and run the collector:
@@ -405,7 +404,6 @@
     journal.exe -d C:
 
 to dump the USN journal entries for volume C:.
->>>>>>> b4fa711a
 
 ## See Also
 
