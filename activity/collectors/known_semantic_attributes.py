"""
This module defines the data model for the WiFi based location
activity data provider.

Project Indaleko
Copyright (C) 2024-2025 Tony Mason

This program is free software: you can redistribute it and/or modify
it under the terms of the GNU Affero General Public License as published
by the Free Software Foundation, either version 3 of the License, or
(at your option) any later version.

This program is distributed in the hope that it will be useful,
but WITHOUT ANY WARRANTY; without even the implied warranty of
MERCHANTABILITY or FITNESS FOR A PARTICULAR PURPOSE.  See the
GNU Affero General Public License for more details.

You should have received a copy of the GNU Affero General Public License
along with this program.  If not, see <https://www.gnu.org/licenses/>.
"""

import importlib
import os
import sys

from icecream import ic

if os.environ.get("INDALEKO_ROOT") is None:
    current_path = os.path.dirname(os.path.abspath(__file__))
    while not os.path.exists(os.path.join(current_path, "Indaleko.py")):
        current_path = os.path.dirname(current_path)
    os.environ["INDALEKO_ROOT"] = current_path
    sys.path.append(current_path)


class KnownSemanticAttributes:
    """
    This class dynamically constructs definitions of the known semantic
    attributes from each of the provider types.  In this way, we can distribute
    the definition process, yet end up with a unified list.
    """

    _initialized = False
    _attributes_by_provider_type = {}
    _attributes_by_uuid = {}
    _short_prefix = "ADP_"
    full_prefix = "ACTIVITY_DATA"

    _modules_to_load = {
<<<<<<< HEAD
        'collaboration': 'activity.collectors.collaboration.semantic_attributes',
        'location': 'activity.collectors.location.semantic_attributes',
        'network': 'activity.collectors.network.semantic_attributes',
        'storage': 'activity.collectors.storage.semantic_attributes',
        'ambient': 'activity.collectors.ambient.semantic_attributes'
=======
        "collaboration": "activity.collectors.collaboration.semantic_attributes",
        "location": "activity.collectors.location.semantic_attributes",
        "network": "activity.collectors.network.semantic_attributes",
        "storage": "activity.collectors.storage.semantic_attributes",
>>>>>>> 60014b1e
    }

    @classmethod
    def _initialize(cls):
        """Dynamically construct the list of known activity data provider
        semantic attributes"""
        if cls._initialized:
            return
        cls._initialized = True
        for label, name in cls._modules_to_load.items():
            module = KnownSemanticAttributes.safe_import(name, quiet=True)
            if not module:
                continue
            for label, value in module.__dict__.items():
                if label.startswith(KnownSemanticAttributes._short_prefix):
                    full_label = KnownSemanticAttributes.full_prefix + label[3:]
                    assert not hasattr(
                        cls, full_label
                    ), f"Duplicate definition of {full_label}"
                    setattr(cls, full_label, value)
                    provider_type = label.rsplit("_", maxsplit=2)[-2]
                    if provider_type not in cls._attributes_by_provider_type:
                        cls._attributes_by_provider_type[provider_type] = {}
                    cls._attributes_by_provider_type[provider_type][full_label] = value
                    cls._attributes_by_uuid[value] = full_label

    @staticmethod
    def safe_import(name: str, quiet: bool = False):
        """Given a module name, load it and then extract the important data from it"""
        module = None
        try:
            module = importlib.import_module(name)
        except ImportError as e:
            if not quiet:
                ic(f"Import module {name} failed {e}")
        return module

    def __init__(self):
        if not self._initialized:
            self._initialize()
        ic(dir(self))

    @staticmethod
    def get_attribute_by_uuid(uuid_value):
        """Get the attribute by the UUID"""
        return KnownSemanticAttributes._attributes_by_uuid.get(uuid_value)

    @staticmethod
    def get_all_attributes() -> dict[str, dict[str, str]]:
        """Get all of the known attributes"""
        return KnownSemanticAttributes._attributes_by_provider_type


KnownSemanticAttributes._initialize()


def main():
    """Main function for the module"""
    ic("Starting")
    ic(dir(KnownSemanticAttributes))
    ic(KnownSemanticAttributes._attributes_by_uuid)


if __name__ == "__main__":
    main()
<|MERGE_RESOLUTION|>--- conflicted
+++ resolved
@@ -1,126 +1,119 @@
-"""
-This module defines the data model for the WiFi based location
-activity data provider.
-
-Project Indaleko
-Copyright (C) 2024-2025 Tony Mason
-
-This program is free software: you can redistribute it and/or modify
-it under the terms of the GNU Affero General Public License as published
-by the Free Software Foundation, either version 3 of the License, or
-(at your option) any later version.
-
-This program is distributed in the hope that it will be useful,
-but WITHOUT ANY WARRANTY; without even the implied warranty of
-MERCHANTABILITY or FITNESS FOR A PARTICULAR PURPOSE.  See the
-GNU Affero General Public License for more details.
-
-You should have received a copy of the GNU Affero General Public License
-along with this program.  If not, see <https://www.gnu.org/licenses/>.
-"""
-
-import importlib
-import os
-import sys
-
-from icecream import ic
-
-if os.environ.get("INDALEKO_ROOT") is None:
-    current_path = os.path.dirname(os.path.abspath(__file__))
-    while not os.path.exists(os.path.join(current_path, "Indaleko.py")):
-        current_path = os.path.dirname(current_path)
-    os.environ["INDALEKO_ROOT"] = current_path
-    sys.path.append(current_path)
-
-
-class KnownSemanticAttributes:
-    """
-    This class dynamically constructs definitions of the known semantic
-    attributes from each of the provider types.  In this way, we can distribute
-    the definition process, yet end up with a unified list.
-    """
-
-    _initialized = False
-    _attributes_by_provider_type = {}
-    _attributes_by_uuid = {}
-    _short_prefix = "ADP_"
-    full_prefix = "ACTIVITY_DATA"
-
-    _modules_to_load = {
-<<<<<<< HEAD
-        'collaboration': 'activity.collectors.collaboration.semantic_attributes',
-        'location': 'activity.collectors.location.semantic_attributes',
-        'network': 'activity.collectors.network.semantic_attributes',
-        'storage': 'activity.collectors.storage.semantic_attributes',
-        'ambient': 'activity.collectors.ambient.semantic_attributes'
-=======
-        "collaboration": "activity.collectors.collaboration.semantic_attributes",
-        "location": "activity.collectors.location.semantic_attributes",
-        "network": "activity.collectors.network.semantic_attributes",
-        "storage": "activity.collectors.storage.semantic_attributes",
->>>>>>> 60014b1e
-    }
-
-    @classmethod
-    def _initialize(cls):
-        """Dynamically construct the list of known activity data provider
-        semantic attributes"""
-        if cls._initialized:
-            return
-        cls._initialized = True
-        for label, name in cls._modules_to_load.items():
-            module = KnownSemanticAttributes.safe_import(name, quiet=True)
-            if not module:
-                continue
-            for label, value in module.__dict__.items():
-                if label.startswith(KnownSemanticAttributes._short_prefix):
-                    full_label = KnownSemanticAttributes.full_prefix + label[3:]
-                    assert not hasattr(
-                        cls, full_label
-                    ), f"Duplicate definition of {full_label}"
-                    setattr(cls, full_label, value)
-                    provider_type = label.rsplit("_", maxsplit=2)[-2]
-                    if provider_type not in cls._attributes_by_provider_type:
-                        cls._attributes_by_provider_type[provider_type] = {}
-                    cls._attributes_by_provider_type[provider_type][full_label] = value
-                    cls._attributes_by_uuid[value] = full_label
-
-    @staticmethod
-    def safe_import(name: str, quiet: bool = False):
-        """Given a module name, load it and then extract the important data from it"""
-        module = None
-        try:
-            module = importlib.import_module(name)
-        except ImportError as e:
-            if not quiet:
-                ic(f"Import module {name} failed {e}")
-        return module
-
-    def __init__(self):
-        if not self._initialized:
-            self._initialize()
-        ic(dir(self))
-
-    @staticmethod
-    def get_attribute_by_uuid(uuid_value):
-        """Get the attribute by the UUID"""
-        return KnownSemanticAttributes._attributes_by_uuid.get(uuid_value)
-
-    @staticmethod
-    def get_all_attributes() -> dict[str, dict[str, str]]:
-        """Get all of the known attributes"""
-        return KnownSemanticAttributes._attributes_by_provider_type
-
-
-KnownSemanticAttributes._initialize()
-
-
-def main():
-    """Main function for the module"""
-    ic("Starting")
-    ic(dir(KnownSemanticAttributes))
-    ic(KnownSemanticAttributes._attributes_by_uuid)
-
-
-if __name__ == "__main__":
-    main()
+"""
+This module defines the data model for the WiFi based location
+activity data provider.
+
+Project Indaleko
+Copyright (C) 2024-2025 Tony Mason
+
+This program is free software: you can redistribute it and/or modify
+it under the terms of the GNU Affero General Public License as published
+by the Free Software Foundation, either version 3 of the License, or
+(at your option) any later version.
+
+This program is distributed in the hope that it will be useful,
+but WITHOUT ANY WARRANTY; without even the implied warranty of
+MERCHANTABILITY or FITNESS FOR A PARTICULAR PURPOSE.  See the
+GNU Affero General Public License for more details.
+
+You should have received a copy of the GNU Affero General Public License
+along with this program.  If not, see <https://www.gnu.org/licenses/>.
+"""
+
+import importlib
+import os
+import sys
+
+from icecream import ic
+
+if os.environ.get("INDALEKO_ROOT") is None:
+    current_path = os.path.dirname(os.path.abspath(__file__))
+    while not os.path.exists(os.path.join(current_path, "Indaleko.py")):
+        current_path = os.path.dirname(current_path)
+    os.environ["INDALEKO_ROOT"] = current_path
+    sys.path.append(current_path)
+
+
+class KnownSemanticAttributes:
+    """
+    This class dynamically constructs definitions of the known semantic
+    attributes from each of the provider types.  In this way, we can distribute
+    the definition process, yet end up with a unified list.
+    """
+
+    _initialized = False
+    _attributes_by_provider_type = {}
+    _attributes_by_uuid = {}
+    _short_prefix = "ADP_"
+    full_prefix = "ACTIVITY_DATA"
+
+    _modules_to_load = {
+        'collaboration': 'activity.collectors.collaboration.semantic_attributes',
+        'location': 'activity.collectors.location.semantic_attributes',
+        'network': 'activity.collectors.network.semantic_attributes',
+        'storage': 'activity.collectors.storage.semantic_attributes',
+        'ambient': 'activity.collectors.ambient.semantic_attributes'
+    }
+
+    @classmethod
+    def _initialize(cls):
+        """Dynamically construct the list of known activity data provider
+        semantic attributes"""
+        if cls._initialized:
+            return
+        cls._initialized = True
+        for label, name in cls._modules_to_load.items():
+            module = KnownSemanticAttributes.safe_import(name, quiet=True)
+            if not module:
+                continue
+            for label, value in module.__dict__.items():
+                if label.startswith(KnownSemanticAttributes._short_prefix):
+                    full_label = KnownSemanticAttributes.full_prefix + label[3:]
+                    assert not hasattr(
+                        cls, full_label
+                    ), f"Duplicate definition of {full_label}"
+                    setattr(cls, full_label, value)
+                    provider_type = label.rsplit("_", maxsplit=2)[-2]
+                    if provider_type not in cls._attributes_by_provider_type:
+                        cls._attributes_by_provider_type[provider_type] = {}
+                    cls._attributes_by_provider_type[provider_type][full_label] = value
+                    cls._attributes_by_uuid[value] = full_label
+
+    @staticmethod
+    def safe_import(name: str, quiet: bool = False):
+        """Given a module name, load it and then extract the important data from it"""
+        module = None
+        try:
+            module = importlib.import_module(name)
+        except ImportError as e:
+            if not quiet:
+                ic(f"Import module {name} failed {e}")
+        return module
+
+    def __init__(self):
+        if not self._initialized:
+            self._initialize()
+        ic(dir(self))
+
+    @staticmethod
+    def get_attribute_by_uuid(uuid_value):
+        """Get the attribute by the UUID"""
+        return KnownSemanticAttributes._attributes_by_uuid.get(uuid_value)
+
+    @staticmethod
+    def get_all_attributes() -> dict[str, dict[str, str]]:
+        """Get all of the known attributes"""
+        return KnownSemanticAttributes._attributes_by_provider_type
+
+
+KnownSemanticAttributes._initialize()
+
+
+def main():
+    """Main function for the module"""
+    ic("Starting")
+    ic(dir(KnownSemanticAttributes))
+    ic(KnownSemanticAttributes._attributes_by_uuid)
+
+
+if __name__ == "__main__":
+    main()