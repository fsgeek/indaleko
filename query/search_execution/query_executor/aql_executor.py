"""
This module implements an execution mechanism for AQL queries.

Copyright (C) 2024-2025 Tony Mason

This program is free software: you can redistribute it and/or modify
it under the terms of the GNU Affero General Public License as published
by the Free Software Foundation, either version 3 of the License, or
(at your option) any later version.

This program is distributed in the hope that it will be useful,
but WITHOUT ANY WARRANTY; without even the implied warranty of
MERCHANTABILITY or FITNESS FOR A PARTICULAR PURPOSE.  See the
GNU Affero General Public License for more details.

You should have received a copy of the GNU Affero General Public License
along with this program.  If not, see <https://www.gnu.org/licenses/>.
"""

import os
import sys
import time
from typing import Any

from arango.exceptions import AQLQueryExecuteError
from icecream import ic

if os.environ.get("INDALEKO_ROOT") is None:
    current_path = os.path.dirname(os.path.abspath(__file__))
    while not os.path.exists(os.path.join(current_path, "Indaleko.py")):
        current_path = os.path.dirname(current_path)
    os.environ["INDALEKO_ROOT"] = current_path
    sys.path.append(current_path)


# pylint: disable=wrong-import-position
from db import IndalekoDBConfig
from perf.perf_collector import IndalekoPerformanceDataCollector
from query.result_analysis.result_formatter import FormattedResults, deduplicate_results
from query.search_execution.query_executor.executor_base import ExecutorBase

# pylint: enable=wrong-import-position


class AQLExecutor(ExecutorBase):
    """
    Executor for AQL (ArangoDB Query Language) queries.
    """

    @staticmethod
    def execute(
        query: str,
        data_connector: Any,
<<<<<<< HEAD
        **kwargs: dict,
    ) -> Union[List[Dict[str, Any]], Dict[str, Any], FormattedResults]:
=======
        bind_vars: dict[str, Any] | None = None,
        explain: bool = False,
        collect_performance: bool = False,
        deduplicate: bool = False,
        similarity_threshold: float = 0.85,
    ) -> list[dict[str, Any]] | dict[str, Any] | FormattedResults:
>>>>>>> 86c89521
        """
        Execute an AQL query using the provided data connector.

        Args:
            query (str): The AQL query to execute
            data_connector (Any): The connector to the ArangoDB data source
            **kwargs: Additional arguments for query execution

            bind_vars (Optional[Dict[str, Any]]): Bind variables for the query
            explain (bool): Whether to return the query plan instead of executing
            collect_performance (bool): Whether to collect performance metrics
            deduplicate (bool): Whether to deduplicate similar results
            similarity_threshold (float): Threshold for considering items as duplicates (when deduplicate=True)

        Returns:
            Union[List[Dict[str, Any]], Dict[str, Any], FormattedResults]:
                - The query results (when explain=False, deduplicate=False)
                - The query execution plan (when explain=True)
                - A FormattedResults object with deduplicated results (when explain=False, deduplicate=True)
        """
        assert isinstance(
            data_connector,
            IndalekoDBConfig,
        ), "Data connector must be an instance of IndalekoDBConfig"

<<<<<<< HEAD
        bind_vars = kwargs.get("bind_vars",)
        explain = kwargs.get("explain", False)
        collect_performance = kwargs.get("collect_performance", False)
        deduplicate = kwargs.get("deduplicate", False)
        similarity_threshold = kwargs.get("similarity_threshold", 0.85)

=======
>>>>>>> 86c89521
        # Initialize bind variables if not provided
        if bind_vars is None:
            bind_vars = {}

        ic(query)

        # If explain mode is requested, return the query plan
        if explain:
            return AQLExecutor.explain_query(query, data_connector, bind_vars)

        # Set up performance collection if requested
        perf_collector = None
        if collect_performance:
            perf_collector = IndalekoPerformanceDataCollector()
            perf_collector.start()
            start_time = time.time()

        try:
            # Execute the AQL query
<<<<<<< HEAD
            raw_results = data_connector.db.aql.execute(query, bind_vars=bind_vars)
=======
            raw_results = data_connector._arangodb.aql.execute(
                query,
                bind_vars=bind_vars,
            )
>>>>>>> 86c89521

            # If collecting performance metrics, prepare performance info
            performance_info = None
            if collect_performance and perf_collector:
                perf_collector.stop()
                execution_time = time.time() - start_time
                perf_data = perf_collector.get_performance_data()

                # Create performance metadata entry
                performance_info = {
                    "performance": {
                        "execution_time_seconds": execution_time,
                        "cpu": {
                            "user_time": perf_data.user_time,
                            "system_time": perf_data.system_time,
                        },
                        "memory": {"rss": perf_data.rss, "vms": perf_data.vms},
                        "io": {
                            "read_count": perf_data.io_read_count,
                            "write_count": perf_data.io_write_count,
                            "read_bytes": perf_data.io_read_bytes,
                            "write_bytes": perf_data.io_write_bytes,
                        },
                        "threads": perf_data.num_threads,
                        "query_length": len(query),
                    },
                }

            # Format the results with or without deduplication
            formatted_results = AQLExecutor.format_results(
                raw_results,
                deduplicate=deduplicate,
                similarity_threshold=similarity_threshold,
            )

            # Add performance info if available and not deduplicating
            if performance_info and not deduplicate:
                formatted_results.append(performance_info)

            return formatted_results

        except TimeoutError as e:
            ic(
                f"The query execution has timed out:\n\tquery: {query}\n\tException: {e}",
            )
            ic("Terminating")
            sys.exit(1)
        except AQLQueryExecuteError as e:
            ic(
                f"An error occurred while executing the AQL query:\n\tquery: {query}\n\tException: {e}",
            )
            return [{"result": f"Exception: {e!s}"}]
        finally:
            # Ensure performance collection is stopped if we have an exception
            if collect_performance and perf_collector:
                perf_collector.stop()

    @staticmethod
    def explain_query(
        query: str,
        data_connector: Any,
<<<<<<< HEAD
        bind_vars: Optional[Dict[str, Any]] = None,
=======
        bind_vars: dict[str, Any] | None = None,
>>>>>>> 86c89521
        all_plans: bool = False,
        max_plans: int = 5,
    ) -> dict[str, Any]:
        """
        Get the execution plan for an AQL query without executing it.

        Args:
            query (str): The AQL query to explain
            data_connector (Any): The connector to the ArangoDB data source
            bind_vars (Optional[Dict[str, Any]]): Bind variables for the query
            all_plans (bool): Whether to return all possible execution plans
            max_plans (int): Maximum number of plans to return when all_plans is True

        Returns:
            Dict[str, Any]: The query execution plan(s) with analysis
        """
        assert isinstance(
            data_connector,
            IndalekoDBConfig,
        ), "Data connector must be an instance of IndalekoDBConfig"

        # Initialize bind variables if not provided
        if bind_vars is None:
            bind_vars = {}

        try:
            # Check if we have parameters in the query for which we don't have bind values
            import re

            param_pattern = r"@([a-zA-Z0-9_]+)"
            params_in_query = set(re.findall(param_pattern, query))

            # Log parameters found in query
            ic(f"Parameters found in query: {params_in_query}")
            ic(f"Bind variables provided: {bind_vars.keys()}")

<<<<<<< HEAD
=======
            # Add some sample values for common parameters if they're missing
            for param in params_in_query:
                if param not in bind_vars:
                    if param.lower() in ["size", "filesize", "minsize"]:
                        bind_vars[param] = 1000000
                    elif param.lower() in ["timestamp", "date", "time"]:
                        bind_vars[param] = "2024-01-01"
                    elif param.lower() in [
                        "path",
                        "file",
                        "filename",
                        "filename",
                        "fname",
                        "filepath",
                    ]:
                        bind_vars[param] = "test.pdf"
                    elif param.lower() in ["name", "label", "title"]:
                        bind_vars[param] = "example_name"
                    elif param.lower() in ["limit", "max", "count"]:
                        bind_vars[param] = 10
                    else:
                        # Default to a string for unknown parameters that preserves the parameter name
                        bind_vars[param] = f"sample_value_for_{param}"

>>>>>>> 86c89521
            # Log the final set of bind variables
            ic(f"Final bind variables: {bind_vars}")

            # Build explain options - pass directly as kwargs
            # Create the options for explain
            kwargs = {}
            if bind_vars:
                kwargs["bind_vars"] = bind_vars

            # Add all_plans parameter if it's True
            if all_plans:
                kwargs["all_plans"] = all_plans
                kwargs["max_plans"] = max_plans

            # Call ArangoDB's explain method
            ic(f"Calling ArangoDB explain with kwargs: {kwargs}")
<<<<<<< HEAD
            explain_result = data_connector.db.aql.explain(query, **kwargs)
=======
            explain_result = data_connector._arangodb.aql.explain(query, **kwargs)
>>>>>>> 86c89521

            # Enhance the explain result with additional analysis
            enhanced_result = AQLExecutor._enhance_explain_result(explain_result, query)

            # Add the bind variables used to the result
            enhanced_result["bind_vars"] = bind_vars

            return enhanced_result

        except AQLQueryExecuteError as e:
            ic(
                f"An error occurred while explaining the AQL query:\n\tquery: {query}\n\tException: {e}",
            )
            return {
<<<<<<< HEAD
                'error': str(e),
                'query': query,
                'bind_vars': bind_vars,
                'analysis': {
                    'warnings': [str(e)],
                    'recommendations': ["Check query syntax and ensure bind variables are provided for all parameters"]
                }
=======
                "error": str(e),
                "query": query,
                "bind_vars": bind_vars,
                "analysis": {
                    "warnings": [str(e)],
                    "recommendations": [
                        "Check query syntax and ensure bind variables are provided for all parameters",
                    ],
                },
>>>>>>> 86c89521
            }

    @staticmethod
    def _enhance_explain_result(explain_result: Any, query: str) -> dict[str, Any]:
        """
        Enhance the ArangoDB explain result with additional analysis.

        Args:
            explain_result (Any): The raw explain result from ArangoDB
            query (str): The original query string

        Returns:
            Dict[str, Any]: Enhanced explain result with additional analysis
        """
        # Create an enhanced result dictionary
        enhanced = {"query": query, "raw_result": explain_result}

        # Initialize analysis section with default values
        analysis = {
            "summary": {
                "estimated_cost": 0,
                "collections_used": 0,
                "operations": 0,
                "cacheable": False,
            },
            "warnings": [],
            "recommendations": [],
        }

        # Process the explain result based on its type
        if isinstance(explain_result, dict):
            # Standard dictionary result - extract plan data
            plan = explain_result.get("plan", {})

            # Update analysis with plan data
<<<<<<< HEAD
            analysis["summary"].update({
                "estimated_cost": plan.get("estimatedCost", 0),
                "collections_used": len(plan.get("collections", [])),
                "operations": len(plan.get("nodes", [])),
                "cacheable": explain_result.get("cacheable", False)
            })
=======
            analysis["summary"].update(
                {
                    "estimated_cost": plan.get("estimatedCost", 0),
                    "collections_used": len(plan.get("collections", [])),
                    "operations": len(plan.get("nodes", [])),
                    "cacheable": explain_result.get("cacheable", False),
                },
            )
>>>>>>> 86c89521

            # Extract plan details
            nodes = plan.get("nodes", [])
            collection_scans = [n for n in nodes if n.get("type") == "EnumerateCollectionNode"]
            index_nodes = [n for n in nodes if n.get("type") == "IndexNode"]

            # Add warnings for full collection scans
            if collection_scans:
                scan_collections = [n.get("collection", "unknown") for n in collection_scans]
                analysis["warnings"].append(
                    f"Full collection scan(s) detected on: {', '.join(scan_collections)}",
                )
                analysis["recommendations"].append(
                    "Consider adding indexes to collections that are being full-scanned",
                )

            # Add info about indexes being used
            if index_nodes:
                index_info = []
                for node in index_nodes:
                    collection = node.get("collection", "unknown")
                    index_type = node.get("indexes", [{}])[0].get("type", "unknown")
                    index_info.append(f"{collection} ({index_type})")

                analysis["summary"]["indexes_used"] = index_info
            else:
                analysis["warnings"].append("No indexes are being used in this query")
                analysis["recommendations"].append(
                    "Review your query and consider adding appropriate indexes",
                )

            # Check for very high estimated cost
            if plan.get("estimatedCost", 0) > 1000:
                analysis["warnings"].append(
                    f"High estimated cost: {plan.get('estimatedCost')}",
                )
                analysis["recommendations"].append(
                    "Query may be inefficient and could benefit from optimization",
                )

            # Add any warnings from ArangoDB itself
            for warning in explain_result.get("warnings", []):
                if isinstance(warning, dict):
                    analysis["warnings"].append(warning.get("message", str(warning)))
                else:
                    analysis["warnings"].append(str(warning))

            # Copy relevant parts from explain_result to enhanced
            for key in ["plan", "plans", "stats", "cacheable", "warnings"]:
                if key in explain_result:
                    enhanced[key] = explain_result[key]

        elif isinstance(explain_result, list):
            # If the result is a list, it could be an array of plans or an error
<<<<<<< HEAD
            analysis["warnings"].append("Received list result instead of expected plan structure")
            analysis["recommendations"].append("Check query syntax and database configuration")
=======
            analysis["warnings"].append(
                "Received list result instead of expected plan structure",
            )
            analysis["recommendations"].append(
                "Check query syntax and database configuration",
            )
>>>>>>> 86c89521

        elif isinstance(explain_result, str):
            # If the result is a string, it's probably an error message
            analysis["warnings"].append(f"Explain returned message: {explain_result}")

        else:
            # Unknown result type
<<<<<<< HEAD
            analysis["warnings"].append(f"Unexpected explain result type: {type(explain_result)}")
=======
            analysis["warnings"].append(
                f"Unexpected explain result type: {type(explain_result)}",
            )
>>>>>>> 86c89521

        # Add analysis to the enhanced result
        enhanced["analysis"] = analysis

        return enhanced

    @staticmethod
    def validate_query(query: str) -> bool:
        """
        Validate the AQL query before execution.

        Args:
            query (str): The AQL query to validate

        Returns:
            bool: True if the query is valid, False otherwise
        """
        # Basic validation - check for FOR and RETURN keywords
        if "FOR" not in query or "RETURN" not in query:
            return False

        # Check for balanced parentheses, brackets, and braces
        parens_stack = []
        for char in query:
            if char in "({[":
                parens_stack.append(char)
            elif char in ")}]":
                if not parens_stack:
                    return False
                last_open = parens_stack.pop()
                if (
                    (char == ")" and last_open != "(")
                    or (char == "}" and last_open != "{")
                    or (char == "]" and last_open != "[")
                ):
                    return False

        # Check if all parentheses were closed
        if parens_stack:
            return False

        return True

    @staticmethod
    def format_results(
        raw_results: Any,
        deduplicate: bool = False,
        similarity_threshold: float = 0.85,
    ) -> list[dict[str, Any]] | FormattedResults:
        """
        Format the raw AQL query results into a standardized format.

        Args:
            raw_results (Any): The raw results from the AQL query execution
            deduplicate (bool): Whether to deduplicate similar results
            similarity_threshold (float): Threshold for considering items as duplicates (when deduplicate=True)

        Returns:
            Union[List[Dict[str, Any]], FormattedResults]:
                - A list of formatted results (when deduplicate=False)
                - A FormattedResults object with deduplicated results (when deduplicate=True)
        """
        formatted_results = []

        # Extract any performance information before processing
        performance_info = None
        if isinstance(raw_results, list):
            for item in raw_results:
                if isinstance(item, dict) and "performance" in item:
                    performance_info = item
                    break

        # Handle case when raw_results is already a list
        if isinstance(raw_results, list):
            for item in raw_results:
                # Skip performance info for deduplication
                if isinstance(item, dict) and "performance" in item:
                    if not deduplicate:
                        formatted_results.append(item)
                    continue

                if isinstance(item, dict):
                    formatted_results.append(item)
                else:
                    formatted_results.append({"result": item})
        else:
            # Handle case when raw_results is a cursor or other iterable
            try:
                for item in raw_results:
                    if isinstance(item, dict) and "performance" in item:
                        if not deduplicate:
                            formatted_results.append(item)
                        continue

                    if isinstance(item, dict):
                        formatted_results.append(item)
                    else:
                        formatted_results.append({"result": item})
            except TypeError:
                # If raw_results is not iterable, wrap it in a single result
                formatted_results.append({"result": raw_results})

        # Apply deduplication if requested
        if deduplicate:
            deduped_results = deduplicate_results(
                formatted_results,
<<<<<<< HEAD
                similarity_threshold=similarity_threshold
=======
                similarity_threshold=similarity_threshold,
>>>>>>> 86c89521
            )

            # Add performance info if available
            if performance_info and "performance" in performance_info:
                if "execution_time_seconds" in performance_info["performance"]:
                    deduped_results.query_time = performance_info["performance"]["execution_time_seconds"]

            return deduped_results

        return formatted_results
<|MERGE_RESOLUTION|>--- conflicted
+++ resolved
@@ -1,560 +1,491 @@
-"""
-This module implements an execution mechanism for AQL queries.
-
-Copyright (C) 2024-2025 Tony Mason
-
-This program is free software: you can redistribute it and/or modify
-it under the terms of the GNU Affero General Public License as published
-by the Free Software Foundation, either version 3 of the License, or
-(at your option) any later version.
-
-This program is distributed in the hope that it will be useful,
-but WITHOUT ANY WARRANTY; without even the implied warranty of
-MERCHANTABILITY or FITNESS FOR A PARTICULAR PURPOSE.  See the
-GNU Affero General Public License for more details.
-
-You should have received a copy of the GNU Affero General Public License
-along with this program.  If not, see <https://www.gnu.org/licenses/>.
-"""
-
-import os
-import sys
-import time
-from typing import Any
-
-from arango.exceptions import AQLQueryExecuteError
-from icecream import ic
-
-if os.environ.get("INDALEKO_ROOT") is None:
-    current_path = os.path.dirname(os.path.abspath(__file__))
-    while not os.path.exists(os.path.join(current_path, "Indaleko.py")):
-        current_path = os.path.dirname(current_path)
-    os.environ["INDALEKO_ROOT"] = current_path
-    sys.path.append(current_path)
-
-
-# pylint: disable=wrong-import-position
-from db import IndalekoDBConfig
-from perf.perf_collector import IndalekoPerformanceDataCollector
-from query.result_analysis.result_formatter import FormattedResults, deduplicate_results
-from query.search_execution.query_executor.executor_base import ExecutorBase
-
-# pylint: enable=wrong-import-position
-
-
-class AQLExecutor(ExecutorBase):
-    """
-    Executor for AQL (ArangoDB Query Language) queries.
-    """
-
-    @staticmethod
-    def execute(
-        query: str,
-        data_connector: Any,
-<<<<<<< HEAD
-        **kwargs: dict,
-    ) -> Union[List[Dict[str, Any]], Dict[str, Any], FormattedResults]:
-=======
-        bind_vars: dict[str, Any] | None = None,
-        explain: bool = False,
-        collect_performance: bool = False,
-        deduplicate: bool = False,
-        similarity_threshold: float = 0.85,
-    ) -> list[dict[str, Any]] | dict[str, Any] | FormattedResults:
->>>>>>> 86c89521
-        """
-        Execute an AQL query using the provided data connector.
-
-        Args:
-            query (str): The AQL query to execute
-            data_connector (Any): The connector to the ArangoDB data source
-            **kwargs: Additional arguments for query execution
-
-            bind_vars (Optional[Dict[str, Any]]): Bind variables for the query
-            explain (bool): Whether to return the query plan instead of executing
-            collect_performance (bool): Whether to collect performance metrics
-            deduplicate (bool): Whether to deduplicate similar results
-            similarity_threshold (float): Threshold for considering items as duplicates (when deduplicate=True)
-
-        Returns:
-            Union[List[Dict[str, Any]], Dict[str, Any], FormattedResults]:
-                - The query results (when explain=False, deduplicate=False)
-                - The query execution plan (when explain=True)
-                - A FormattedResults object with deduplicated results (when explain=False, deduplicate=True)
-        """
-        assert isinstance(
-            data_connector,
-            IndalekoDBConfig,
-        ), "Data connector must be an instance of IndalekoDBConfig"
-
-<<<<<<< HEAD
-        bind_vars = kwargs.get("bind_vars",)
-        explain = kwargs.get("explain", False)
-        collect_performance = kwargs.get("collect_performance", False)
-        deduplicate = kwargs.get("deduplicate", False)
-        similarity_threshold = kwargs.get("similarity_threshold", 0.85)
-
-=======
->>>>>>> 86c89521
-        # Initialize bind variables if not provided
-        if bind_vars is None:
-            bind_vars = {}
-
-        ic(query)
-
-        # If explain mode is requested, return the query plan
-        if explain:
-            return AQLExecutor.explain_query(query, data_connector, bind_vars)
-
-        # Set up performance collection if requested
-        perf_collector = None
-        if collect_performance:
-            perf_collector = IndalekoPerformanceDataCollector()
-            perf_collector.start()
-            start_time = time.time()
-
-        try:
-            # Execute the AQL query
-<<<<<<< HEAD
-            raw_results = data_connector.db.aql.execute(query, bind_vars=bind_vars)
-=======
-            raw_results = data_connector._arangodb.aql.execute(
-                query,
-                bind_vars=bind_vars,
-            )
->>>>>>> 86c89521
-
-            # If collecting performance metrics, prepare performance info
-            performance_info = None
-            if collect_performance and perf_collector:
-                perf_collector.stop()
-                execution_time = time.time() - start_time
-                perf_data = perf_collector.get_performance_data()
-
-                # Create performance metadata entry
-                performance_info = {
-                    "performance": {
-                        "execution_time_seconds": execution_time,
-                        "cpu": {
-                            "user_time": perf_data.user_time,
-                            "system_time": perf_data.system_time,
-                        },
-                        "memory": {"rss": perf_data.rss, "vms": perf_data.vms},
-                        "io": {
-                            "read_count": perf_data.io_read_count,
-                            "write_count": perf_data.io_write_count,
-                            "read_bytes": perf_data.io_read_bytes,
-                            "write_bytes": perf_data.io_write_bytes,
-                        },
-                        "threads": perf_data.num_threads,
-                        "query_length": len(query),
-                    },
-                }
-
-            # Format the results with or without deduplication
-            formatted_results = AQLExecutor.format_results(
-                raw_results,
-                deduplicate=deduplicate,
-                similarity_threshold=similarity_threshold,
-            )
-
-            # Add performance info if available and not deduplicating
-            if performance_info and not deduplicate:
-                formatted_results.append(performance_info)
-
-            return formatted_results
-
-        except TimeoutError as e:
-            ic(
-                f"The query execution has timed out:\n\tquery: {query}\n\tException: {e}",
-            )
-            ic("Terminating")
-            sys.exit(1)
-        except AQLQueryExecuteError as e:
-            ic(
-                f"An error occurred while executing the AQL query:\n\tquery: {query}\n\tException: {e}",
-            )
-            return [{"result": f"Exception: {e!s}"}]
-        finally:
-            # Ensure performance collection is stopped if we have an exception
-            if collect_performance and perf_collector:
-                perf_collector.stop()
-
-    @staticmethod
-    def explain_query(
-        query: str,
-        data_connector: Any,
-<<<<<<< HEAD
-        bind_vars: Optional[Dict[str, Any]] = None,
-=======
-        bind_vars: dict[str, Any] | None = None,
->>>>>>> 86c89521
-        all_plans: bool = False,
-        max_plans: int = 5,
-    ) -> dict[str, Any]:
-        """
-        Get the execution plan for an AQL query without executing it.
-
-        Args:
-            query (str): The AQL query to explain
-            data_connector (Any): The connector to the ArangoDB data source
-            bind_vars (Optional[Dict[str, Any]]): Bind variables for the query
-            all_plans (bool): Whether to return all possible execution plans
-            max_plans (int): Maximum number of plans to return when all_plans is True
-
-        Returns:
-            Dict[str, Any]: The query execution plan(s) with analysis
-        """
-        assert isinstance(
-            data_connector,
-            IndalekoDBConfig,
-        ), "Data connector must be an instance of IndalekoDBConfig"
-
-        # Initialize bind variables if not provided
-        if bind_vars is None:
-            bind_vars = {}
-
-        try:
-            # Check if we have parameters in the query for which we don't have bind values
-            import re
-
-            param_pattern = r"@([a-zA-Z0-9_]+)"
-            params_in_query = set(re.findall(param_pattern, query))
-
-            # Log parameters found in query
-            ic(f"Parameters found in query: {params_in_query}")
-            ic(f"Bind variables provided: {bind_vars.keys()}")
-
-<<<<<<< HEAD
-=======
-            # Add some sample values for common parameters if they're missing
-            for param in params_in_query:
-                if param not in bind_vars:
-                    if param.lower() in ["size", "filesize", "minsize"]:
-                        bind_vars[param] = 1000000
-                    elif param.lower() in ["timestamp", "date", "time"]:
-                        bind_vars[param] = "2024-01-01"
-                    elif param.lower() in [
-                        "path",
-                        "file",
-                        "filename",
-                        "filename",
-                        "fname",
-                        "filepath",
-                    ]:
-                        bind_vars[param] = "test.pdf"
-                    elif param.lower() in ["name", "label", "title"]:
-                        bind_vars[param] = "example_name"
-                    elif param.lower() in ["limit", "max", "count"]:
-                        bind_vars[param] = 10
-                    else:
-                        # Default to a string for unknown parameters that preserves the parameter name
-                        bind_vars[param] = f"sample_value_for_{param}"
-
->>>>>>> 86c89521
-            # Log the final set of bind variables
-            ic(f"Final bind variables: {bind_vars}")
-
-            # Build explain options - pass directly as kwargs
-            # Create the options for explain
-            kwargs = {}
-            if bind_vars:
-                kwargs["bind_vars"] = bind_vars
-
-            # Add all_plans parameter if it's True
-            if all_plans:
-                kwargs["all_plans"] = all_plans
-                kwargs["max_plans"] = max_plans
-
-            # Call ArangoDB's explain method
-            ic(f"Calling ArangoDB explain with kwargs: {kwargs}")
-<<<<<<< HEAD
-            explain_result = data_connector.db.aql.explain(query, **kwargs)
-=======
-            explain_result = data_connector._arangodb.aql.explain(query, **kwargs)
->>>>>>> 86c89521
-
-            # Enhance the explain result with additional analysis
-            enhanced_result = AQLExecutor._enhance_explain_result(explain_result, query)
-
-            # Add the bind variables used to the result
-            enhanced_result["bind_vars"] = bind_vars
-
-            return enhanced_result
-
-        except AQLQueryExecuteError as e:
-            ic(
-                f"An error occurred while explaining the AQL query:\n\tquery: {query}\n\tException: {e}",
-            )
-            return {
-<<<<<<< HEAD
-                'error': str(e),
-                'query': query,
-                'bind_vars': bind_vars,
-                'analysis': {
-                    'warnings': [str(e)],
-                    'recommendations': ["Check query syntax and ensure bind variables are provided for all parameters"]
-                }
-=======
-                "error": str(e),
-                "query": query,
-                "bind_vars": bind_vars,
-                "analysis": {
-                    "warnings": [str(e)],
-                    "recommendations": [
-                        "Check query syntax and ensure bind variables are provided for all parameters",
-                    ],
-                },
->>>>>>> 86c89521
-            }
-
-    @staticmethod
-    def _enhance_explain_result(explain_result: Any, query: str) -> dict[str, Any]:
-        """
-        Enhance the ArangoDB explain result with additional analysis.
-
-        Args:
-            explain_result (Any): The raw explain result from ArangoDB
-            query (str): The original query string
-
-        Returns:
-            Dict[str, Any]: Enhanced explain result with additional analysis
-        """
-        # Create an enhanced result dictionary
-        enhanced = {"query": query, "raw_result": explain_result}
-
-        # Initialize analysis section with default values
-        analysis = {
-            "summary": {
-                "estimated_cost": 0,
-                "collections_used": 0,
-                "operations": 0,
-                "cacheable": False,
-            },
-            "warnings": [],
-            "recommendations": [],
-        }
-
-        # Process the explain result based on its type
-        if isinstance(explain_result, dict):
-            # Standard dictionary result - extract plan data
-            plan = explain_result.get("plan", {})
-
-            # Update analysis with plan data
-<<<<<<< HEAD
-            analysis["summary"].update({
-                "estimated_cost": plan.get("estimatedCost", 0),
-                "collections_used": len(plan.get("collections", [])),
-                "operations": len(plan.get("nodes", [])),
-                "cacheable": explain_result.get("cacheable", False)
-            })
-=======
-            analysis["summary"].update(
-                {
-                    "estimated_cost": plan.get("estimatedCost", 0),
-                    "collections_used": len(plan.get("collections", [])),
-                    "operations": len(plan.get("nodes", [])),
-                    "cacheable": explain_result.get("cacheable", False),
-                },
-            )
->>>>>>> 86c89521
-
-            # Extract plan details
-            nodes = plan.get("nodes", [])
-            collection_scans = [n for n in nodes if n.get("type") == "EnumerateCollectionNode"]
-            index_nodes = [n for n in nodes if n.get("type") == "IndexNode"]
-
-            # Add warnings for full collection scans
-            if collection_scans:
-                scan_collections = [n.get("collection", "unknown") for n in collection_scans]
-                analysis["warnings"].append(
-                    f"Full collection scan(s) detected on: {', '.join(scan_collections)}",
-                )
-                analysis["recommendations"].append(
-                    "Consider adding indexes to collections that are being full-scanned",
-                )
-
-            # Add info about indexes being used
-            if index_nodes:
-                index_info = []
-                for node in index_nodes:
-                    collection = node.get("collection", "unknown")
-                    index_type = node.get("indexes", [{}])[0].get("type", "unknown")
-                    index_info.append(f"{collection} ({index_type})")
-
-                analysis["summary"]["indexes_used"] = index_info
-            else:
-                analysis["warnings"].append("No indexes are being used in this query")
-                analysis["recommendations"].append(
-                    "Review your query and consider adding appropriate indexes",
-                )
-
-            # Check for very high estimated cost
-            if plan.get("estimatedCost", 0) > 1000:
-                analysis["warnings"].append(
-                    f"High estimated cost: {plan.get('estimatedCost')}",
-                )
-                analysis["recommendations"].append(
-                    "Query may be inefficient and could benefit from optimization",
-                )
-
-            # Add any warnings from ArangoDB itself
-            for warning in explain_result.get("warnings", []):
-                if isinstance(warning, dict):
-                    analysis["warnings"].append(warning.get("message", str(warning)))
-                else:
-                    analysis["warnings"].append(str(warning))
-
-            # Copy relevant parts from explain_result to enhanced
-            for key in ["plan", "plans", "stats", "cacheable", "warnings"]:
-                if key in explain_result:
-                    enhanced[key] = explain_result[key]
-
-        elif isinstance(explain_result, list):
-            # If the result is a list, it could be an array of plans or an error
-<<<<<<< HEAD
-            analysis["warnings"].append("Received list result instead of expected plan structure")
-            analysis["recommendations"].append("Check query syntax and database configuration")
-=======
-            analysis["warnings"].append(
-                "Received list result instead of expected plan structure",
-            )
-            analysis["recommendations"].append(
-                "Check query syntax and database configuration",
-            )
->>>>>>> 86c89521
-
-        elif isinstance(explain_result, str):
-            # If the result is a string, it's probably an error message
-            analysis["warnings"].append(f"Explain returned message: {explain_result}")
-
-        else:
-            # Unknown result type
-<<<<<<< HEAD
-            analysis["warnings"].append(f"Unexpected explain result type: {type(explain_result)}")
-=======
-            analysis["warnings"].append(
-                f"Unexpected explain result type: {type(explain_result)}",
-            )
->>>>>>> 86c89521
-
-        # Add analysis to the enhanced result
-        enhanced["analysis"] = analysis
-
-        return enhanced
-
-    @staticmethod
-    def validate_query(query: str) -> bool:
-        """
-        Validate the AQL query before execution.
-
-        Args:
-            query (str): The AQL query to validate
-
-        Returns:
-            bool: True if the query is valid, False otherwise
-        """
-        # Basic validation - check for FOR and RETURN keywords
-        if "FOR" not in query or "RETURN" not in query:
-            return False
-
-        # Check for balanced parentheses, brackets, and braces
-        parens_stack = []
-        for char in query:
-            if char in "({[":
-                parens_stack.append(char)
-            elif char in ")}]":
-                if not parens_stack:
-                    return False
-                last_open = parens_stack.pop()
-                if (
-                    (char == ")" and last_open != "(")
-                    or (char == "}" and last_open != "{")
-                    or (char == "]" and last_open != "[")
-                ):
-                    return False
-
-        # Check if all parentheses were closed
-        if parens_stack:
-            return False
-
-        return True
-
-    @staticmethod
-    def format_results(
-        raw_results: Any,
-        deduplicate: bool = False,
-        similarity_threshold: float = 0.85,
-    ) -> list[dict[str, Any]] | FormattedResults:
-        """
-        Format the raw AQL query results into a standardized format.
-
-        Args:
-            raw_results (Any): The raw results from the AQL query execution
-            deduplicate (bool): Whether to deduplicate similar results
-            similarity_threshold (float): Threshold for considering items as duplicates (when deduplicate=True)
-
-        Returns:
-            Union[List[Dict[str, Any]], FormattedResults]:
-                - A list of formatted results (when deduplicate=False)
-                - A FormattedResults object with deduplicated results (when deduplicate=True)
-        """
-        formatted_results = []
-
-        # Extract any performance information before processing
-        performance_info = None
-        if isinstance(raw_results, list):
-            for item in raw_results:
-                if isinstance(item, dict) and "performance" in item:
-                    performance_info = item
-                    break
-
-        # Handle case when raw_results is already a list
-        if isinstance(raw_results, list):
-            for item in raw_results:
-                # Skip performance info for deduplication
-                if isinstance(item, dict) and "performance" in item:
-                    if not deduplicate:
-                        formatted_results.append(item)
-                    continue
-
-                if isinstance(item, dict):
-                    formatted_results.append(item)
-                else:
-                    formatted_results.append({"result": item})
-        else:
-            # Handle case when raw_results is a cursor or other iterable
-            try:
-                for item in raw_results:
-                    if isinstance(item, dict) and "performance" in item:
-                        if not deduplicate:
-                            formatted_results.append(item)
-                        continue
-
-                    if isinstance(item, dict):
-                        formatted_results.append(item)
-                    else:
-                        formatted_results.append({"result": item})
-            except TypeError:
-                # If raw_results is not iterable, wrap it in a single result
-                formatted_results.append({"result": raw_results})
-
-        # Apply deduplication if requested
-        if deduplicate:
-            deduped_results = deduplicate_results(
-                formatted_results,
-<<<<<<< HEAD
-                similarity_threshold=similarity_threshold
-=======
-                similarity_threshold=similarity_threshold,
->>>>>>> 86c89521
-            )
-
-            # Add performance info if available
-            if performance_info and "performance" in performance_info:
-                if "execution_time_seconds" in performance_info["performance"]:
-                    deduped_results.query_time = performance_info["performance"]["execution_time_seconds"]
-
-            return deduped_results
-
-        return formatted_results
+"""
+This module implements an execution mechanism for AQL queries.
+
+Copyright (C) 2024-2025 Tony Mason
+
+This program is free software: you can redistribute it and/or modify
+it under the terms of the GNU Affero General Public License as published
+by the Free Software Foundation, either version 3 of the License, or
+(at your option) any later version.
+
+This program is distributed in the hope that it will be useful,
+but WITHOUT ANY WARRANTY; without even the implied warranty of
+MERCHANTABILITY or FITNESS FOR A PARTICULAR PURPOSE.  See the
+GNU Affero General Public License for more details.
+
+You should have received a copy of the GNU Affero General Public License
+along with this program.  If not, see <https://www.gnu.org/licenses/>.
+"""
+
+import os
+import sys
+import time
+
+from pathlib import Path
+from typing import Any
+
+from arango.exceptions import AQLQueryExecuteError
+from arango.cursor import Cursor
+from icecream import ic
+
+if os.environ.get("INDALEKO_ROOT") is None:
+    current_path = Path(__file__).parent.resolve()
+    while not (Path(current_path) / "Indaleko.py").exists():
+        current_path = Path(current_path).parent
+    os.environ["INDALEKO_ROOT"] = str(current_path)
+    sys.path.insert(0, str(current_path))
+
+
+# pylint: disable=wrong-import-position
+from db import IndalekoDBConfig
+from perf.perf_collector import IndalekoPerformanceDataCollector
+from query.result_analysis.result_formatter import FormattedResults, deduplicate_results
+from query.search_execution.query_executor.executor_base import ExecutorBase
+from query.utils.llm_connector.llm_base import LLMBase
+
+
+# pylint: enable=wrong-import-position
+
+# ruff: noqa: S101,S311,FBT001,FBT002,G004
+# pylint: disable=W1203
+
+class AQLExecutor(ExecutorBase):
+    """Executor for AQL (ArangoDB Query Language) queries."""
+
+    @staticmethod
+    def execute(
+        query: str,
+        data_connector: LLMBase,
+        **kwargs: dict[str, Any],
+    ) -> list[dict[str, Any]] | dict[str, Any] | FormattedResults:
+        """
+        Execute an AQL query using the provided data connector.
+
+        Args:
+            query (str): The AQL query to execute
+            data_connector (Any): The connector to the ArangoDB data source
+            **kwargs: Additional arguments for query execution
+            Note: these values (via kwargs) are used by the AQL executor:
+                bind_vars (Optional[Dict[str, Any]]): Bind variables for the query
+                explain (bool): Whether to return the query plan instead of executing
+                collect_performance (bool): Whether to collect performance metrics
+                deduplicate (bool): Whether to deduplicate similar results
+                similarity_threshold (float): Threshold for considering items
+                    as duplicates (when deduplicate=True)
+
+        Returns:
+            list[dict[str, Any]], dict[str, Any] | FormattedResults
+                - The query results (when explain=False, deduplicate=False)
+                - The query execution plan (when explain=True)
+                - A FormattedResults object with deduplicated results (when explain=False, deduplicate=True)
+        """
+        assert isinstance(
+            data_connector,
+            IndalekoDBConfig,
+        ), "Data connector must be an instance of IndalekoDBConfig"
+
+        bind_vars = kwargs.get("bind_vars",)
+        explain = kwargs.get("explain", False)
+        collect_performance = kwargs.get("collect_performance", False)
+        deduplicate = kwargs.get("deduplicate", False)
+        similarity_threshold = kwargs.get("similarity_threshold", 0.85)
+
+        # Initialize bind variables if not provided
+        if bind_vars is None:
+            bind_vars = {}
+
+        ic(query)
+
+        # If explain mode is requested, return the query plan
+        if explain:
+            return AQLExecutor.explain_query(query, data_connector, bind_vars)
+
+        try:
+            # Execute the AQL query
+            query_to_execute = query
+            vars_to_bind = bind_vars
+            def execute_query(**_kwargs: dict | None) -> Cursor:
+                return data_connector.db.aql.execute(query_to_execute, vars_to_bind)
+
+            def process_query_response(**kwargs: dict | None) -> dict:
+                result = kwargs.get("result")
+                if not isinstance(result, Cursor):
+                    raise TypeError("Expected a Cursor object")
+                return {"query response": result}
+
+            # If collecting performance metrics, prepare performance info
+            performance_info = None
+            if collect_performance:
+                perf_data = IndalekoPerformanceDataCollector.measure_performance(
+                    task_func=execute_query,
+                    description="Executing AQL query",
+                    query=query,
+                    bind_vars=bind_vars,
+                    process_results_func=process_query_response,
+                )
+
+                # Create performance metadata entry
+                performance_info = {
+                    "performance": {
+                        "execution_time_seconds": perf_data.ElapsedTime,
+                        "cpu": {
+                            "user_time": perf_data.UserCPUTime,
+                            "system_time": perf_data.SystemCPUTime,
+                        },
+                        "memory": {"vms": perf_data.PeakMemoryUsage},
+                        "io": {
+                            "read_bytes": perf_data.IoReadBytes,
+                            "write_bytes": perf_data.IoWriteBytes,
+                        },
+                        "threads": perf_data.ThreadCount,
+                        "query_length": len(query),
+                    },
+                }
+                query_result = perf_data.AdditionalData["query response"]
+            else:
+                query_result = execute_query()
+
+            # Format the results with or without deduplication
+            formatted_results = AQLExecutor.format_results(
+                query_result,
+                deduplicate=deduplicate,
+                similarity_threshold=similarity_threshold,
+            )
+
+            # Add performance info if available and not deduplicating
+            if performance_info and not deduplicate:
+                formatted_results.append(performance_info)
+
+        except TimeoutError as e:
+            ic(
+                f"The query execution has timed out:\n\tquery: {query}\n\tException: {e}",
+            )
+            ic("Terminating")
+            sys.exit(1)
+        except AQLQueryExecuteError as e:
+            ic(
+                f"""An error occurred while executing the AQL query:\n
+                \tquery: {query}\n\tException: {e}""",
+            )
+            return [{"result": f"Exception: {e!s}"}]
+        return formatted_results
+
+    @staticmethod
+    def explain_query(
+        query: str,
+        data_connector: LLMBase,
+        bind_vars: dict[str, Any] | None = None,
+        all_plans: bool = False,
+        max_plans: int = 5,
+    ) -> dict[str, Any]:
+        """
+        Get the execution plan for an AQL query without executing it.
+
+        Args:
+            query (str): The AQL query to explain
+            data_connector (Any): The connector to the ArangoDB data source
+            bind_vars (Optional[Dict[str, Any]]): Bind variables for the query
+            all_plans (bool): Whether to return all possible execution plans
+            max_plans (int): Maximum number of plans to return when all_plans is True
+
+        Returns:
+            Dict[str, Any]: The query execution plan(s) with analysis
+        """
+        assert isinstance(
+            data_connector,
+            IndalekoDBConfig,
+        ), "Data connector must be an instance of IndalekoDBConfig"
+
+        # Initialize bind variables if not provided
+        if bind_vars is None:
+            bind_vars = {}
+
+        try:
+            # Check if we have parameters in the query for which we don't have bind values
+            import re
+
+            param_pattern = r"@([a-zA-Z0-9_]+)"
+            params_in_query = set(re.findall(param_pattern, query))
+
+            # Log parameters found in query
+            ic(f"Parameters found in query: {params_in_query}")
+            ic(f"Bind variables provided: {bind_vars.keys()}")
+
+            # Add some sample values for common parameters if they're missing
+            for param in params_in_query:
+                if param not in bind_vars:
+                    if param.lower() in ['size', 'filesize', 'minsize']:
+                        bind_vars[param] = 1000000
+                    elif param.lower() in ['timestamp', 'date', 'time']:
+                        bind_vars[param] = "2024-01-01"
+                    elif param.lower() in ['path', 'file', 'filename']:
+                        bind_vars[param] = "test.pdf"
+                    elif param.lower() in ['limit', 'max', 'count']:
+                        bind_vars[param] = 10
+                    else:
+                        # Default to a string for unknown parameters
+                        bind_vars[param] = "sample_value"
+
+            # Log the final set of bind variables
+            ic(f"Final bind variables: {bind_vars}")
+
+            # Build explain options - pass directly as kwargs
+            # Create the options for explain
+            kwargs = {}
+            if bind_vars:
+                kwargs["bind_vars"] = bind_vars
+
+            # Add all_plans parameter if it's True
+            if all_plans:
+                kwargs["all_plans"] = all_plans
+                kwargs["max_plans"] = max_plans
+
+            # Call ArangoDB's explain method
+            ic(f"Calling ArangoDB explain with kwargs: {kwargs}")
+            explain_result = data_connector.db.aql.explain(query, **kwargs)
+
+            # Enhance the explain result with additional analysis
+            enhanced_result = AQLExecutor._enhance_explain_result(explain_result, query)
+
+            # Add the bind variables used to the result
+            enhanced_result["bind_vars"] = bind_vars
+
+            return enhanced_result
+
+        except AQLQueryExecuteError as e:
+            ic(
+                f"An error occurred while explaining the AQL query:\n\tquery: {query}\n\tException: {e}",
+            )
+            return {
+                'error': str(e),
+                'query': query,
+                'bind_vars': bind_vars,
+                'analysis': {
+                    'warnings': [str(e)],
+                    'recommendations': ["Check query syntax and ensure bind variables are provided for all parameters"]
+                }
+            }
+
+    @staticmethod
+    def _enhance_explain_result(explain_result: Any, query: str) -> dict[str, Any]:
+        """
+        Enhance the ArangoDB explain result with additional analysis.
+
+        Args:
+            explain_result (Any): The raw explain result from ArangoDB
+            query (str): The original query string
+
+        Returns:
+            Dict[str, Any]: Enhanced explain result with additional analysis
+        """
+        # Create an enhanced result dictionary
+        enhanced = {"query": query, "raw_result": explain_result}
+
+        # Initialize analysis section with default values
+        analysis = {
+            "summary": {
+                "estimated_cost": 0,
+                "collections_used": 0,
+                "operations": 0,
+                "cacheable": False,
+            },
+            "warnings": [],
+            "recommendations": [],
+        }
+
+        # Process the explain result based on its type
+        if isinstance(explain_result, dict):
+            # Standard dictionary result - extract plan data
+            plan = explain_result.get("plan", {})
+
+            # Update analysis with plan data
+            analysis["summary"].update({
+                "estimated_cost": plan.get("estimatedCost", 0),
+                "collections_used": len(plan.get("collections", [])),
+                "operations": len(plan.get("nodes", [])),
+                "cacheable": explain_result.get("cacheable", False)
+            })
+
+            # Extract plan details
+            nodes = plan.get("nodes", [])
+            collection_scans = [n for n in nodes if n.get("type") == "EnumerateCollectionNode"]
+            index_nodes = [n for n in nodes if n.get("type") == "IndexNode"]
+
+            # Add warnings for full collection scans
+            if collection_scans:
+                scan_collections = [n.get("collection", "unknown") for n in collection_scans]
+                analysis["warnings"].append(
+                    f"Full collection scan(s) detected on: {', '.join(scan_collections)}",
+                )
+                analysis["recommendations"].append(
+                    "Consider adding indexes to collections that are being full-scanned",
+                )
+
+            # Add info about indexes being used
+            if index_nodes:
+                index_info = []
+                for node in index_nodes:
+                    collection = node.get("collection", "unknown")
+                    index_type = node.get("indexes", [{}])[0].get("type", "unknown")
+                    index_info.append(f"{collection} ({index_type})")
+
+                analysis["summary"]["indexes_used"] = index_info
+            else:
+                analysis["warnings"].append("No indexes are being used in this query")
+                analysis["recommendations"].append(
+                    "Review your query and consider adding appropriate indexes",
+                )
+
+            # Check for very high estimated cost
+            if plan.get("estimatedCost", 0) > 1000:
+                analysis["warnings"].append(
+                    f"High estimated cost: {plan.get('estimatedCost')}",
+                )
+                analysis["recommendations"].append(
+                    "Query may be inefficient and could benefit from optimization",
+                )
+
+            # Add any warnings from ArangoDB itself
+            for warning in explain_result.get("warnings", []):
+                if isinstance(warning, dict):
+                    analysis["warnings"].append(warning.get("message", str(warning)))
+                else:
+                    analysis["warnings"].append(str(warning))
+
+            # Copy relevant parts from explain_result to enhanced
+            for key in ["plan", "plans", "stats", "cacheable", "warnings"]:
+                if key in explain_result:
+                    enhanced[key] = explain_result[key]
+
+        elif isinstance(explain_result, list):
+            # If the result is a list, it could be an array of plans or an error
+            analysis["warnings"].append("Received list result instead of expected plan structure")
+            analysis["recommendations"].append("Check query syntax and database configuration")
+
+        elif isinstance(explain_result, str):
+            # If the result is a string, it's probably an error message
+            analysis["warnings"].append(f"Explain returned message: {explain_result}")
+
+        else:
+            # Unknown result type
+            analysis["warnings"].append(f"Unexpected explain result type: {type(explain_result)}")
+
+        # Add analysis to the enhanced result
+        enhanced["analysis"] = analysis
+
+        return enhanced
+
+    @staticmethod
+    def validate_query(query: str) -> bool:
+        """
+        Validate the AQL query before execution.
+
+        Args:
+            query (str): The AQL query to validate
+
+        Returns:
+            bool: True if the query is valid, False otherwise
+        """
+        # Basic validation - check for FOR and RETURN keywords
+        if "FOR" not in query or "RETURN" not in query:
+            return False
+
+        # Check for balanced parentheses, brackets, and braces
+        parens_stack = []
+        for char in query:
+            if char in "({[":
+                parens_stack.append(char)
+            elif char in ")}]":
+                if not parens_stack:
+                    return False
+                last_open = parens_stack.pop()
+                if (
+                    (char == ")" and last_open != "(")
+                    or (char == "}" and last_open != "{")
+                    or (char == "]" and last_open != "[")
+                ):
+                    return False
+
+        # Check if all parentheses were closed
+        if parens_stack:
+            return False
+
+        return True
+
+    @staticmethod
+    def format_results(
+        raw_results: Any,
+        deduplicate: bool = False,
+        similarity_threshold: float = 0.85,
+    ) -> list[dict[str, Any]] | FormattedResults:
+        """
+        Format the raw AQL query results into a standardized format.
+
+        Args:
+            raw_results (Any): The raw results from the AQL query execution
+            deduplicate (bool): Whether to deduplicate similar results
+            similarity_threshold (float): Threshold for considering items as
+                duplicates (when deduplicate=True)
+
+        Returns:
+            list[dict[str, Any]] | FormattedResults:
+                - A list of formatted results (when deduplicate=False)
+                - A FormattedResults object with deduplicated results (when deduplicate=True)
+        """
+        formatted_results = []
+
+        # Extract any performance information before processing
+        performance_info = None
+        if isinstance(raw_results, list):
+            for item in raw_results:
+                if isinstance(item, dict) and "performance" in item:
+                    performance_info = item
+                    break
+
+        # Handle case when raw_results is already a list
+        if isinstance(raw_results, list):
+            for item in raw_results:
+                # Skip performance info for deduplication
+                if isinstance(item, dict) and "performance" in item:
+                    if not deduplicate:
+                        formatted_results.append(item)
+                    continue
+
+                if isinstance(item, dict):
+                    formatted_results.append(item)
+                else:
+                    formatted_results.append({"result": item})
+        else:
+            # Handle case when raw_results is a cursor or other iterable
+            try:
+                for item in raw_results:
+                    if isinstance(item, dict) and "performance" in item:
+                        if not deduplicate:
+                            formatted_results.append(item)
+                        continue
+
+                    if isinstance(item, dict):
+                        formatted_results.append(item)
+                    else:
+                        formatted_results.append({"result": item})
+            except TypeError:
+                # If raw_results is not iterable, wrap it in a single result
+                formatted_results.append({"result": raw_results})
+
+        # Apply deduplication if requested
+        if deduplicate:
+            deduped_results = deduplicate_results(
+                formatted_results,
+                similarity_threshold=similarity_threshold,
+            )
+
+            # Add performance info if available
+            if (performance_info and
+                "performance" in performance_info and
+                "execution_time_seconds" in performance_info["performance"]
+            ):
+                deduped_results.query_time = performance_info["performance"]["execution_time_seconds"]
+
+            return deduped_results
+
+        return formatted_results