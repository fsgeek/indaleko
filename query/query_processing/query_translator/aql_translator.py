<<<<<<< HEAD

from typing import Dict, Any
from .translator_base import TranslatorBase

from icecream import ic


class AQLTranslator(TranslatorBase):
    """
    Translator for converting parsed queries to AQL (ArangoDB Query Language).
    """

    def translate(self, parsed_query: Dict[str, Any], llm_connector: Any) -> str:
        """
        Translate a parsed query into an AQL query.

        Args:
            parsed_query (Dict[str, Any]): The parsed query from NLParser
            llm_connector (Any): Connector to the LLM service

        Returns:
            str: The translated AQL query
        """
        # Use the LLM to help generate the AQL query
        prompt = self._create_translation_prompt(parsed_query)
        aql_query = llm_connector.generate_query(prompt)

        ic('translate')
        aql_statement = aql_query.message.content
        assert self.validate_query(aql_statement), "Generated AQL query is invalid"
        aql_statement = aql_statement[aql_statement.index('FOR'):]  # trim preamble
        assert aql_statement.endswith('```'), "Code block not found at the end of the generated AQL query"
        aql_statement = aql_statement[:aql_statement.rindex('```')-1]  # trim postamble
        ic(aql_statement)
        return self.optimize_query(aql_statement)

    def validate_query(self, query: str) -> bool:
        """
        Validate the translated AQL query.

        Args:
            query (str): The translated AQL query

        Returns:
            bool: True if the query is valid, False otherwise
        """
        # Implement AQL validation logic
        # This is a placeholder implementation
        return "FOR" in query and "RETURN" in query

    def optimize_query(self, query: str) -> str:
        """
        Optimize the translated AQL query.

        Args:
            query (str): The translated AQL query

        Returns:
            str: The optimized AQL query
        """
        # Implement query optimization logic
        # This is a placeholder implementation
        return query

    def _create_translation_prompt(self, parsed_query: Dict[str, Any]) -> str:
        """
        Create a prompt for the LLM to generate an AQL query.

        Args:
            parsed_query (Dict[str, Any]): The parsed query

        Returns:
            str: The prompt for the LLM
        """
        # Implement prompt creation logic
        system_prompt = \
            f"""
            You are an assistant that generates ArangoDB queries for a Unified Personal
            Index (UPI) system. The UPI stores metadata about digital objects (e.g., files,
            directories) in an ArangoDB database. Given a user query, analyze it and
            generate only the corresponding AQL query that retrieves matching information.
            Do not include any explanations, comments, or additional text—return the AQL
            query alone. The structure of the data in the Objects collection
            is: {str(parsed_query['schema'])}.
            Do not use fields in the Record.Attributes portion of the various schema because they are not indexed
            and AQL queries using them will time out before a response is returned.
            """
        user_prompt = parsed_query['original_query']

        return {
            'system': system_prompt,
            'user': user_prompt
        }
=======
#!/usr/bin/env python3

from typing import Dict, Any
from .translator_base import TranslatorBase

from icecream import ic

class AQLTranslator(TranslatorBase):
    """
    Translator for converting parsed queries to AQL (ArangoDB Query Language).
    """

    def translate(self, parsed_query: Dict[str, Any], selected_md_attributes: Dict[str, Any], additional_notes: str, n_truth: int, llm_connector: Any) -> str:
        """
        Translate a parsed query into an AQL query.

        Args:
            parsed_query (Dict[str, Any]): The parsed query from NLParser
            llm_connector (Any): Connector to the LLM service

        Returns:
            str: The translated AQL query
        """
        # Use the LLM to help generate the AQL query
        prompt = self._create_translation_prompt(parsed_query, selected_md_attributes, additional_notes, n_truth)
        aql_query = llm_connector.generate_query(prompt)

        ic('translate')
        aql_statement = aql_query.message.content
        assert self.validate_query(aql_statement), "Generated AQL query is invalid"
        aql_statement = aql_statement[aql_statement.index('FOR'):] # trim preamble
        assert aql_statement.endswith('```'), "Code block not found at the end of the generated AQL query"
        aql_statement = aql_statement[:aql_statement.rindex('```')-1] # trim postamble
        ic(aql_statement)
        return self.optimize_query(aql_statement)

    def validate_query(self, query: str) -> bool:
        """
        Validate the translated AQL query.

        Args:
            query (str): The translated AQL query

        Returns:
            bool: True if the query is valid, False otherwise
        """
        all_valid = ("FOR" in query and "RETURN" in query) and (".Record" in query or ".SemanticAttributes" in query or ".Timestamp" in query or ".Size" in query or ".URI" in query)
        return all_valid


    def optimize_query(self, query: str) -> str:
        """
        Optimize the translated AQL query.

        Args:
            query (str): The translated AQL query

        Returns:
            str: The optimized AQL query
        """
        # Implement query optimization logic
        # This is a placeholder implementation
        return query

    def _create_translation_prompt(self, parsed_query: Dict[str, Any], selected_md_attributes:Dict[str, Any], additional_notes: str, n_truth_md: int) -> str:
        """
        Create a prompt for the LLM to generate an AQL query.

        Args:
            parsed_query (Dict[str, Any]): The parsed query

        Returns:
            str: The prompt for the LLM
        """
        # Implement prompt creation logic
        system_prompt = """
            You are an assistant that generates ArangoDB queries for a Unified Personal Index (UPI) system. The UPI stores metadata about digital objects (e.g., files, directories) in an ArangoDB database. Given a user query and a dictionary called selected_md_attributes, generate the corresponding AQL query that retrieves matching information.
            The schema includes two main collections:

            ActivityContext: Stores metadata related to the context of activities. It includes the location field.
            Objects: Stores information about digital objects, such as files and directories.
            You should iterate through each context in ActivityContext and access the Record or SemanticAttributes as required. Do not use both collections in a single query. The query should return the entire object from the Record or ActivityContext collection.

            Important Instructions:
            If 'Activity' is specified in selected_md_attributes, search within the ActivityContext if not, search within Objects.

            In selected_md_attributes['Posix']:
                If "file.name" is specified, include it in the query as Attributes.Name.
                If file.size is specified, use Record.Attributes.st_size.
                If file.directory is specified, use the Path in Record.Attributes.Path.
                If "location" is specified in selected_md_attributes, include logic to filter paths based on:
                    "google_drive": /file/d/
                    "dropbox": /s/...?dl=0
                    "icloud": /iclouddrive/
                    "local": paths that contain the local_dir_name specified in selected_md_attributes.
            Do not include path filters in the query unless they are explicitly specified in the selected_md_attributes dictionary.
            The timestamp in geo_location is the time when the activity context was collected. The timestamp in the Posix is when the file was modified, changed, accessed or created; you don't have to convert the timestamps, just use the posix timestamp as is e.g.)  when given {'Posix': {'timestamps': {'birthtime': {'starttime': 1736064000.0 , 'endtime': 1736064000.0 , 'command': 'equal'}}}, Activity': {geo_location: {'location': 'Victoria', 'command': 'at', 'timestamp': 'birthtime'}} aql query is: FILTER TO_NUMBER(activity.Timestamp) == 1736064000.0 To match coordinates, find SemanticAttributes with an Identifier.Label of "Longitude" and ensure the Data matches the given longitude, and similarly for latitude. Make sure to still check the activity.Record.Attributes for posix metadata as well (like name, path, timestamps, size, etc.)
            When command is "within", check that the coordinates are within the value specified in "km" relative to the given longitude and latitude coordinates. 
            Only get semantic attributes if the 'Semantic' is populated.
            If the number of truth attributes is greater than one and in the dictionary, the file name command is 'exactly' with a local directory specified, make sure to add % in command as there could be files with duplicate names in the same directory: {'Posix': {'file.name': {'pattern': 'photo', 'command': 'exactly', 'extension': ['.jpg']}, 'file.directory': {'location': 'local', 'local_dir_name': 'photo'}}} should give aql: record.Record.Attributes.Name LIKE 'photo%.pdf' OR 'photo(%).pdf'; instead of record.Record.Attributes.Name LIKE 'photo.pdf'. If number of attributes is one, just use record.Record.Attributes.Name LIKE 'photo.pdf.
            When getting semantic attributes, retrieve the attribute via the dictionary attribute specified. All attributes are stored within list of attributes, the labels are the keys of the dictionary like 'Text' or 'Type' and ther respective datas are the values of the keys e.g., 'cats and dogs' is a data for the key 'Text' and 'Title' a data for the key 'Type'. Any text content is specified with 'Text' and 'Type' emphasizes what kind of text it is: ex.) {'Posix': {'file.name': {'pattern': 'essay', 'command': 'starts', 'extension': ['.txt']}, 'timestamps': {'modified': {'starttime': 1572505200.0, 'endtime': 1572505200.0, 'command': 'equal'}}, 'file.size': {'target_min': 7516192768, 'target_max': 7516192768, 'command': 'less_than'}}, 'Semantic': {'Content_1': {'Languages': 'str', 'Text': 'advancements in computer science'}}} then the Aql query would be: FOR record IN Objects FILTER record.Record.Attributes.Name LIKE 'essay%.txt' AND TO_NUMBER(record.Record.Attributes.st_mtime) >= 1572505200.0 AND TO_NUMBER(record.Record.Attributes.st_mtime) <= 1572505200.0 AND record.Record.Attributes.st_size < 7516192768 LET semanticTitle = FIRST(FOR attr IN record.SemanticAttributes FILTER attr.Identifier.Label == 'Text' RETURN attr.Data) FILTER semanticTitle == 'advancements in computer science' RETURN record.
            When comparing timestamps in the Record table, ensure that timestamps with a prefix of st_ are converted to number (use TO_NUMBER)
            When matching file names, names should have an extension at the end, so use 'LIKE' command not ==.
            Make sure to incorporate all attributes from the given dictionary into the aql statement.
            The query should only include the AQL code, without any additional explanations or comments. You must return one single code block enclosed in '```'s with only one FOR and RETURN statement.\n""" + \
            "Dictionary of attributes:" + str(selected_md_attributes) + "\n Number of truth attributes:" + str(n_truth_md) + "\n Additional Notes: " + additional_notes + "\n Schema:" + str(parsed_query['schema'])


        user_prompt = parsed_query['original_query']

        return {
            'system' : system_prompt,
            'user' : user_prompt
        }


>>>>>>> b71e5788
<|MERGE_RESOLUTION|>--- conflicted
+++ resolved
@@ -1,9 +1,39 @@
-<<<<<<< HEAD
+"""
+This module defines the AQL translator to use with an LLM.
+
+Project Indaleko
+Copyright (C) 2024-2025 Tony Mason
+
+This program is free software: you can redistribute it and/or modify
+it under the terms of the GNU Affero General Public License as published
+by the Free Software Foundation, either version 3 of the License, or
+(at your option) any later version.
+
+This program is distributed in the hope that it will be useful,
+but WITHOUT ANY WARRANTY; without even the implied warranty of
+MERCHANTABILITY or FITNESS FOR A PARTICULAR PURPOSE.  See the
+GNU Affero General Public License for more details.
+
+You should have received a copy of the GNU Affero General Public License
+along with this program.  If not, see <https://www.gnu.org/licenses/>.
+"""
+import os
+import sys
 
 from typing import Dict, Any
-from .translator_base import TranslatorBase
 
 from icecream import ic
+
+if os.environ.get('INDALEKO_ROOT') is None:
+    current_path = os.path.dirname(os.path.abspath(__file__))
+    while not os.path.exists(os.path.join(current_path, 'Indaleko.py')):
+        current_path = os.path.dirname(current_path)
+    os.environ['INDALEKO_ROOT'] = current_path
+    sys.path.append(current_path)
+
+# pylint: disable=wrong-import-position
+from query.query_processing.query_translator.translator_base import TranslatorBase
+# pylint: enable=wrong-import-position
 
 
 class AQLTranslator(TranslatorBase):
@@ -11,7 +41,13 @@
     Translator for converting parsed queries to AQL (ArangoDB Query Language).
     """
 
-    def translate(self, parsed_query: Dict[str, Any], llm_connector: Any) -> str:
+    def translate(
+            self,
+            parsed_query: Dict[str, Any],
+            selected_md_attributes: Dict[str, Any],
+            additional_notes: str,
+            n_truth: int,
+            llm_connector: Any) -> str:
         """
         Translate a parsed query into an AQL query.
 
@@ -23,7 +59,7 @@
             str: The translated AQL query
         """
         # Use the LLM to help generate the AQL query
-        prompt = self._create_translation_prompt(parsed_query)
+        prompt = self._create_translation_prompt(parsed_query, selected_md_attributes, additional_notes, n_truth)
         aql_query = llm_connector.generate_query(prompt)
 
         ic('translate')
@@ -45,9 +81,10 @@
         Returns:
             bool: True if the query is valid, False otherwise
         """
-        # Implement AQL validation logic
-        # This is a placeholder implementation
-        return "FOR" in query and "RETURN" in query
+        return ("FOR" in query and "RETURN" in query) and (
+                ".Record" in query or ".SemanticAttributes" in
+                query or ".Timestamp" in query or ".Size" in
+                query or ".URI" in query)
 
     def optimize_query(self, query: str) -> str:
         """
@@ -63,101 +100,11 @@
         # This is a placeholder implementation
         return query
 
-    def _create_translation_prompt(self, parsed_query: Dict[str, Any]) -> str:
-        """
-        Create a prompt for the LLM to generate an AQL query.
-
-        Args:
-            parsed_query (Dict[str, Any]): The parsed query
-
-        Returns:
-            str: The prompt for the LLM
-        """
-        # Implement prompt creation logic
-        system_prompt = \
-            f"""
-            You are an assistant that generates ArangoDB queries for a Unified Personal
-            Index (UPI) system. The UPI stores metadata about digital objects (e.g., files,
-            directories) in an ArangoDB database. Given a user query, analyze it and
-            generate only the corresponding AQL query that retrieves matching information.
-            Do not include any explanations, comments, or additional text—return the AQL
-            query alone. The structure of the data in the Objects collection
-            is: {str(parsed_query['schema'])}.
-            Do not use fields in the Record.Attributes portion of the various schema because they are not indexed
-            and AQL queries using them will time out before a response is returned.
-            """
-        user_prompt = parsed_query['original_query']
-
-        return {
-            'system': system_prompt,
-            'user': user_prompt
-        }
-=======
-#!/usr/bin/env python3
-
-from typing import Dict, Any
-from .translator_base import TranslatorBase
-
-from icecream import ic
-
-class AQLTranslator(TranslatorBase):
-    """
-    Translator for converting parsed queries to AQL (ArangoDB Query Language).
-    """
-
-    def translate(self, parsed_query: Dict[str, Any], selected_md_attributes: Dict[str, Any], additional_notes: str, n_truth: int, llm_connector: Any) -> str:
-        """
-        Translate a parsed query into an AQL query.
-
-        Args:
-            parsed_query (Dict[str, Any]): The parsed query from NLParser
-            llm_connector (Any): Connector to the LLM service
-
-        Returns:
-            str: The translated AQL query
-        """
-        # Use the LLM to help generate the AQL query
-        prompt = self._create_translation_prompt(parsed_query, selected_md_attributes, additional_notes, n_truth)
-        aql_query = llm_connector.generate_query(prompt)
-
-        ic('translate')
-        aql_statement = aql_query.message.content
-        assert self.validate_query(aql_statement), "Generated AQL query is invalid"
-        aql_statement = aql_statement[aql_statement.index('FOR'):] # trim preamble
-        assert aql_statement.endswith('```'), "Code block not found at the end of the generated AQL query"
-        aql_statement = aql_statement[:aql_statement.rindex('```')-1] # trim postamble
-        ic(aql_statement)
-        return self.optimize_query(aql_statement)
-
-    def validate_query(self, query: str) -> bool:
-        """
-        Validate the translated AQL query.
-
-        Args:
-            query (str): The translated AQL query
-
-        Returns:
-            bool: True if the query is valid, False otherwise
-        """
-        all_valid = ("FOR" in query and "RETURN" in query) and (".Record" in query or ".SemanticAttributes" in query or ".Timestamp" in query or ".Size" in query or ".URI" in query)
-        return all_valid
-
-
-    def optimize_query(self, query: str) -> str:
-        """
-        Optimize the translated AQL query.
-
-        Args:
-            query (str): The translated AQL query
-
-        Returns:
-            str: The optimized AQL query
-        """
-        # Implement query optimization logic
-        # This is a placeholder implementation
-        return query
-
-    def _create_translation_prompt(self, parsed_query: Dict[str, Any], selected_md_attributes:Dict[str, Any], additional_notes: str, n_truth_md: int) -> str:
+    def _create_translation_prompt(
+            self, parsed_query: Dict[str, Any],
+            selected_md_attributes: Dict[str, Any],
+            additional_notes: str,
+            n_truth_md: int) -> str:
         """
         Create a prompt for the LLM to generate an AQL query.
 
@@ -169,15 +116,20 @@
         """
         # Implement prompt creation logic
         system_prompt = """
-            You are an assistant that generates ArangoDB queries for a Unified Personal Index (UPI) system. The UPI stores metadata about digital objects (e.g., files, directories) in an ArangoDB database. Given a user query and a dictionary called selected_md_attributes, generate the corresponding AQL query that retrieves matching information.
-            The schema includes two main collections:
+            You are an assistant that generates ArangoDB queries for a Unified Personal Index (UPI) system.
+            The UPI stores metadata about digital objects (e.g., files, directories) in an ArangoDB database.
+            Given a user query and a dictionary called selected_md_attributes, generate the corresponding AQL
+            query that retrieves matching information. The schema includes two main collections:
 
             ActivityContext: Stores metadata related to the context of activities. It includes the location field.
             Objects: Stores information about digital objects, such as files and directories.
-            You should iterate through each context in ActivityContext and access the Record or SemanticAttributes as required. Do not use both collections in a single query. The query should return the entire object from the Record or ActivityContext collection.
+            You should iterate through each context in ActivityContext and access the Record or SemanticAttributes
+            as required. Do not use both collections in a single query. The query should return the entire object
+            from the Record or ActivityContext collection.
 
             Important Instructions:
-            If 'Activity' is specified in selected_md_attributes, search within the ActivityContext if not, search within Objects.
+            If 'Activity' is specified in selected_md_attributes, search within the ActivityContext if not,
+            search within Objects.
 
             In selected_md_attributes['Posix']:
                 If "file.name" is specified, include it in the query as Attributes.Name.
@@ -188,25 +140,60 @@
                     "dropbox": /s/...?dl=0
                     "icloud": /iclouddrive/
                     "local": paths that contain the local_dir_name specified in selected_md_attributes.
-            Do not include path filters in the query unless they are explicitly specified in the selected_md_attributes dictionary.
-            The timestamp in geo_location is the time when the activity context was collected. The timestamp in the Posix is when the file was modified, changed, accessed or created; you don't have to convert the timestamps, just use the posix timestamp as is e.g.)  when given {'Posix': {'timestamps': {'birthtime': {'starttime': 1736064000.0 , 'endtime': 1736064000.0 , 'command': 'equal'}}}, Activity': {geo_location: {'location': 'Victoria', 'command': 'at', 'timestamp': 'birthtime'}} aql query is: FILTER TO_NUMBER(activity.Timestamp) == 1736064000.0 To match coordinates, find SemanticAttributes with an Identifier.Label of "Longitude" and ensure the Data matches the given longitude, and similarly for latitude. Make sure to still check the activity.Record.Attributes for posix metadata as well (like name, path, timestamps, size, etc.)
-            When command is "within", check that the coordinates are within the value specified in "km" relative to the given longitude and latitude coordinates. 
+            Do not include path filters in the query unless they are explicitly specified in the
+            selected_md_attributes dictionary. The timestamp in geo_location is the time when the
+            activity context was collected. The timestamp in the Posix is when the file was modified, changed,
+            accessed or created; you don't have to convert the timestamps, just use the posix
+            timestamp as is e.g.) when given {'Posix': {'timestamps': {'birthtime': {'starttime': 1736064000.0 ,
+            'endtime': 1736064000.0 , 'command': 'equal'}}}, Activity': {geo_location: {'location': 'Victoria',
+            'command': 'at', 'timestamp': 'birthtime'}} aql query is:
+            FILTER TO_NUMBER(activity.Timestamp) == 1736064000.0
+            To match coordinates, find SemanticAttributes with an Identifier.Label of "Longitude" and ensure
+            the Data matches the given longitude, and similarly for latitude. Make sure to still check the
+            activity.Record.Attributes for posix metadata as well (like name, path, timestamps, size, etc.)
+            When command is "within", check that the coordinates are within the value specified in "km"
+            relative to the given longitude and latitude coordinates.
             Only get semantic attributes if the 'Semantic' is populated.
-            If the number of truth attributes is greater than one and in the dictionary, the file name command is 'exactly' with a local directory specified, make sure to add % in command as there could be files with duplicate names in the same directory: {'Posix': {'file.name': {'pattern': 'photo', 'command': 'exactly', 'extension': ['.jpg']}, 'file.directory': {'location': 'local', 'local_dir_name': 'photo'}}} should give aql: record.Record.Attributes.Name LIKE 'photo%.pdf' OR 'photo(%).pdf'; instead of record.Record.Attributes.Name LIKE 'photo.pdf'. If number of attributes is one, just use record.Record.Attributes.Name LIKE 'photo.pdf.
-            When getting semantic attributes, retrieve the attribute via the dictionary attribute specified. All attributes are stored within list of attributes, the labels are the keys of the dictionary like 'Text' or 'Type' and ther respective datas are the values of the keys e.g., 'cats and dogs' is a data for the key 'Text' and 'Title' a data for the key 'Type'. Any text content is specified with 'Text' and 'Type' emphasizes what kind of text it is: ex.) {'Posix': {'file.name': {'pattern': 'essay', 'command': 'starts', 'extension': ['.txt']}, 'timestamps': {'modified': {'starttime': 1572505200.0, 'endtime': 1572505200.0, 'command': 'equal'}}, 'file.size': {'target_min': 7516192768, 'target_max': 7516192768, 'command': 'less_than'}}, 'Semantic': {'Content_1': {'Languages': 'str', 'Text': 'advancements in computer science'}}} then the Aql query would be: FOR record IN Objects FILTER record.Record.Attributes.Name LIKE 'essay%.txt' AND TO_NUMBER(record.Record.Attributes.st_mtime) >= 1572505200.0 AND TO_NUMBER(record.Record.Attributes.st_mtime) <= 1572505200.0 AND record.Record.Attributes.st_size < 7516192768 LET semanticTitle = FIRST(FOR attr IN record.SemanticAttributes FILTER attr.Identifier.Label == 'Text' RETURN attr.Data) FILTER semanticTitle == 'advancements in computer science' RETURN record.
-            When comparing timestamps in the Record table, ensure that timestamps with a prefix of st_ are converted to number (use TO_NUMBER)
-            When matching file names, names should have an extension at the end, so use 'LIKE' command not ==.
+            If the number of truth attributes is greater than one and in the dictionary, the file name command is
+            'exactly' with a local directory specified, make sure to add % in command as there could be files with
+            duplicate names in the same directory: {'Posix': {'file.name': {'pattern': 'photo', 'command': 'exactly',
+            'extension': ['.jpg']}, 'file.directory': {'location': 'local', 'local_dir_name': 'photo'}}} should
+            give aql: record.Record.Attributes.Name LIKE 'photo%.pdf' OR 'photo(%).pdf'; instead of
+            record.Record.Attributes.Name LIKE 'photo.pdf'. If number of attributes is one, just use
+            record.Record.Attributes.Name LIKE 'photo.pdf.
+            When getting semantic attributes, retrieve the attribute via the dictionary attribute specified.
+            All attributes are stored within list of attributes, the labels are the keys of the dictionary like
+            'Text' or 'Type' and ther respective data are the values of the keys e.g., 'cats and dogs' is a datum
+            for the key 'Text' and 'Title' a datum for the key 'Type'. Any text content is specified with 'Text'
+            and 'Type' emphasizes what kind of text it is: ex.)
+            {'Posix': {'file.name': {'pattern': 'essay', 'command': 'starts', 'extension': ['.txt']},
+            'timestamps': {'modified': {'starttime': 1572505200.0, 'endtime': 1572505200.0, 'command': 'equal'}},
+            'file.size': {'target_min': 7516192768, 'target_max': 7516192768, 'command': 'less_than'}},
+            'Semantic': {'Content_1': {'Languages': 'str', 'Text': 'advancements in computer science'}}}
+            then the Aql query would be: FOR record IN Objects FILTER record.Record.Attributes.Name LIKE
+            'essay%.txt' AND TO_NUMBER(record.Record.Attributes.st_mtime) >= 1572505200.0 AND
+            TO_NUMBER(record.Record.Attributes.st_mtime) <= 1572505200.0 AND
+            record.Record.Attributes.st_size < 7516192768
+            LET semanticTitle = FIRST(FOR attr IN record.SemanticAttributes
+            FILTER attr.Identifier.Label == 'Text' RETURN attr.Data)
+            FILTER semanticTitle == 'advancements in computer science'
+            RETURN record.
+            When comparing timestamps in the Record table, ensure that timestamps with a prefix of
+            st_ are converted to number (use TO_NUMBER) When matching file names, names should have
+            an extension at the end, so use 'LIKE' command not ==.
             Make sure to incorporate all attributes from the given dictionary into the aql statement.
-            The query should only include the AQL code, without any additional explanations or comments. You must return one single code block enclosed in '```'s with only one FOR and RETURN statement.\n""" + \
-            "Dictionary of attributes:" + str(selected_md_attributes) + "\n Number of truth attributes:" + str(n_truth_md) + "\n Additional Notes: " + additional_notes + "\n Schema:" + str(parsed_query['schema'])
-
+            The query should only include the AQL code, without any additional explanations or comments.
+            You must return one single code block enclosed in '```'s with only one FOR and RETURN statement.\n""" + \
+            f"""
+            Dictionary of attributes: {str(selected_md_attributes)}
+            Number of truth attributes: {str(n_truth_md)}
+            Additional Notes: {additional_notes}
+            Schema: {str(parsed_query['schema'])}
+            """
 
         user_prompt = parsed_query['original_query']
 
         return {
-            'system' : system_prompt,
-            'user' : user_prompt
-        }
-
-
->>>>>>> b71e5788
+            'system': system_prompt,
+            'user': user_prompt
+        }