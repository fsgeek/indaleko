--- conflicted
+++ resolved
@@ -1,88 +1,85 @@
-"""
-This module defines the translator framework for queries
-to use with an LLM.
-
-Project Indaleko
-Copyright (C) 2024-2025 Tony Mason
-
-This program is free software: you can redistribute it and/or modify
-it under the terms of the GNU Affero General Public License as published
-by the Free Software Foundation, either version 3 of the License, or
-(at your option) any later version.
-
-This program is distributed in the hope that it will be useful,
-but WITHOUT ANY WARRANTY; without even the implied warranty of
-MERCHANTABILITY or FITNESS FOR A PARTICULAR PURPOSE.  See the
-GNU Affero General Public License for more details.
-
-You should have received a copy of the GNU Affero General Public License
-along with this program.  If not, see <https://www.gnu.org/licenses/>.
-"""
-
-import os
-import sys
-from abc import ABC, abstractmethod
-
-if os.environ.get("INDALEKO_ROOT") is None:
-    current_path = os.path.dirname(os.path.abspath(__file__))
-    while not os.path.exists(os.path.join(current_path, "Indaleko.py")):
-        current_path = os.path.dirname(current_path)
-    os.environ["INDALEKO_ROOT"] = current_path
-    sys.path.append(current_path)
-
-# pylint: disable=wrong-import-position
-from query.query_processing.data_models.translator_input import TranslatorInput
-from query.query_processing.data_models.translator_response import TranslatorOutput
-
-<<<<<<< HEAD
-# from query.query_processing.data_models.query_output import LLMTranslateQueryResponse
-# from query.utils.llm_connector.llm_base import IndalekoLLMBase
-=======
->>>>>>> bdd97d2b
-# pylint: enable=wrong-import-position
-
-
-class TranslatorBase(ABC):
-    """
-    Abstract base class for query translators.
-    """
-
-    @abstractmethod
-    def translate(
-        self: "TranslatorBase",
-        input_data: TranslatorInput,
-    ) -> TranslatorOutput:
-        """
-        Translate a parsed query into a specific query language.
-
-        Args:
-            parsed_query (Dict[str, Any]): The parsed query from NLParser
-            llm_connector (Any): Connector to the LLM service
-
-        Returns:
-            str: The translated query string
-        """
-
-    @abstractmethod
-    def validate_query(self, query: str) -> bool:
-        """
-        Validate the translated query.
-
-        Args:
-            query (str): The translated query
-
-        Returns:
-            bool: True if the query is valid, False otherwise
-        """
-
-    @abstractmethod
-    def optimize_query(self, query: str) -> str:
-        """
-        Optimize the translated query for better performance.
-
-        Args:
-            query (str): The translated query
-
-        Returns:
-            str: The optimized query
-        """
+"""
+Define translator base class for query processing.
+
+Project Indaleko
+Copyright (C) 2024-2025 Tony Mason
+
+This program is free software: you can redistribute it and/or modify
+it under the terms of the GNU Affero General Public License as published
+by the Free Software Foundation, either version 3 of the License, or
+(at your option) any later version.
+
+This program is distributed in the hope that it will be useful,
+but WITHOUT ANY WARRANTY; without even the implied warranty of
+MERCHANTABILITY or FITNESS FOR A PARTICULAR PURPOSE.  See the
+GNU Affero General Public License for more details.
+
+You should have received a copy of the GNU Affero General Public License
+along with this program.  If not, see <https://www.gnu.org/licenses/>.
+"""
+
+import os
+import sys
+
+from abc import ABC, abstractmethod
+from pathlib import Path
+
+
+if os.environ.get("INDALEKO_ROOT") is None:
+    current_path = Path(__file__).parent.resolve()
+    while not (Path(current_path) / "Indaleko.py").exists():
+        current_path = Path(current_path).parent
+    os.environ["INDALEKO_ROOT"] = str(current_path)
+    sys.path.insert(0, str(current_path))
+
+
+# pylint: disable=wrong-import-position
+from query.query_processing.data_models.translator_input import TranslatorInput
+from query.query_processing.data_models.translator_response import TranslatorOutput
+
+
+# pylint: enable=wrong-import-position
+
+
+class TranslatorBase(ABC):
+    """Abstract base class for query translators."""
+
+    @abstractmethod
+    def translate(
+        self: "TranslatorBase",
+        input_data: TranslatorInput,
+    ) -> TranslatorOutput:
+        """
+        Translate a parsed query into a specific query language.
+
+        Args:
+            input_data (TranslatorInput): The input data containing the parsed query
+                and any additional parameters.
+
+        Returns:
+            str: The translated query string
+        """
+
+    @abstractmethod
+    def validate_query(self, query: str) -> bool:
+        """
+        Validate the translated query.
+
+        Args:
+            query (str): The translated query
+
+        Returns:
+            bool: True if the query is valid, False otherwise
+        """
+
+    @abstractmethod
+    def optimize_query(self, query: str) -> str:
+        """
+        Optimize the translated query for better performance.
+
+        Args:
+            query (str): The translated query
+
+        Returns:
+            str: The optimized query
+        """