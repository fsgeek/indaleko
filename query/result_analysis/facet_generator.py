--- conflicted
+++ resolved
@@ -1,1072 +1,998 @@
-"""
-Facet generation for Indaleko search results.
-
-Project Indaleko
-Copyright (C) 2024-2025 Tony Mason
-
-This program is free software: you can redistribute it and/or modify
-it under the terms of the GNU Affero General Public License as published
-by the Free Software Foundation, either version 3 of the License, or
-(at your option) any later version.
-
-This program is distributed in the hope that it will be useful,
-but WITHOUT ANY WARRANTY; without even the implied warranty of
-MERCHANTABILITY or FITNESS FOR A PARTICULAR PURPOSE.  See the
-GNU Affero General Public License for more details.
-
-You should have received a copy of the GNU Affero General Public License
-along with this program.  If not, see <https://www.gnu.org/licenses/>.
-"""
-
-import math
-import os
-import sys
-from collections import Counter, defaultdict
-<<<<<<< HEAD
-from typing import List, Dict, Any, Optional, Union
-
-from icecream import ic
-=======
-from datetime import datetime
-from typing import Any
->>>>>>> 86c89521
-
-if os.environ.get("INDALEKO_ROOT") is None:
-    current_path = os.path.dirname(os.path.abspath(__file__))
-    while not os.path.exists(os.path.join(current_path, "Indaleko.py")):
-        current_path = os.path.dirname(current_path)
-    os.environ["INDALEKO_ROOT"] = current_path
-    sys.path.append(current_path)
-
-from query.result_analysis.data_models.facet_data_model import (
-    DynamicFacets,
-    Facet,
-    FacetType,
-    FacetValue,
-)
-from query.result_analysis.result_formatter import (
-    extract_categorization_info,
-    extract_timestamp,
-)
-
-
-class FacetGenerator:
-    """
-    Generates dynamic facets for query refinement based on search results.
-    """
-
-    def __init__(
-        self,
-        max_facets: int = 5,
-        min_facet_coverage: float = 0.2,
-        min_value_count: int = 2,
-        conversational: bool = True,
-    ):
-        """
-        Initialize the FacetGenerator.
-
-        Args:
-            max_facets (int): Maximum number of facets to generate
-            min_facet_coverage (float): Minimum percentage of results a facet should cover (0.0-1.0)
-            min_value_count (int): Minimum count for a facet value to be included
-            conversational (bool): Whether to generate conversational hints
-        """
-        self.max_facets = max_facets
-        self.min_facet_coverage = min_facet_coverage
-        self.min_value_count = min_value_count
-        self.conversational = conversational
-
-<<<<<<< HEAD
-    def generate(self, analyzed_results: List[Dict[str, Any]]) -> DynamicFacets:
-=======
-    def generate(
-        self,
-        analyzed_results: list[dict[str, Any]],
-    ) -> list[str] | DynamicFacets:
->>>>>>> 86c89521
-        """
-        Generate facets based on the analyzed search results.
-
-        Args:
-            analyzed_results (List[Dict[str, Any]]): The analyzed search results
-
-        Returns:
-<<<<<<< HEAD
-            DynamicFacets: A list of DynamicFacets object
-=======
-            Union[List[str], DynamicFacets]: Either a list of string facets (legacy mode)
-                                            or a DynamicFacets object (enhanced mode)
->>>>>>> 86c89521
-        """
-        if not analyzed_results or len(analyzed_results) == 0:
-            return DynamicFacets(
-                original_count=0,
-                suggestions=["No results found"],
-                conversational_hints=[
-                    "I couldn't find any results matching your query.",
-                ],
-            )
-
-        # Extract all metadata for faceting
-        file_types = self._extract_file_types(analyzed_results)
-        dates = self._extract_dates(analyzed_results)
-        locations = self._extract_locations(analyzed_results)
-        sizes = self._extract_sizes(analyzed_results)
-        semantic_attrs = self._extract_semantic_attributes(analyzed_results)
-
-        # Generate facets from extracted metadata
-        file_type_facet = self._generate_file_type_facet(
-            file_types,
-            len(analyzed_results),
-        )
-        date_facet = self._generate_date_facet(dates, len(analyzed_results))
-        location_facet = self._generate_location_facet(locations, len(analyzed_results))
-        size_facet = self._generate_size_facet(sizes, len(analyzed_results))
-<<<<<<< HEAD
-        semantic_facets = self._generate_semantic_facets(semantic_attrs, len(analyzed_results))
-=======
-        semantic_facets = self._generate_semantic_facets(
-            semantic_attrs,
-            len(analyzed_results),
-        )
->>>>>>> 86c89521
-
-        # Combine all facets and rank them by utility
-        all_facets = []
-        if file_type_facet:
-            all_facets.append(file_type_facet)
-        if date_facet:
-            all_facets.append(date_facet)
-        if location_facet:
-            all_facets.append(location_facet)
-        if size_facet:
-            all_facets.append(size_facet)
-        all_facets.extend(semantic_facets)
-
-        # Rank facets by their utility (coverage and entropy)
-        ranked_facets = self._rank_facets(all_facets)
-<<<<<<< HEAD
-        selected_facets = ranked_facets[:self.max_facets]
-=======
-        selected_facets = ranked_facets[: self.max_facets]
->>>>>>> 86c89521
-
-        # Generate suggestions and conversational hints
-        suggestions = self._generate_suggestions(selected_facets, len(analyzed_results))
-        conversational_hints = []
-        if self.conversational:
-            conversational_hints = self._generate_conversational_hints(
-                selected_facets,
-<<<<<<< HEAD
-                len(analyzed_results)
-=======
-                len(analyzed_results),
->>>>>>> 86c89521
-            )
-
-        # Generate statistics
-        facet_statistics = self._generate_facet_statistics(
-            selected_facets,
-            file_types,
-            dates,
-            sizes,
-            len(analyzed_results),
-        )
-
-        # Build the DynamicFacets object
-        dynamic_facets = DynamicFacets(
-            facets=selected_facets,
-            suggestions=suggestions,
-            original_count=len(analyzed_results),
-            facet_statistics=facet_statistics,
-            conversational_hints=conversational_hints,
-        )
-
-<<<<<<< HEAD
-        return dynamic_facets
-
-
-    def _extract_file_types(self, results: List[Dict[str, Any]]) -> Dict[str, int]:
-=======
-        # For legacy compatibility, also generate string facets
-        legacy_facets = [suggestion for suggestion in suggestions]
-
-        return dynamic_facets
-
-    def _extract_file_types(self, results: list[dict[str, Any]]) -> dict[str, int]:
->>>>>>> 86c89521
-        """
-        Extract file types from results with their counts.
-
-        Args:
-            results: The search results
-
-        Returns:
-            Dictionary mapping file types to their counts
-        """
-        file_types = Counter()
-
-        for result in results:
-            # Extract from file name extension
-            if "name" in result:
-                name = result["name"]
-                ext = os.path.splitext(name)[1].lower()
-                if ext:
-                    # Remove the leading dot
-                    ext = ext[1:]
-                    file_types[ext] += 1
-
-            # Extract from MIME type
-            if "Record" in result and "Attributes" in result["Record"]:
-                attrs = result["Record"]["Attributes"]
-                if "mimeType" in attrs:
-                    mime = attrs["mimeType"]
-                    # Extract subtype from MIME (e.g., 'pdf' from 'application/pdf')
-                    subtype = mime.split("/")[-1]
-                    file_types[subtype] += 1
-
-            # Extract from categories
-            categories = extract_categorization_info(result)
-            for category in categories:
-                if not category.startswith("mime:") and not category.startswith(
-                    "semantic:",
-                ):
-                    file_types[category] += 1
-
-        return dict(file_types)
-
-    def _extract_dates(self, results: list[dict[str, Any]]) -> list[datetime]:
-        """
-        Extract dates from results.
-
-        Args:
-            results: The search results
-
-        Returns:
-            List of datetime objects
-        """
-        dates = []
-
-        for result in results:
-            timestamp = extract_timestamp(result)
-            if timestamp:
-                dates.append(timestamp)
-
-        return dates
-
-    def _extract_locations(self, results: list[dict[str, Any]]) -> dict[str, int]:
-        """
-        Extract locations from results with their counts.
-
-        Args:
-            results: The search results
-
-        Returns:
-            Dictionary mapping locations to their counts
-        """
-        locations = Counter()
-
-        for result in results:
-            # Extract from path
-            path = None
-            if "path" in result:
-                path = result["path"]
-            elif "Record" in result and "Attributes" in result["Record"]:
-                attrs = result["Record"]["Attributes"]
-                if "Path" in attrs:
-                    path = attrs["Path"]
-                elif "LocalPath" in attrs:
-                    path = attrs["LocalPath"]
-
-            if path:
-                # Extract directory parts (up to 3 levels)
-                parts = os.path.normpath(path).split(os.sep)
-                if len(parts) > 1:
-                    # Get the first meaningful directory
-                    for part in parts[:-1]:  # Skip the filename
-                        if part and part not in ("/", "\\", ".", "..", "home", "Users"):
-                            locations[part] += 1
-                            break
-
-                    # Also add the parent directory
-                    parent = os.path.dirname(path)
-                    if parent and os.path.basename(parent) not in (
-                        "/",
-                        "\\",
-                        ".",
-                        "..",
-                        "home",
-                        "Users",
-                    ):
-                        locations[os.path.basename(parent)] += 1
-
-        return dict(locations)
-
-    def _extract_sizes(self, results: list[dict[str, Any]]) -> list[int]:
-        """
-        Extract file sizes from results.
-
-        Args:
-            results: The search results
-
-        Returns:
-            List of file sizes in bytes
-        """
-        sizes = []
-
-        for result in results:
-            size = None
-            if "size" in result:
-                size = result["size"]
-            elif "Record" in result and "Attributes" in result["Record"]:
-                attrs = result["Record"]["Attributes"]
-                if "Size" in attrs:
-                    size = attrs["Size"]
-                elif "st_size" in attrs:
-                    size = attrs["st_size"]
-
-            if size is not None and isinstance(size, (int, float)) and size >= 0:
-                sizes.append(int(size))
-
-        return sizes
-
-    def _extract_semantic_attributes(
-        self,
-        results: list[dict[str, Any]],
-    ) -> dict[str, dict[str, int]]:
-        """
-        Extract semantic attributes from results.
-
-        Args:
-            results: The search results
-
-        Returns:
-            Dictionary mapping attribute names to dictionaries of value counts
-        """
-        semantic_attrs = defaultdict(Counter)
-
-        for result in results:
-            if "SemanticAttributes" in result:
-                for attr in result["SemanticAttributes"]:
-                    if "Identifier" in attr and "Label" in attr["Identifier"]:
-                        label = attr["Identifier"]["Label"]
-                        if "Value" in attr:
-                            value = attr["Value"]
-                            semantic_attrs[label][value] += 1
-
-        return {k: dict(v) for k, v in semantic_attrs.items()}
-
-    def _generate_file_type_facet(
-        self,
-        file_types: dict[str, int],
-        total_results: int,
-    ) -> Facet | None:
-        """
-        Generate a facet for file types.
-
-        Args:
-            file_types: Dictionary of file types and their counts
-            total_results: Total number of results
-
-        Returns:
-            Facet object for file types, or None if insufficient data
-        """
-        if not file_types:
-            return None
-
-        # Calculate coverage
-        coverage = sum(file_types.values()) / total_results if total_results > 0 else 0
-
-        # Skip if coverage is too low
-        if coverage < self.min_facet_coverage:
-            return None
-
-        # Filter values by minimum count
-        filtered_types = {k: v for k, v in file_types.items() if v >= self.min_value_count}
-        if not filtered_types:
-            return None
-
-        # Create facet values
-        values = []
-        for file_type, count in sorted(
-            filtered_types.items(),
-            key=lambda x: x[1],
-            reverse=True,
-        ):
-            value = FacetValue(
-                value=file_type,
-                count=count,
-                query_refinement=f"file_type:{file_type}",
-            )
-            values.append(value)
-
-        # Calculate entropy
-        entropy = self._calculate_entropy(list(filtered_types.values()), total_results)
-
-        # Create the facet
-        return Facet(
-            name="File Type",
-            field="file_type",
-            type=FacetType.FILE_TYPE,
-            values=values,
-            coverage=coverage,
-            distribution_entropy=entropy,
-        )
-
-    def _generate_date_facet(
-        self,
-        dates: list[datetime],
-        total_results: int,
-    ) -> Facet | None:
-        """
-        Generate a facet for date ranges.
-
-        Args:
-            dates: List of datetime objects
-            total_results: Total number of results
-
-        Returns:
-            Facet object for dates, or None if insufficient data
-        """
-        if not dates or len(dates) < self.min_value_count:
-            return None
-
-        # Calculate coverage
-        coverage = len(dates) / total_results if total_results > 0 else 0
-
-        # Skip if coverage is too low
-        if coverage < self.min_facet_coverage:
-            return None
-
-        # Determine date ranges
-        if not dates:
-            return None
-
-        min_date = min(dates)
-        max_date = max(dates)
-
-        # If range is less than a day, no point in faceting
-        if (max_date - min_date).total_seconds() < 86400:
-            return None
-
-        # Determine if we should group by day, month, or year
-        range_days = (max_date - min_date).days
-
-        # Create appropriate date bins
-        date_bins = Counter()
-        if range_days <= 30:
-            # Group by day
-            for date in dates:
-                bin_key = date.strftime("%Y-%m-%d")
-                date_bins[bin_key] += 1
-            bin_type = "day"
-        elif range_days <= 365:
-            # Group by month
-            for date in dates:
-                bin_key = date.strftime("%Y-%m")
-                date_bins[bin_key] += 1
-            bin_type = "month"
-        else:
-            # Group by year
-            for date in dates:
-                bin_key = date.strftime("%Y")
-                date_bins[bin_key] += 1
-            bin_type = "year"
-
-        # Filter bins by minimum count
-        filtered_bins = {k: v for k, v in date_bins.items() if v >= self.min_value_count}
-        if not filtered_bins:
-            return None
-
-        # Create facet values
-        values = []
-        for bin_key, count in sorted(
-            filtered_bins.items(),
-            key=lambda x: x[0],
-            reverse=True,
-        ):
-            # Create a human-readable label based on bin type
-            if bin_type == "day":
-                date_obj = datetime.strptime(bin_key, "%Y-%m-%d")
-                label = date_obj.strftime("%b %d, %Y")
-            elif bin_type == "month":
-                date_obj = datetime.strptime(bin_key, "%Y-%m")
-                label = date_obj.strftime("%b %Y")
-            else:  # year
-                label = bin_key
-
-            value = FacetValue(
-                value=label,
-                count=count,
-                query_refinement=f"date:{bin_key}",
-            )
-            values.append(value)
-
-        # Calculate entropy
-        entropy = self._calculate_entropy(list(filtered_bins.values()), total_results)
-
-        # Create the facet
-        return Facet(
-            name="Date",
-            field="date",
-            type=FacetType.DATE,
-            values=values,
-            coverage=coverage,
-            distribution_entropy=entropy,
-        )
-
-    def _generate_location_facet(
-        self,
-        locations: dict[str, int],
-        total_results: int,
-    ) -> Facet | None:
-        """
-        Generate a facet for file locations.
-
-        Args:
-            locations: Dictionary of locations and their counts
-            total_results: Total number of results
-
-        Returns:
-            Facet object for locations, or None if insufficient data
-        """
-        if not locations:
-            return None
-
-        # Calculate coverage
-        coverage = sum(locations.values()) / total_results if total_results > 0 else 0
-
-        # Skip if coverage is too low
-        if coverage < self.min_facet_coverage:
-            return None
-
-        # Filter values by minimum count
-        filtered_locations = {k: v for k, v in locations.items() if v >= self.min_value_count}
-        if not filtered_locations:
-            return None
-
-        # Create facet values
-        values = []
-        for location, count in sorted(
-            filtered_locations.items(),
-            key=lambda x: x[1],
-            reverse=True,
-        ):
-            value = FacetValue(
-                value=location,
-                count=count,
-                query_refinement=f"location:{location}",
-            )
-            values.append(value)
-
-        # Calculate entropy
-<<<<<<< HEAD
-        entropy = self._calculate_entropy(list(filtered_locations.values()), total_results)
-=======
-        entropy = self._calculate_entropy(
-            list(filtered_locations.values()),
-            total_results,
-        )
->>>>>>> 86c89521
-
-        # Create the facet
-        return Facet(
-            name="Location",
-            field="location",
-            type=FacetType.LOCATION,
-            values=values,
-            coverage=coverage,
-            distribution_entropy=entropy,
-        )
-
-    def _generate_size_facet(
-        self,
-        sizes: list[int],
-        total_results: int,
-    ) -> Facet | None:
-        """
-        Generate a facet for file sizes.
-
-        Args:
-            sizes: List of file sizes in bytes
-            total_results: Total number of results
-
-        Returns:
-            Facet object for sizes, or None if insufficient data
-        """
-        if not sizes or len(sizes) < self.min_value_count:
-            return None
-
-        # Calculate coverage
-        coverage = len(sizes) / total_results if total_results > 0 else 0
-
-        # Skip if coverage is too low
-        if coverage < self.min_facet_coverage:
-            return None
-
-        # Create size bins
-        size_bins = {
-            "Small (<100KB)": 0,
-            "Medium (100KB-1MB)": 0,
-            "Large (1MB-10MB)": 0,
-            "Very Large (>10MB)": 0,
-        }
-
-        for size in sizes:
-            if size < 102400:  # 100KB
-                size_bins["Small (<100KB)"] += 1
-            elif size < 1048576:  # 1MB
-                size_bins["Medium (100KB-1MB)"] += 1
-            elif size < 10485760:  # 10MB
-                size_bins["Large (1MB-10MB)"] += 1
-            else:
-                size_bins["Very Large (>10MB)"] += 1
-
-        # Filter bins by minimum count
-        filtered_bins = {k: v for k, v in size_bins.items() if v >= self.min_value_count}
-        if not filtered_bins:
-            return None
-
-        # Create facet values
-        values = []
-        for bin_name, count in filtered_bins.items():
-            # Create query refinement based on bin
-            if bin_name == "Small (<100KB)":
-                refinement = "size:<100KB"
-            elif bin_name == "Medium (100KB-1MB)":
-                refinement = "size:100KB-1MB"
-            elif bin_name == "Large (1MB-10MB)":
-                refinement = "size:1MB-10MB"
-            else:  # Very Large
-                refinement = "size:>10MB"
-
-<<<<<<< HEAD
-            value = FacetValue(
-                value=bin_name,
-                count=count,
-                query_refinement=refinement
-            )
-=======
-            value = FacetValue(value=bin_name, count=count, query_refinement=refinement)
->>>>>>> 86c89521
-            values.append(value)
-
-        # Calculate entropy
-        entropy = self._calculate_entropy(list(filtered_bins.values()), total_results)
-
-        # Create the facet
-        return Facet(
-            name="File Size",
-            field="size",
-            type=FacetType.SIZE,
-            values=values,
-            coverage=coverage,
-            distribution_entropy=entropy,
-        )
-
-    def _generate_semantic_facets(
-        self,
-        semantic_attrs: dict[str, dict[str, int]],
-        total_results: int,
-    ) -> list[Facet]:
-        """
-        Generate facets from semantic attributes.
-
-        Args:
-            semantic_attrs: Dictionary mapping attribute names to dictionaries of value counts
-            total_results: Total number of results
-
-        Returns:
-            List of Facet objects for semantic attributes
-        """
-        facets = []
-
-        for attr_name, values in semantic_attrs.items():
-            # Calculate coverage
-            coverage = sum(values.values()) / total_results if total_results > 0 else 0
-
-            # Skip if coverage is too low
-            if coverage < self.min_facet_coverage:
-                continue
-
-            # Filter values by minimum count
-            filtered_values = {k: v for k, v in values.items() if v >= self.min_value_count}
-            if not filtered_values:
-                continue
-
-            # Create facet values
-            facet_values = []
-            for value_name, count in sorted(
-                filtered_values.items(),
-                key=lambda x: x[1],
-                reverse=True,
-            ):
-                facet_value = FacetValue(
-                    value=str(value_name),
-                    count=count,
-                    query_refinement=f"{attr_name}:{value_name}",
-                )
-                facet_values.append(facet_value)
-
-            # Calculate entropy
-<<<<<<< HEAD
-            entropy = self._calculate_entropy(list(filtered_values.values()), total_results)
-=======
-            entropy = self._calculate_entropy(
-                list(filtered_values.values()),
-                total_results,
-            )
->>>>>>> 86c89521
-
-            # Create the facet
-            facet = Facet(
-                name=attr_name,
-                field=attr_name.lower(),
-                type=FacetType.SEMANTIC,
-                values=facet_values,
-                coverage=coverage,
-                distribution_entropy=entropy,
-            )
-            facets.append(facet)
-
-        return facets
-
-    def _rank_facets(self, facets: list[Facet]) -> list[Facet]:
-        """
-        Rank facets by their utility for query refinement.
-
-        A good facet has high coverage and balanced distribution of values.
-
-        Args:
-            facets: List of facets to rank
-
-        Returns:
-            Ranked list of facets
-        """
-
-        # Define a utility function that combines coverage and entropy
-        def utility(facet):
-            # Higher coverage and entropy are better
-            return (facet.coverage * 0.7) + (facet.distribution_entropy * 0.3)
-
-        return sorted(facets, key=utility, reverse=True)
-
-    def _calculate_entropy(self, counts: list[int], total: int) -> float:
-        """
-        Calculate Shannon entropy of a distribution.
-
-        Higher entropy means more even distribution (better for faceting).
-
-        Args:
-            counts: List of counts for each value
-            total: Total count
-
-        Returns:
-            Entropy value (0.0-1.0)
-        """
-        if not counts or total == 0:
-            return 0.0
-
-        # Calculate probabilities
-        probs = [count / total for count in counts]
-
-        # Calculate entropy
-        entropy = -sum(p * math.log2(p) for p in probs if p > 0)
-
-        # Normalize to 0-1 range (divide by max possible entropy)
-        max_entropy = math.log2(len(counts))
-        if max_entropy == 0:
-            return 0.0
-
-        return entropy / max_entropy
-
-    def _generate_suggestions(
-        self,
-        facets: list[Facet],
-        total_results: int,
-    ) -> list[str]:
-        """
-        Generate natural language suggestions based on facets.
-
-        Args:
-            facets: List of facets
-            total_results: Total number of results
-
-        Returns:
-            List of suggestion strings
-        """
-        suggestions = []
-
-        # Suggest based on result count
-        if total_results > 50:
-<<<<<<< HEAD
-            suggestions.append(f"Your search returned {total_results} results. Consider refining your query.")
-=======
-            suggestions.append(
-                f"Your search returned {total_results} results. Consider refining your query.",
-            )
->>>>>>> 86c89521
-
-        # Generate suggestions from facets
-        for facet in facets:
-            if not facet.values:
-                continue
-
-            # Get the top values
-            top_values = facet.values[:3]
-
-            if facet.type == FacetType.FILE_TYPE:
-                # Suggest filtering by file type
-                if len(top_values) == 1:
-                    suggestions.append(
-                        f"Filter by {top_values[0].value} files ({top_values[0].count} results)",
-                    )
-                else:
-                    value_list = ", ".join(v.value for v in top_values[:-1])
-                    value_list += f" or {top_values[-1].value}"
-                    suggestions.append(f"Filter by file type: {value_list}")
-
-            elif facet.type == FacetType.DATE:
-                # Suggest filtering by date
-                if len(facet.values) > 2:
-                    newest = facet.values[0].value
-                    suggestions.append(f"Focus on recent documents from {newest}")
-
-            elif facet.type == FacetType.LOCATION:
-                # Suggest filtering by location
-                if len(top_values) == 1:
-                    suggestions.append(
-                        f"Look in {top_values[0].value} ({top_values[0].count} results)",
-                    )
-                else:
-                    value_list = ", ".join(v.value for v in top_values[:-1])
-                    value_list += f" or {top_values[-1].value}"
-                    suggestions.append(f"Filter by location: {value_list}")
-
-            elif facet.type == FacetType.SIZE:
-                # Suggest filtering by size
-                large_files = [v for v in facet.values if "Large" in v.value]
-                if large_files and large_files[0].count > 5:
-<<<<<<< HEAD
-                    suggestions.append(f"Filter by {large_files[0].value} files ({large_files[0].count} results)")
-=======
-                    suggestions.append(
-                        f"Filter by {large_files[0].value} files ({large_files[0].count} results)",
-                    )
->>>>>>> 86c89521
-
-            elif facet.type == FacetType.SEMANTIC:
-                # Suggest filtering by semantic attribute
-                if len(top_values) == 1:
-<<<<<<< HEAD
-                    suggestions.append(f"Filter by {facet.name}: {top_values[0].value} ({top_values[0].count} results)")
-=======
-                    suggestions.append(
-                        f"Filter by {facet.name}: {top_values[0].value} ({top_values[0].count} results)",
-                    )
->>>>>>> 86c89521
-
-        return suggestions[:5]  # Limit to top 5 suggestions
-
-    def _generate_conversational_hints(
-        self,
-        facets: list[Facet],
-        total_results: int,
-    ) -> list[str]:
-        """
-        Generate conversational hints for facets.
-
-        Args:
-            facets: List of facets
-            total_results: Total number of results
-
-        Returns:
-            List of conversational hint strings
-        """
-        hints = []
-
-        # Suggest based on result count
-        if total_results > 100:
-            hints.append(
-                f"I found {total_results} results. Would you like me to help narrow them down?",
-            )
-        elif total_results > 50:
-<<<<<<< HEAD
-            hints.append(f"I found {total_results} results. Maybe we can refine this further?")
-=======
-            hints.append(
-                f"I found {total_results} results. Maybe we can refine this further?",
-            )
->>>>>>> 86c89521
-
-        # Generate hints from facets
-        for facet in facets:
-            if not facet.values:
-                continue
-
-            # Get the top values
-            top_values = facet.values[:2]
-
-            if facet.type == FacetType.FILE_TYPE:
-                # Conversational hint about file types
-                if len(top_values) == 1 and top_values[0].count / total_results > 0.5:
-                    hints.append(
-                        f"Most of these results ({top_values[0].count}) are {top_values[0].value} files. "
-                        f"Would you like to focus on those?",
-                    )
-                elif len(top_values) > 1:
-                    hints.append(
-                        f"These results include {top_values[0].count} {top_values[0].value} files and "
-                        f"{top_values[1].count} {top_values[1].value} files. "
-                        f"Which type are you more interested in?",
-                    )
-
-            elif facet.type == FacetType.DATE:
-                # Conversational hint about dates
-                if len(facet.values) > 2:
-                    newest = facet.values[0].value
-                    oldest = facet.values[-1].value
-                    hints.append(
-                        f"These results span from {oldest} to {newest}. Would you prefer more recent documents?",
-                    )
-
-            elif facet.type == FacetType.LOCATION:
-                # Conversational hint about locations
-                if len(top_values) > 1 and top_values[0].count / total_results > 0.3:
-                    hints.append(
-                        f"Many results ({top_values[0].count}) come from {top_values[0].value}. "
-                        f"Should we focus there?",
-                    )
-
-            elif facet.type == FacetType.SIZE:
-                # Conversational hint about file sizes
-                large_files = [v for v in facet.values if "Large" in v.value]
-                small_files = [v for v in facet.values if "Small" in v.value]
-                if large_files and small_files:
-                    hints.append(
-                        f"I found {large_files[0].count} large files and {small_files[0].count} small files. "
-                        f"Which would you prefer to see?",
-                    )
-
-            elif facet.type == FacetType.SEMANTIC:
-                # Conversational hint about semantic attributes
-                if len(top_values) > 1:
-                    hints.append(
-                        f"For {facet.name}, I found {top_values[0].count} items with {top_values[0].value} "
-                        f"and {top_values[1].count} with {top_values[1].value}. "
-                        f"Does either interest you more?",
-                    )
-
-        return hints[:3]  # Limit to top 3 conversational hints
-
-    def _generate_facet_statistics(
-        self,
-<<<<<<< HEAD
-        facets: List[Facet],
-        file_types: Dict[str, int],
-        dates: List[datetime],
-        sizes: List[int],
-        total_results: int
-    ) -> Dict[str, Any]:
-=======
-        facets: list[Facet],
-        file_types: dict[str, int],
-        dates: list[datetime],
-        sizes: list[int],
-        total_results: int,
-    ) -> dict[str, Any]:
->>>>>>> 86c89521
-        """
-        Generate statistics about facets for metadata analysis.
-
-        Args:
-            facets: List of facets
-            file_types: Dictionary of file types and counts
-            dates: List of dates
-            sizes: List of sizes
-            total_results: Total number of results
-
-        Returns:
-            Dictionary of statistics
-        """
-        stats = {}
-
-        # Most common file type
-        if file_types:
-            most_common = max(file_types.items(), key=lambda x: x[1])
-            stats["most_common_file_type"] = most_common[0]
-            stats["most_common_file_type_count"] = most_common[1]
-            stats["file_type_diversity"] = len(file_types)
-
-        # Date range
-        if dates and len(dates) >= 2:
-            min_date = min(dates)
-            max_date = max(dates)
-            stats["oldest_date"] = min_date.isoformat()
-            stats["newest_date"] = max_date.isoformat()
-            stats["date_range_days"] = (max_date - min_date).days
-
-        # Size statistics
-        if sizes:
-            stats["min_size"] = min(sizes)
-            stats["max_size"] = max(sizes)
-            stats["avg_size"] = sum(sizes) / len(sizes)
-            stats["total_size"] = sum(sizes)
-
-        # Facet coverage
-        stats["facet_coverage"] = {}
-        for facet in facets:
-            stats["facet_coverage"][facet.name] = facet.coverage
-
-        return stats
-
-    # Legacy compatibility methods
-    def _generate_type_facets(self, results: list[dict[str, Any]]) -> list[str]:
-        """Legacy method for generating file type facets."""
-        file_types = self._extract_file_types(results)
-        facet = self._generate_file_type_facet(file_types, len(results))
-
-        suggestions = []
-        if facet and facet.values:
-            for value in facet.values[:3]:
-                suggestions.append(f"Filter by {value.value} files")
-
-        return suggestions
-
-    def _generate_date_facets(self, results: list[dict[str, Any]]) -> list[str]:
-        """Legacy method for generating date facets."""
-        dates = self._extract_dates(results)
-        facet = self._generate_date_facet(dates, len(results))
-
-        suggestions = []
-        if facet and facet.values:
-            for value in facet.values[:2]:
-                suggestions.append(f"Filter by date: {value.value}")
-
-        return suggestions
-
-    def _generate_metadata_facets(self, results: list[dict[str, Any]]) -> list[str]:
-        """Legacy method for generating metadata facets."""
-        locations = self._extract_locations(results)
-        sizes = self._extract_sizes(results)
-        semantic_attrs = self._extract_semantic_attributes(results)
-
-        facets = []
-        location_facet = self._generate_location_facet(locations, len(results))
-        if location_facet:
-            facets.append(location_facet)
-
-        size_facet = self._generate_size_facet(sizes, len(results))
-        if size_facet:
-            facets.append(size_facet)
-
-        semantic_facets = self._generate_semantic_facets(semantic_attrs, len(results))
-        facets.extend(semantic_facets)
-
-        suggestions = []
-        for facet in facets:
-            if facet.values:
-                value = facet.values[0]
-                suggestions.append(f"Filter by {facet.name}: {value.value}")
-
-        return suggestions
+"""
+Facet generation for Indaleko search results.
+
+Project Indaleko
+Copyright (C) 2024-2025 Tony Mason
+
+This program is free software: you can redistribute it and/or modify
+it under the terms of the GNU Affero General Public License as published
+by the Free Software Foundation, either version 3 of the License, or
+(at your option) any later version.
+
+This program is distributed in the hope that it will be useful,
+but WITHOUT ANY WARRANTY; without even the implied warranty of
+MERCHANTABILITY or FITNESS FOR A PARTICULAR PURPOSE.  See the
+GNU Affero General Public License for more details.
+
+You should have received a copy of the GNU Affero General Public License
+along with this program.  If not, see <https://www.gnu.org/licenses/>.
+"""
+
+import math
+import os
+import sys
+from collections import Counter, defaultdict
+from datetime import datetime
+from typing import Any
+
+if os.environ.get("INDALEKO_ROOT") is None:
+    current_path = os.path.dirname(os.path.abspath(__file__))
+    while not os.path.exists(os.path.join(current_path, "Indaleko.py")):
+        current_path = os.path.dirname(current_path)
+    os.environ["INDALEKO_ROOT"] = current_path
+    sys.path.append(current_path)
+
+from query.result_analysis.data_models.facet_data_model import (
+    DynamicFacets,
+    Facet,
+    FacetType,
+    FacetValue,
+)
+from query.result_analysis.result_formatter import (
+    extract_categorization_info,
+    extract_timestamp,
+)
+
+
+class FacetGenerator:
+    """
+    Generates dynamic facets for query refinement based on search results.
+    """
+
+    def __init__(
+        self,
+        max_facets: int = 5,
+        min_facet_coverage: float = 0.2,
+        min_value_count: int = 2,
+        conversational: bool = True,
+    ):
+        """
+        Initialize the FacetGenerator.
+
+        Args:
+            max_facets (int): Maximum number of facets to generate
+            min_facet_coverage (float): Minimum percentage of results a facet should cover (0.0-1.0)
+            min_value_count (int): Minimum count for a facet value to be included
+            conversational (bool): Whether to generate conversational hints
+        """
+        self.max_facets = max_facets
+        self.min_facet_coverage = min_facet_coverage
+        self.min_value_count = min_value_count
+        self.conversational = conversational
+
+    def generate(
+        self,
+        analyzed_results: list[dict[str, Any]],
+    ) -> list[str] | DynamicFacets:
+        """
+        Generate facets based on the analyzed search results.
+
+        Args:
+            analyzed_results (List[Dict[str, Any]]): The analyzed search results
+
+        Returns:
+            DynamicFacets: A list of DynamicFacets object
+        """
+        if not analyzed_results or len(analyzed_results) == 0:
+            return DynamicFacets(
+                original_count=0,
+                suggestions=["No results found"],
+                conversational_hints=[
+                    "I couldn't find any results matching your query.",
+                ],
+            )
+
+        # Extract all metadata for faceting
+        file_types = self._extract_file_types(analyzed_results)
+        dates = self._extract_dates(analyzed_results)
+        locations = self._extract_locations(analyzed_results)
+        sizes = self._extract_sizes(analyzed_results)
+        semantic_attrs = self._extract_semantic_attributes(analyzed_results)
+
+        # Generate facets from extracted metadata
+        file_type_facet = self._generate_file_type_facet(
+            file_types,
+            len(analyzed_results),
+        )
+        date_facet = self._generate_date_facet(dates, len(analyzed_results))
+        location_facet = self._generate_location_facet(locations, len(analyzed_results))
+        size_facet = self._generate_size_facet(sizes, len(analyzed_results))
+        semantic_facets = self._generate_semantic_facets(
+            semantic_attrs,
+            len(analyzed_results),
+        )
+
+        # Combine all facets and rank them by utility
+        all_facets = []
+        if file_type_facet:
+            all_facets.append(file_type_facet)
+        if date_facet:
+            all_facets.append(date_facet)
+        if location_facet:
+            all_facets.append(location_facet)
+        if size_facet:
+            all_facets.append(size_facet)
+        all_facets.extend(semantic_facets)
+
+        # Rank facets by their utility (coverage and entropy)
+        ranked_facets = self._rank_facets(all_facets)
+        selected_facets = ranked_facets[: self.max_facets]
+
+        # Generate suggestions and conversational hints
+        suggestions = self._generate_suggestions(selected_facets, len(analyzed_results))
+        conversational_hints = []
+        if self.conversational:
+            conversational_hints = self._generate_conversational_hints(
+                selected_facets,
+                len(analyzed_results),
+            )
+
+        # Generate statistics
+        facet_statistics = self._generate_facet_statistics(
+            selected_facets,
+            file_types,
+            dates,
+            sizes,
+            len(analyzed_results),
+        )
+
+        # Build the DynamicFacets object
+        dynamic_facets = DynamicFacets(
+            facets=selected_facets,
+            suggestions=suggestions,
+            original_count=len(analyzed_results),
+            facet_statistics=facet_statistics,
+            conversational_hints=conversational_hints,
+        )
+
+        return dynamic_facets
+
+    def _extract_file_types(self, results: list[dict[str, Any]]) -> dict[str, int]:
+        """
+        Extract file types from results with their counts.
+
+        Args:
+            results: The search results
+
+        Returns:
+            Dictionary mapping file types to their counts
+        """
+        file_types = Counter()
+
+        for result in results:
+            # Extract from file name extension
+            if "name" in result:
+                name = result["name"]
+                ext = os.path.splitext(name)[1].lower()
+                if ext:
+                    # Remove the leading dot
+                    ext = ext[1:]
+                    file_types[ext] += 1
+
+            # Extract from MIME type
+            if "Record" in result and "Attributes" in result["Record"]:
+                attrs = result["Record"]["Attributes"]
+                if "mimeType" in attrs:
+                    mime = attrs["mimeType"]
+                    # Extract subtype from MIME (e.g., 'pdf' from 'application/pdf')
+                    subtype = mime.split("/")[-1]
+                    file_types[subtype] += 1
+
+            # Extract from categories
+            categories = extract_categorization_info(result)
+            for category in categories:
+                if not category.startswith("mime:") and not category.startswith(
+                    "semantic:",
+                ):
+                    file_types[category] += 1
+
+        return dict(file_types)
+
+    def _extract_dates(self, results: list[dict[str, Any]]) -> list[datetime]:
+        """
+        Extract dates from results.
+
+        Args:
+            results: The search results
+
+        Returns:
+            List of datetime objects
+        """
+        dates = []
+
+        for result in results:
+            timestamp = extract_timestamp(result)
+            if timestamp:
+                dates.append(timestamp)
+
+        return dates
+
+    def _extract_locations(self, results: list[dict[str, Any]]) -> dict[str, int]:
+        """
+        Extract locations from results with their counts.
+
+        Args:
+            results: The search results
+
+        Returns:
+            Dictionary mapping locations to their counts
+        """
+        locations = Counter()
+
+        for result in results:
+            # Extract from path
+            path = None
+            if "path" in result:
+                path = result["path"]
+            elif "Record" in result and "Attributes" in result["Record"]:
+                attrs = result["Record"]["Attributes"]
+                if "Path" in attrs:
+                    path = attrs["Path"]
+                elif "LocalPath" in attrs:
+                    path = attrs["LocalPath"]
+
+            if path:
+                # Extract directory parts (up to 3 levels)
+                parts = os.path.normpath(path).split(os.sep)
+                if len(parts) > 1:
+                    # Get the first meaningful directory
+                    for part in parts[:-1]:  # Skip the filename
+                        if part and part not in ("/", "\\", ".", "..", "home", "Users"):
+                            locations[part] += 1
+                            break
+
+                    # Also add the parent directory
+                    parent = os.path.dirname(path)
+                    if parent and os.path.basename(parent) not in (
+                        "/",
+                        "\\",
+                        ".",
+                        "..",
+                        "home",
+                        "Users",
+                    ):
+                        locations[os.path.basename(parent)] += 1
+
+        return dict(locations)
+
+    def _extract_sizes(self, results: list[dict[str, Any]]) -> list[int]:
+        """
+        Extract file sizes from results.
+
+        Args:
+            results: The search results
+
+        Returns:
+            List of file sizes in bytes
+        """
+        sizes = []
+
+        for result in results:
+            size = None
+            if "size" in result:
+                size = result["size"]
+            elif "Record" in result and "Attributes" in result["Record"]:
+                attrs = result["Record"]["Attributes"]
+                if "Size" in attrs:
+                    size = attrs["Size"]
+                elif "st_size" in attrs:
+                    size = attrs["st_size"]
+
+            if size is not None and isinstance(size, (int, float)) and size >= 0:
+                sizes.append(int(size))
+
+        return sizes
+
+    def _extract_semantic_attributes(
+        self,
+        results: list[dict[str, Any]],
+    ) -> dict[str, dict[str, int]]:
+        """
+        Extract semantic attributes from results.
+
+        Args:
+            results: The search results
+
+        Returns:
+            Dictionary mapping attribute names to dictionaries of value counts
+        """
+        semantic_attrs = defaultdict(Counter)
+
+        for result in results:
+            if "SemanticAttributes" in result:
+                for attr in result["SemanticAttributes"]:
+                    if "Identifier" in attr and "Label" in attr["Identifier"]:
+                        label = attr["Identifier"]["Label"]
+                        if "Value" in attr:
+                            value = attr["Value"]
+                            semantic_attrs[label][value] += 1
+
+        return {k: dict(v) for k, v in semantic_attrs.items()}
+
+    def _generate_file_type_facet(
+        self,
+        file_types: dict[str, int],
+        total_results: int,
+    ) -> Facet | None:
+        """
+        Generate a facet for file types.
+
+        Args:
+            file_types: Dictionary of file types and their counts
+            total_results: Total number of results
+
+        Returns:
+            Facet object for file types, or None if insufficient data
+        """
+        if not file_types:
+            return None
+
+        # Calculate coverage
+        coverage = sum(file_types.values()) / total_results if total_results > 0 else 0
+
+        # Skip if coverage is too low
+        if coverage < self.min_facet_coverage:
+            return None
+
+        # Filter values by minimum count
+        filtered_types = {k: v for k, v in file_types.items() if v >= self.min_value_count}
+        if not filtered_types:
+            return None
+
+        # Create facet values
+        values = []
+        for file_type, count in sorted(
+            filtered_types.items(),
+            key=lambda x: x[1],
+            reverse=True,
+        ):
+            value = FacetValue(
+                value=file_type,
+                count=count,
+                query_refinement=f"file_type:{file_type}",
+            )
+            values.append(value)
+
+        # Calculate entropy
+        entropy = self._calculate_entropy(list(filtered_types.values()), total_results)
+
+        # Create the facet
+        return Facet(
+            name="File Type",
+            field="file_type",
+            type=FacetType.FILE_TYPE,
+            values=values,
+            coverage=coverage,
+            distribution_entropy=entropy,
+        )
+
+    def _generate_date_facet(
+        self,
+        dates: list[datetime],
+        total_results: int,
+    ) -> Facet | None:
+        """
+        Generate a facet for date ranges.
+
+        Args:
+            dates: List of datetime objects
+            total_results: Total number of results
+
+        Returns:
+            Facet object for dates, or None if insufficient data
+        """
+        if not dates or len(dates) < self.min_value_count:
+            return None
+
+        # Calculate coverage
+        coverage = len(dates) / total_results if total_results > 0 else 0
+
+        # Skip if coverage is too low
+        if coverage < self.min_facet_coverage:
+            return None
+
+        # Determine date ranges
+        if not dates:
+            return None
+
+        min_date = min(dates)
+        max_date = max(dates)
+
+        # If range is less than a day, no point in faceting
+        if (max_date - min_date).total_seconds() < 86400:
+            return None
+
+        # Determine if we should group by day, month, or year
+        range_days = (max_date - min_date).days
+
+        # Create appropriate date bins
+        date_bins = Counter()
+        if range_days <= 30:
+            # Group by day
+            for date in dates:
+                bin_key = date.strftime("%Y-%m-%d")
+                date_bins[bin_key] += 1
+            bin_type = "day"
+        elif range_days <= 365:
+            # Group by month
+            for date in dates:
+                bin_key = date.strftime("%Y-%m")
+                date_bins[bin_key] += 1
+            bin_type = "month"
+        else:
+            # Group by year
+            for date in dates:
+                bin_key = date.strftime("%Y")
+                date_bins[bin_key] += 1
+            bin_type = "year"
+
+        # Filter bins by minimum count
+        filtered_bins = {k: v for k, v in date_bins.items() if v >= self.min_value_count}
+        if not filtered_bins:
+            return None
+
+        # Create facet values
+        values = []
+        for bin_key, count in sorted(
+            filtered_bins.items(),
+            key=lambda x: x[0],
+            reverse=True,
+        ):
+            # Create a human-readable label based on bin type
+            if bin_type == "day":
+                date_obj = datetime.strptime(bin_key, "%Y-%m-%d")
+                label = date_obj.strftime("%b %d, %Y")
+            elif bin_type == "month":
+                date_obj = datetime.strptime(bin_key, "%Y-%m")
+                label = date_obj.strftime("%b %Y")
+            else:  # year
+                label = bin_key
+
+            value = FacetValue(
+                value=label,
+                count=count,
+                query_refinement=f"date:{bin_key}",
+            )
+            values.append(value)
+
+        # Calculate entropy
+        entropy = self._calculate_entropy(list(filtered_bins.values()), total_results)
+
+        # Create the facet
+        return Facet(
+            name="Date",
+            field="date",
+            type=FacetType.DATE,
+            values=values,
+            coverage=coverage,
+            distribution_entropy=entropy,
+        )
+
+    def _generate_location_facet(
+        self,
+        locations: dict[str, int],
+        total_results: int,
+    ) -> Facet | None:
+        """
+        Generate a facet for file locations.
+
+        Args:
+            locations: Dictionary of locations and their counts
+            total_results: Total number of results
+
+        Returns:
+            Facet object for locations, or None if insufficient data
+        """
+        if not locations:
+            return None
+
+        # Calculate coverage
+        coverage = sum(locations.values()) / total_results if total_results > 0 else 0
+
+        # Skip if coverage is too low
+        if coverage < self.min_facet_coverage:
+            return None
+
+        # Filter values by minimum count
+        filtered_locations = {k: v for k, v in locations.items() if v >= self.min_value_count}
+        if not filtered_locations:
+            return None
+
+        # Create facet values
+        values = []
+        for location, count in sorted(
+            filtered_locations.items(),
+            key=lambda x: x[1],
+            reverse=True,
+        ):
+            value = FacetValue(
+                value=location,
+                count=count,
+                query_refinement=f"location:{location}",
+            )
+            values.append(value)
+
+        # Calculate entropy
+        entropy = self._calculate_entropy(
+            list(filtered_locations.values()),
+            total_results,
+        )
+
+        # Create the facet
+        return Facet(
+            name="Location",
+            field="location",
+            type=FacetType.LOCATION,
+            values=values,
+            coverage=coverage,
+            distribution_entropy=entropy,
+        )
+
+    def _generate_size_facet(
+        self,
+        sizes: list[int],
+        total_results: int,
+    ) -> Facet | None:
+        """
+        Generate a facet for file sizes.
+
+        Args:
+            sizes: List of file sizes in bytes
+            total_results: Total number of results
+
+        Returns:
+            Facet object for sizes, or None if insufficient data
+        """
+        if not sizes or len(sizes) < self.min_value_count:
+            return None
+
+        # Calculate coverage
+        coverage = len(sizes) / total_results if total_results > 0 else 0
+
+        # Skip if coverage is too low
+        if coverage < self.min_facet_coverage:
+            return None
+
+        # Create size bins
+        size_bins = {
+            "Small (<100KB)": 0,
+            "Medium (100KB-1MB)": 0,
+            "Large (1MB-10MB)": 0,
+            "Very Large (>10MB)": 0,
+        }
+
+        for size in sizes:
+            if size < 102400:  # 100KB
+                size_bins["Small (<100KB)"] += 1
+            elif size < 1048576:  # 1MB
+                size_bins["Medium (100KB-1MB)"] += 1
+            elif size < 10485760:  # 10MB
+                size_bins["Large (1MB-10MB)"] += 1
+            else:
+                size_bins["Very Large (>10MB)"] += 1
+
+        # Filter bins by minimum count
+        filtered_bins = {k: v for k, v in size_bins.items() if v >= self.min_value_count}
+        if not filtered_bins:
+            return None
+
+        # Create facet values
+        values = []
+        for bin_name, count in filtered_bins.items():
+            # Create query refinement based on bin
+            if bin_name == "Small (<100KB)":
+                refinement = "size:<100KB"
+            elif bin_name == "Medium (100KB-1MB)":
+                refinement = "size:100KB-1MB"
+            elif bin_name == "Large (1MB-10MB)":
+                refinement = "size:1MB-10MB"
+            else:  # Very Large
+                refinement = "size:>10MB"
+
+            value = FacetValue(
+                value=bin_name,
+                count=count,
+                query_refinement=refinement
+            )
+            values.append(value)
+
+        # Calculate entropy
+        entropy = self._calculate_entropy(list(filtered_bins.values()), total_results)
+
+        # Create the facet
+        return Facet(
+            name="File Size",
+            field="size",
+            type=FacetType.SIZE,
+            values=values,
+            coverage=coverage,
+            distribution_entropy=entropy,
+        )
+
+    def _generate_semantic_facets(
+        self,
+        semantic_attrs: dict[str, dict[str, int]],
+        total_results: int,
+    ) -> list[Facet]:
+        """
+        Generate facets from semantic attributes.
+
+        Args:
+            semantic_attrs: Dictionary mapping attribute names to dictionaries of value counts
+            total_results: Total number of results
+
+        Returns:
+            List of Facet objects for semantic attributes
+        """
+        facets = []
+
+        for attr_name, values in semantic_attrs.items():
+            # Calculate coverage
+            coverage = sum(values.values()) / total_results if total_results > 0 else 0
+
+            # Skip if coverage is too low
+            if coverage < self.min_facet_coverage:
+                continue
+
+            # Filter values by minimum count
+            filtered_values = {k: v for k, v in values.items() if v >= self.min_value_count}
+            if not filtered_values:
+                continue
+
+            # Create facet values
+            facet_values = []
+            for value_name, count in sorted(
+                filtered_values.items(),
+                key=lambda x: x[1],
+                reverse=True,
+            ):
+                facet_value = FacetValue(
+                    value=str(value_name),
+                    count=count,
+                    query_refinement=f"{attr_name}:{value_name}",
+                )
+                facet_values.append(facet_value)
+
+            # Calculate entropy
+            entropy = self._calculate_entropy(
+                list(filtered_values.values()),
+                total_results,
+            )
+
+            # Create the facet
+            facet = Facet(
+                name=attr_name,
+                field=attr_name.lower(),
+                type=FacetType.SEMANTIC,
+                values=facet_values,
+                coverage=coverage,
+                distribution_entropy=entropy,
+            )
+            facets.append(facet)
+
+        return facets
+
+    def _rank_facets(self, facets: list[Facet]) -> list[Facet]:
+        """
+        Rank facets by their utility for query refinement.
+
+        A good facet has high coverage and balanced distribution of values.
+
+        Args:
+            facets: List of facets to rank
+
+        Returns:
+            Ranked list of facets
+        """
+
+        # Define a utility function that combines coverage and entropy
+        def utility(facet):
+            # Higher coverage and entropy are better
+            return (facet.coverage * 0.7) + (facet.distribution_entropy * 0.3)
+
+        return sorted(facets, key=utility, reverse=True)
+
+    def _calculate_entropy(self, counts: list[int], total: int) -> float:
+        """
+        Calculate Shannon entropy of a distribution.
+
+        Higher entropy means more even distribution (better for faceting).
+
+        Args:
+            counts: List of counts for each value
+            total: Total count
+
+        Returns:
+            Entropy value (0.0-1.0)
+        """
+        if not counts or total == 0:
+            return 0.0
+
+        # Calculate probabilities
+        probs = [count / total for count in counts]
+
+        # Calculate entropy
+        entropy = -sum(p * math.log2(p) for p in probs if p > 0)
+
+        # Normalize to 0-1 range (divide by max possible entropy)
+        max_entropy = math.log2(len(counts))
+        if max_entropy == 0:
+            return 0.0
+
+        return entropy / max_entropy
+
+    def _generate_suggestions(
+        self,
+        facets: list[Facet],
+        total_results: int,
+    ) -> list[str]:
+        """
+        Generate natural language suggestions based on facets.
+
+        Args:
+            facets: List of facets
+            total_results: Total number of results
+
+        Returns:
+            List of suggestion strings
+        """
+        suggestions = []
+
+        # Suggest based on result count
+        if total_results > 50:
+            suggestions.append(
+                f"Your search returned {total_results} results. Consider refining your query.",
+            )
+
+        # Generate suggestions from facets
+        for facet in facets:
+            if not facet.values:
+                continue
+
+            # Get the top values
+            top_values = facet.values[:3]
+
+            if facet.type == FacetType.FILE_TYPE:
+                # Suggest filtering by file type
+                if len(top_values) == 1:
+                    suggestions.append(
+                        f"Filter by {top_values[0].value} files ({top_values[0].count} results)",
+                    )
+                else:
+                    value_list = ", ".join(v.value for v in top_values[:-1])
+                    value_list += f" or {top_values[-1].value}"
+                    suggestions.append(f"Filter by file type: {value_list}")
+
+            elif facet.type == FacetType.DATE:
+                # Suggest filtering by date
+                if len(facet.values) > 2:
+                    newest = facet.values[0].value
+                    suggestions.append(f"Focus on recent documents from {newest}")
+
+            elif facet.type == FacetType.LOCATION:
+                # Suggest filtering by location
+                if len(top_values) == 1:
+                    suggestions.append(
+                        f"Look in {top_values[0].value} ({top_values[0].count} results)",
+                    )
+                else:
+                    value_list = ", ".join(v.value for v in top_values[:-1])
+                    value_list += f" or {top_values[-1].value}"
+                    suggestions.append(f"Filter by location: {value_list}")
+
+            elif facet.type == FacetType.SIZE:
+                # Suggest filtering by size
+                large_files = [v for v in facet.values if "Large" in v.value]
+                if large_files and large_files[0].count > 5:
+                    suggestions.append(
+                        f"Filter by {large_files[0].value} files ({large_files[0].count} results)",
+                    )
+
+            elif facet.type == FacetType.SEMANTIC:
+                # Suggest filtering by semantic attribute
+                if len(top_values) == 1:
+                    suggestions.append(
+                        f"Filter by {facet.name}: {top_values[0].value} ({top_values[0].count} results)",
+                    )
+
+        return suggestions[:5]  # Limit to top 5 suggestions
+
+    def _generate_conversational_hints(
+        self,
+        facets: list[Facet],
+        total_results: int,
+    ) -> list[str]:
+        """
+        Generate conversational hints for facets.
+
+        Args:
+            facets: List of facets
+            total_results: Total number of results
+
+        Returns:
+            List of conversational hint strings
+        """
+        hints = []
+
+        # Suggest based on result count
+        if total_results > 100:
+            hints.append(
+                f"I found {total_results} results. Would you like me to help narrow them down?",
+            )
+        elif total_results > 50:
+            hints.append(
+                f"I found {total_results} results. Maybe we can refine this further?",
+            )
+
+        # Generate hints from facets
+        for facet in facets:
+            if not facet.values:
+                continue
+
+            # Get the top values
+            top_values = facet.values[:2]
+
+            if facet.type == FacetType.FILE_TYPE:
+                # Conversational hint about file types
+                if len(top_values) == 1 and top_values[0].count / total_results > 0.5:
+                    hints.append(
+                        f"Most of these results ({top_values[0].count}) are {top_values[0].value} files. "
+                        f"Would you like to focus on those?",
+                    )
+                elif len(top_values) > 1:
+                    hints.append(
+                        f"These results include {top_values[0].count} {top_values[0].value} files and "
+                        f"{top_values[1].count} {top_values[1].value} files. "
+                        f"Which type are you more interested in?",
+                    )
+
+            elif facet.type == FacetType.DATE:
+                # Conversational hint about dates
+                if len(facet.values) > 2:
+                    newest = facet.values[0].value
+                    oldest = facet.values[-1].value
+                    hints.append(
+                        f"These results span from {oldest} to {newest}. Would you prefer more recent documents?",
+                    )
+
+            elif facet.type == FacetType.LOCATION:
+                # Conversational hint about locations
+                if len(top_values) > 1 and top_values[0].count / total_results > 0.3:
+                    hints.append(
+                        f"Many results ({top_values[0].count}) come from {top_values[0].value}. "
+                        f"Should we focus there?",
+                    )
+
+            elif facet.type == FacetType.SIZE:
+                # Conversational hint about file sizes
+                large_files = [v for v in facet.values if "Large" in v.value]
+                small_files = [v for v in facet.values if "Small" in v.value]
+                if large_files and small_files:
+                    hints.append(
+                        f"I found {large_files[0].count} large files and {small_files[0].count} small files. "
+                        f"Which would you prefer to see?",
+                    )
+
+            elif facet.type == FacetType.SEMANTIC:
+                # Conversational hint about semantic attributes
+                if len(top_values) > 1:
+                    hints.append(
+                        f"For {facet.name}, I found {top_values[0].count} items with {top_values[0].value} "
+                        f"and {top_values[1].count} with {top_values[1].value}. "
+                        f"Does either interest you more?",
+                    )
+
+        return hints[:3]  # Limit to top 3 conversational hints
+
+    def _generate_facet_statistics(
+        self,
+        facets: list[Facet],
+        file_types: dict[str, int],
+        dates: list[datetime],
+        sizes: list[int],
+        total_results: int,
+    ) -> dict[str, Any]:
+        """
+        Generate statistics about facets for metadata analysis.
+
+        Args:
+            facets: List of facets
+            file_types: Dictionary of file types and counts
+            dates: List of dates
+            sizes: List of sizes
+            total_results: Total number of results
+
+        Returns:
+            Dictionary of statistics
+        """
+        stats = {}
+
+        # Most common file type
+        if file_types:
+            most_common = max(file_types.items(), key=lambda x: x[1])
+            stats["most_common_file_type"] = most_common[0]
+            stats["most_common_file_type_count"] = most_common[1]
+            stats["file_type_diversity"] = len(file_types)
+
+        # Date range
+        if dates and len(dates) >= 2:
+            min_date = min(dates)
+            max_date = max(dates)
+            stats["oldest_date"] = min_date.isoformat()
+            stats["newest_date"] = max_date.isoformat()
+            stats["date_range_days"] = (max_date - min_date).days
+
+        # Size statistics
+        if sizes:
+            stats["min_size"] = min(sizes)
+            stats["max_size"] = max(sizes)
+            stats["avg_size"] = sum(sizes) / len(sizes)
+            stats["total_size"] = sum(sizes)
+
+        # Facet coverage
+        stats["facet_coverage"] = {}
+        for facet in facets:
+            stats["facet_coverage"][facet.name] = facet.coverage
+
+        return stats
+
+    # Legacy compatibility methods
+    def _generate_type_facets(self, results: list[dict[str, Any]]) -> list[str]:
+        """Legacy method for generating file type facets."""
+        file_types = self._extract_file_types(results)
+        facet = self._generate_file_type_facet(file_types, len(results))
+
+        suggestions = []
+        if facet and facet.values:
+            for value in facet.values[:3]:
+                suggestions.append(f"Filter by {value.value} files")
+
+        return suggestions
+
+    def _generate_date_facets(self, results: list[dict[str, Any]]) -> list[str]:
+        """Legacy method for generating date facets."""
+        dates = self._extract_dates(results)
+        facet = self._generate_date_facet(dates, len(results))
+
+        suggestions = []
+        if facet and facet.values:
+            for value in facet.values[:2]:
+                suggestions.append(f"Filter by date: {value.value}")
+
+        return suggestions
+
+    def _generate_metadata_facets(self, results: list[dict[str, Any]]) -> list[str]:
+        """Legacy method for generating metadata facets."""
+        locations = self._extract_locations(results)
+        sizes = self._extract_sizes(results)
+        semantic_attrs = self._extract_semantic_attributes(results)
+
+        facets = []
+        location_facet = self._generate_location_facet(locations, len(results))
+        if location_facet:
+            facets.append(location_facet)
+
+        size_facet = self._generate_size_facet(sizes, len(results))
+        if size_facet:
+            facets.append(size_facet)
+
+        semantic_facets = self._generate_semantic_facets(semantic_attrs, len(results))
+        facets.extend(semantic_facets)
+
+        suggestions = []
+        for facet in facets:
+            if facet.values:
+                value = facet.values[0]
+                suggestions.append(f"Filter by {facet.name}: {value.value}")
+
+        return suggestions