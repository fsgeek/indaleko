# CLAUDE.md - Indaleko Development Guidelines

<<<<<<< HEAD
## Current Work: Prompt Management and Data Generator Enhancements

We're currently working on two main areas:

1. **Prompt Management System**:
   - Implementing a system to optimize prompts for LLM interactions
   - Reducing prompt sizes through techniques like whitespace normalization, schema simplification, and example reduction
   - Detecting and resolving contradictions using both rule-based and LLM-based approaches
   - Ensuring consistent terminology (e.g., Record.Attributes vs Record.Attribute)

2. **Data Generator Testing**:
   - Testing the synthetic data generator in the `data_generator` directory
   - Updating module imports and access patterns to match current codebase structure
   - Correcting database authentication methods

### Prompt Management System

We've created a comprehensive `PromptManager` class with these capabilities:

- **Template-based prompts** with system and user components
- **Token counting and optimization** to reduce LLM costs
- **Contradiction detection** to prevent cognitive dissonance
- **Usage statistics** to track prompt size improvements

Key optimization strategies include:
- Whitespace normalization
- Schema simplification
- Example reduction
- Context windowing
- Contradiction detection via rules and LLM review

The Ayni principle is implemented through LLM-powered review of prompts, positioning one AI as a reviewer of instructions meant for another.

### Data Generator Overview

The data generator creates synthetic metadata records to test Indaleko's search capabilities:

- Generates realistic file metadata records
- Creates various metadata types (storage, semantic, activity context)
- Builds an "oracular set" with known query matches
- Tests precision and recall of search results
- Validates UPI (Unified Personal Index) effectiveness

**Important Notes**:
- Never mock database connections
- Any modifications must be minimal and carefully reviewed
- The tool was developed with an adversarial evaluation model, so changes require review
=======
## Current Work: Enhanced Data Generator

I've implemented an enhanced data generator in `tools/data_generator_enhanced/` to create synthetic metadata records for testing Indaleko's search capabilities with direct database integration.

### Enhanced Data Generator Overview

The enhanced data generator provides robust capabilities for testing:

- Generates realistic file metadata records (storage, semantic, activity)
- Creates "truth sets" with known characteristics for query evaluation
- Uses direct database integration with proper schema validation
- Supports statistical distributions for realistic data patterns
- Implements the CLI template pattern for consistent command-line handling

### Implementation Status

The enhanced data generator now has these working components:

1. **Storage Metadata Generator**:
   - Creates realistic file paths, names, sizes, and timestamps
   - Generates directory hierarchies and file extensions
   - Supports truth record generation with specific criteria

2. **Semantic Metadata Generator**:
   - Generates MIME types, content types, and checksums
   - Creates keywords, topics, and content summaries
   - Links directly to storage records in the database

3. **Activity Metadata Generator**:
   - Generates location data with city and geographic coordinates
   - Creates music activity records with artists, tracks, and genres
   - Produces temperature/environmental data for context
   - Links activity data to appropriate storage objects

4. **Relationship Metadata Generator**:
   - Creates connections between files, semantic data, and activity context
   - Supports multiple relationship types (CONTAINS, DERIVED_FROM, etc.)
   - Establishes proper graph edges in the database
   - Generates truth relationships for testing complex queries

5. **Machine Configuration Generator**:
   - Creates realistic device profiles (desktop, laptop, mobile)
   - Supports multiple operating systems (Windows, macOS, Linux, iOS, Android)
   - Generates appropriate hardware specifications for each device type
   - Enables cross-device activity testing scenarios

3. **Activity Metadata Generator**:
   - Implemented location activity (geographic coordinates, city data)
   - Added music activity context (artists, tracks, genres)
   - Created temperature/environmental context
   - Ensures proper linking between activity and storage records

### Usage

```bash
# Run quick test data generation
python tools/data_generator_enhanced/generate_test_data.py

# Run with CLI template
python -m tools.data_generator_enhanced --config default
```

### Code Structure

- `generators/`: Contains metadata generators for each type
- `utils/`: Statistical distributions and dataset utilities
- `testing/`: Query analysis and metrics tools
- `config/`: JSON configuration files

### Current Focus

Working on implementing relationship generators to create connections between entities and improving the test query framework to validate search accuracy.
>>>>>>> 8711e75b

## Architectural Principles

### Collector/Recorder Pattern

The Collector/Recorder pattern is a key architectural model in Indaleko that separates data collection from processing and storage:

1. **Collectors**:
   - **Only collect raw data** from sources (NTFS, Google Drive, Discord, etc.)
   - **Never normalize or translate** the collected data
   - **Never write directly to the database**
   - May write raw data to intermediate files for later processing
   - Focus exclusively on efficient, reliable data gathering

2. **Recorders**:
   - **Process and normalize** data from collectors
   - **Translate** raw data into standardized formats
   - **Write processed data to the database**
   - Implement database queries and statistics generation
   - Handle entity mapping and relationship management

Common integration patterns:
- **Loose Coupling**: Collectors write to files, recorders read independently
- **Tight Coupling**: Recorders wrap collectors but maintain separation of concerns

### Architectural Integrity Guidelines

#### Component Interaction Rules

##### ✅ Correct Patterns
- Collectors write data to files or streams that Recorders can consume
- Recorders read from files/streams produced by Collectors
- Scripts invoke a single Collector OR a single Recorder, never both

##### ❌ Prohibited Patterns
- Never instantiate a Recorder from within a Collector
- Never instantiate a Collector from within a Recorder
- Never implement "shortcut" pipelines that bypass separation of concerns

#### Implementation Checkpoints

When implementing new functionality, verify your code against these questions:
1. Does my Collector interact with any database components?
2. Does my script handle both collection and recording responsibilities?
3. Am I bypassing architectural boundaries for convenience?

If the answer to any of these is "yes," you're likely violating the architectural pattern.

### Database Architecture

Indaleko uses a centralized approach for database collection management:

**Important: Never directly create collections!** Use the centralized mechanisms:
1. **Standard Collections**: Define in `db/db_collections.py` (`IndalekoDBCollections` class)
2. **Dynamic Collections**: Use `utils/registration_service.py`

**Collection Naming**:
- Always use constants from `IndalekoDBCollections`:
  ```python
  # GOOD
  db.get_collection(IndalekoDBCollections.Indaleko_Object_Collection)
  # BAD
  db.get_collection("Objects")
  ```

**Security and Enforcement**:
- Pre-commit hooks enforce these patterns (in `check_create_collection_usage.py` and `check_collection_constants.py`)
- Production uses UUID-based collection names for security
- Never call `db.create_collection()` directly

### Schema and Data Consistency

To maintain schema consistency:

1. **Record.Attributes vs Record.Attribute**: Always use `Record.Attributes` (plural) for ArangoDB access patterns
2. **Collection Names**: Use proper names like `Objects`, `Activities`, and `SemanticData`
3. **Timezone-Aware Dates**: Always use timezone-aware datetime objects for ArangoDB

The prompt management system helps detect and fix these inconsistencies automatically.

### Cognitive Memory Architecture

Indaleko uses a multi-tier memory architecture:

1. **Hot Tier (Sensory Memory)**:
   - Recent high-fidelity activity data (4 days TTL)
   - Entity mapping for stable identifiers
   - Primary input: `run_ntfs_activity.bat`

2. **Warm Tier (Short-Term Memory)**:
   - Aggregated activity with importance scoring (30 days TTL)
   - Transition: `run_tier_transition.bat`

3. **Cold Tier (Long-Term Memory)**:
   - Archival storage for important historical data
   - Compressed representation for efficient storage

Tier management commands:
```
run_memory_consolidation.bat --consolidate-all
run_tier_transition.bat --run --age-hours 12 --batch-size 1000
```

## Development Environment

### Package Management
Indaleko uses `uv` for dependency management (defined in `pyproject.toml`):

```bash
# Install uv
pip install uv

# Install dependencies
uv pip install -e .
```

### Virtual Environments
Platform-specific environments:
- Windows: `.venv-win32-python3.12`
- Linux: `.venv-linux-python3.13`
- macOS: `.venv-macos-python3.12`

Always activate before running code:
```bash
# Linux
source .venv-linux-python3.13/bin/activate

# Windows (PowerShell)
.venv-win32-python3.12\Scripts\Activate.ps1

# Windows (CMD)
.venv-win32-python3.12\Scripts\activate.bat

# macOS
source .venv-macos-python3.12/bin/activate
```

### Cross-Platform Development
- All scripts must work with `-help` flag on all platforms
- For Windows-specific code, use conditional imports after CLI parsing
- Don't mask import errors for non-platform-specific packages

## Style Guidelines
- **Imports**: standard library → third-party → local
- **Types**: Use type hints for all functions and variables (Python 3.12+ features encouraged)
- **Formatting**: 4 spaces, ~100 char line length
- **Naming**: CamelCase (classes), snake_case (functions/vars), UPPER_CASE (constants)
- **Interfaces**: Prefix with 'I' (IObject, IRelationship)
- **Documentation**: Docstrings with Args/Returns sections
- **Modern Python**: Use match/case and other Python 3.12+ features where appropriate

### Timezone-Aware Datetime
Always use timezone-aware datetimes for ArangoDB:
```python
from datetime import datetime, timezone
from pydantic import Field

class MyModel(IndalekoBaseModel):
    # Timezone-aware dates
    created_at: datetime = Field(default_factory=lambda: datetime.now(timezone.utc))

    @validator('created_at')
    def ensure_timezone(cls, v):
        if v.tzinfo is None:
            return v.replace(tzinfo=timezone.utc)
        return v
```

### Data Models
Always extend IndalekoBaseModel for database models:
```python
from data_models.base import IndalekoBaseModel

class MyArangoModel(IndalekoBaseModel):
    name: str
    value: int
```

## Common Commands

### Testing & Development
- Run tests: `pytest tests/`
- Format code: `black .`
- Lint code: `flake8` or `ruff`

### Data Collection
- NTFS activity: `run_ntfs_activity_v2.py --volumes C: --interval 30`
- Semantic extraction: `python semantic/run_scheduled.py --all`
- File system indexing: `python run_incremental_indexer.py --volumes [PATH]`

### Memory Management
- Hot tier verification: `verify_hot_tier.bat` (or `.sh`)
- Tier transitions: `run_tier_transition.bat --run --age-hours 12`
- Memory consolidation: `run_memory_consolidation.bat --consolidate-all`

### Query & GUI
- Run CLI: `python -m query.cli --enhanced-nl --context-aware`
- Run GUI: `run_gui.bat` (or `./run_gui.sh`)

### Data Generator
- Run synthetic data generator: `python -m data_generator.main_pipeline`
- Check results in: `data_generator/results/`

### Prompt Management
- Test prompt optimization: `python test_prompt_manager.py`
- The system integrates with the OpenAI connector

## Best Practices

### Error Handling
```python
try:
    result = risky_operation()
except (ValueError, KeyError) as e:
    logger.error(f"Failed to process data: {e}")
    raise IndalekoProcessingError(f"Data processing failed: {str(e)}") from e
```

### ArangoDB Cursor Handling
Always fully consume ArangoDB cursors by converting them to lists before serialization:
```python
if isinstance(results, Cursor):
    result_list = [doc for doc in results]  # Convert cursor to list
    result_data["results"] = result_list
else:
    result_data["results"] = results
```

### Entity Lookups
Always lookup file system entities by natural identifiers first:
```python
# CORRECT: Use natural identifiers (FRN, Volume GUID)
cursor = db.aql.execute(
    """
    FOR doc IN Objects
    FILTER doc.LocalIdentifier == @frn AND doc.Volume == @volume
    LIMIT 1
    RETURN doc
    """,
    bind_vars={"frn": file_reference_number, "volume": volume_guid}
)
```

### Logging
```python
from utils.logging_setup import setup_logging

# Start of main function
setup_logging()
logger = logging.getLogger(__name__)
```

### CLI Template
Use the standard CLI template for all command-line tools:
```python
def main() -> None:
    setup_logging()
    runner = IndalekoCLIRunner(
        cli_data=cli_data,
        handler_mixin=YourHandlerMixin(),
        features=IndalekoBaseCLI.cli_features(),
        Run=your_run_function,
    )
    runner.run()
```

See `NTFS_ACTIVITY_CLI_README.md` for details.
<|MERGE_RESOLUTION|>--- conflicted
+++ resolved
@@ -1,391 +1,370 @@
-# CLAUDE.md - Indaleko Development Guidelines
-
-<<<<<<< HEAD
-## Current Work: Prompt Management and Data Generator Enhancements
-
-We're currently working on two main areas:
-
-1. **Prompt Management System**:
-   - Implementing a system to optimize prompts for LLM interactions
-   - Reducing prompt sizes through techniques like whitespace normalization, schema simplification, and example reduction
-   - Detecting and resolving contradictions using both rule-based and LLM-based approaches
-   - Ensuring consistent terminology (e.g., Record.Attributes vs Record.Attribute)
-
-2. **Data Generator Testing**:
-   - Testing the synthetic data generator in the `data_generator` directory
-   - Updating module imports and access patterns to match current codebase structure
-   - Correcting database authentication methods
-
-### Prompt Management System
-
-We've created a comprehensive `PromptManager` class with these capabilities:
-
-- **Template-based prompts** with system and user components
-- **Token counting and optimization** to reduce LLM costs
-- **Contradiction detection** to prevent cognitive dissonance
-- **Usage statistics** to track prompt size improvements
-
-Key optimization strategies include:
-- Whitespace normalization
-- Schema simplification
-- Example reduction
-- Context windowing
-- Contradiction detection via rules and LLM review
-
-The Ayni principle is implemented through LLM-powered review of prompts, positioning one AI as a reviewer of instructions meant for another.
-
-### Data Generator Overview
-
-The data generator creates synthetic metadata records to test Indaleko's search capabilities:
-
-- Generates realistic file metadata records
-- Creates various metadata types (storage, semantic, activity context)
-- Builds an "oracular set" with known query matches
-- Tests precision and recall of search results
-- Validates UPI (Unified Personal Index) effectiveness
-
-**Important Notes**:
-- Never mock database connections
-- Any modifications must be minimal and carefully reviewed
-- The tool was developed with an adversarial evaluation model, so changes require review
-=======
-## Current Work: Enhanced Data Generator
-
-I've implemented an enhanced data generator in `tools/data_generator_enhanced/` to create synthetic metadata records for testing Indaleko's search capabilities with direct database integration.
-
-### Enhanced Data Generator Overview
-
-The enhanced data generator provides robust capabilities for testing:
-
-- Generates realistic file metadata records (storage, semantic, activity)
-- Creates "truth sets" with known characteristics for query evaluation
-- Uses direct database integration with proper schema validation
-- Supports statistical distributions for realistic data patterns
-- Implements the CLI template pattern for consistent command-line handling
-
-### Implementation Status
-
-The enhanced data generator now has these working components:
-
-1. **Storage Metadata Generator**:
-   - Creates realistic file paths, names, sizes, and timestamps
-   - Generates directory hierarchies and file extensions
-   - Supports truth record generation with specific criteria
-
-2. **Semantic Metadata Generator**:
-   - Generates MIME types, content types, and checksums
-   - Creates keywords, topics, and content summaries
-   - Links directly to storage records in the database
-
-3. **Activity Metadata Generator**:
-   - Generates location data with city and geographic coordinates
-   - Creates music activity records with artists, tracks, and genres
-   - Produces temperature/environmental data for context
-   - Links activity data to appropriate storage objects
-
-4. **Relationship Metadata Generator**:
-   - Creates connections between files, semantic data, and activity context
-   - Supports multiple relationship types (CONTAINS, DERIVED_FROM, etc.)
-   - Establishes proper graph edges in the database
-   - Generates truth relationships for testing complex queries
-
-5. **Machine Configuration Generator**:
-   - Creates realistic device profiles (desktop, laptop, mobile)
-   - Supports multiple operating systems (Windows, macOS, Linux, iOS, Android)
-   - Generates appropriate hardware specifications for each device type
-   - Enables cross-device activity testing scenarios
-
-3. **Activity Metadata Generator**:
-   - Implemented location activity (geographic coordinates, city data)
-   - Added music activity context (artists, tracks, genres)
-   - Created temperature/environmental context
-   - Ensures proper linking between activity and storage records
-
-### Usage
-
-```bash
-# Run quick test data generation
-python tools/data_generator_enhanced/generate_test_data.py
-
-# Run with CLI template
-python -m tools.data_generator_enhanced --config default
-```
-
-### Code Structure
-
-- `generators/`: Contains metadata generators for each type
-- `utils/`: Statistical distributions and dataset utilities
-- `testing/`: Query analysis and metrics tools
-- `config/`: JSON configuration files
-
-### Current Focus
-
-Working on implementing relationship generators to create connections between entities and improving the test query framework to validate search accuracy.
->>>>>>> 8711e75b
-
-## Architectural Principles
-
-### Collector/Recorder Pattern
-
-The Collector/Recorder pattern is a key architectural model in Indaleko that separates data collection from processing and storage:
-
-1. **Collectors**:
-   - **Only collect raw data** from sources (NTFS, Google Drive, Discord, etc.)
-   - **Never normalize or translate** the collected data
-   - **Never write directly to the database**
-   - May write raw data to intermediate files for later processing
-   - Focus exclusively on efficient, reliable data gathering
-
-2. **Recorders**:
-   - **Process and normalize** data from collectors
-   - **Translate** raw data into standardized formats
-   - **Write processed data to the database**
-   - Implement database queries and statistics generation
-   - Handle entity mapping and relationship management
-
-Common integration patterns:
-- **Loose Coupling**: Collectors write to files, recorders read independently
-- **Tight Coupling**: Recorders wrap collectors but maintain separation of concerns
-
-### Architectural Integrity Guidelines
-
-#### Component Interaction Rules
-
-##### ✅ Correct Patterns
-- Collectors write data to files or streams that Recorders can consume
-- Recorders read from files/streams produced by Collectors
-- Scripts invoke a single Collector OR a single Recorder, never both
-
-##### ❌ Prohibited Patterns
-- Never instantiate a Recorder from within a Collector
-- Never instantiate a Collector from within a Recorder
-- Never implement "shortcut" pipelines that bypass separation of concerns
-
-#### Implementation Checkpoints
-
-When implementing new functionality, verify your code against these questions:
-1. Does my Collector interact with any database components?
-2. Does my script handle both collection and recording responsibilities?
-3. Am I bypassing architectural boundaries for convenience?
-
-If the answer to any of these is "yes," you're likely violating the architectural pattern.
-
-### Database Architecture
-
-Indaleko uses a centralized approach for database collection management:
-
-**Important: Never directly create collections!** Use the centralized mechanisms:
-1. **Standard Collections**: Define in `db/db_collections.py` (`IndalekoDBCollections` class)
-2. **Dynamic Collections**: Use `utils/registration_service.py`
-
-**Collection Naming**:
-- Always use constants from `IndalekoDBCollections`:
-  ```python
-  # GOOD
-  db.get_collection(IndalekoDBCollections.Indaleko_Object_Collection)
-  # BAD
-  db.get_collection("Objects")
-  ```
-
-**Security and Enforcement**:
-- Pre-commit hooks enforce these patterns (in `check_create_collection_usage.py` and `check_collection_constants.py`)
-- Production uses UUID-based collection names for security
-- Never call `db.create_collection()` directly
-
-### Schema and Data Consistency
-
-To maintain schema consistency:
-
-1. **Record.Attributes vs Record.Attribute**: Always use `Record.Attributes` (plural) for ArangoDB access patterns
-2. **Collection Names**: Use proper names like `Objects`, `Activities`, and `SemanticData`
-3. **Timezone-Aware Dates**: Always use timezone-aware datetime objects for ArangoDB
-
-The prompt management system helps detect and fix these inconsistencies automatically.
-
-### Cognitive Memory Architecture
-
-Indaleko uses a multi-tier memory architecture:
-
-1. **Hot Tier (Sensory Memory)**:
-   - Recent high-fidelity activity data (4 days TTL)
-   - Entity mapping for stable identifiers
-   - Primary input: `run_ntfs_activity.bat`
-
-2. **Warm Tier (Short-Term Memory)**:
-   - Aggregated activity with importance scoring (30 days TTL)
-   - Transition: `run_tier_transition.bat`
-
-3. **Cold Tier (Long-Term Memory)**:
-   - Archival storage for important historical data
-   - Compressed representation for efficient storage
-
-Tier management commands:
-```
-run_memory_consolidation.bat --consolidate-all
-run_tier_transition.bat --run --age-hours 12 --batch-size 1000
-```
-
-## Development Environment
-
-### Package Management
-Indaleko uses `uv` for dependency management (defined in `pyproject.toml`):
-
-```bash
-# Install uv
-pip install uv
-
-# Install dependencies
-uv pip install -e .
-```
-
-### Virtual Environments
-Platform-specific environments:
-- Windows: `.venv-win32-python3.12`
-- Linux: `.venv-linux-python3.13`
-- macOS: `.venv-macos-python3.12`
-
-Always activate before running code:
-```bash
-# Linux
-source .venv-linux-python3.13/bin/activate
-
-# Windows (PowerShell)
-.venv-win32-python3.12\Scripts\Activate.ps1
-
-# Windows (CMD)
-.venv-win32-python3.12\Scripts\activate.bat
-
-# macOS
-source .venv-macos-python3.12/bin/activate
-```
-
-### Cross-Platform Development
-- All scripts must work with `-help` flag on all platforms
-- For Windows-specific code, use conditional imports after CLI parsing
-- Don't mask import errors for non-platform-specific packages
-
-## Style Guidelines
-- **Imports**: standard library → third-party → local
-- **Types**: Use type hints for all functions and variables (Python 3.12+ features encouraged)
-- **Formatting**: 4 spaces, ~100 char line length
-- **Naming**: CamelCase (classes), snake_case (functions/vars), UPPER_CASE (constants)
-- **Interfaces**: Prefix with 'I' (IObject, IRelationship)
-- **Documentation**: Docstrings with Args/Returns sections
-- **Modern Python**: Use match/case and other Python 3.12+ features where appropriate
-
-### Timezone-Aware Datetime
-Always use timezone-aware datetimes for ArangoDB:
-```python
-from datetime import datetime, timezone
-from pydantic import Field
-
-class MyModel(IndalekoBaseModel):
-    # Timezone-aware dates
-    created_at: datetime = Field(default_factory=lambda: datetime.now(timezone.utc))
-
-    @validator('created_at')
-    def ensure_timezone(cls, v):
-        if v.tzinfo is None:
-            return v.replace(tzinfo=timezone.utc)
-        return v
-```
-
-### Data Models
-Always extend IndalekoBaseModel for database models:
-```python
-from data_models.base import IndalekoBaseModel
-
-class MyArangoModel(IndalekoBaseModel):
-    name: str
-    value: int
-```
-
-## Common Commands
-
-### Testing & Development
-- Run tests: `pytest tests/`
-- Format code: `black .`
-- Lint code: `flake8` or `ruff`
-
-### Data Collection
-- NTFS activity: `run_ntfs_activity_v2.py --volumes C: --interval 30`
-- Semantic extraction: `python semantic/run_scheduled.py --all`
-- File system indexing: `python run_incremental_indexer.py --volumes [PATH]`
-
-### Memory Management
-- Hot tier verification: `verify_hot_tier.bat` (or `.sh`)
-- Tier transitions: `run_tier_transition.bat --run --age-hours 12`
-- Memory consolidation: `run_memory_consolidation.bat --consolidate-all`
-
-### Query & GUI
-- Run CLI: `python -m query.cli --enhanced-nl --context-aware`
-- Run GUI: `run_gui.bat` (or `./run_gui.sh`)
-
-### Data Generator
-- Run synthetic data generator: `python -m data_generator.main_pipeline`
-- Check results in: `data_generator/results/`
-
-### Prompt Management
-- Test prompt optimization: `python test_prompt_manager.py`
-- The system integrates with the OpenAI connector
-
-## Best Practices
-
-### Error Handling
-```python
-try:
-    result = risky_operation()
-except (ValueError, KeyError) as e:
-    logger.error(f"Failed to process data: {e}")
-    raise IndalekoProcessingError(f"Data processing failed: {str(e)}") from e
-```
-
-### ArangoDB Cursor Handling
-Always fully consume ArangoDB cursors by converting them to lists before serialization:
-```python
-if isinstance(results, Cursor):
-    result_list = [doc for doc in results]  # Convert cursor to list
-    result_data["results"] = result_list
-else:
-    result_data["results"] = results
-```
-
-### Entity Lookups
-Always lookup file system entities by natural identifiers first:
-```python
-# CORRECT: Use natural identifiers (FRN, Volume GUID)
-cursor = db.aql.execute(
-    """
-    FOR doc IN Objects
-    FILTER doc.LocalIdentifier == @frn AND doc.Volume == @volume
-    LIMIT 1
-    RETURN doc
-    """,
-    bind_vars={"frn": file_reference_number, "volume": volume_guid}
-)
-```
-
-### Logging
-```python
-from utils.logging_setup import setup_logging
-
-# Start of main function
-setup_logging()
-logger = logging.getLogger(__name__)
-```
-
-### CLI Template
-Use the standard CLI template for all command-line tools:
-```python
-def main() -> None:
-    setup_logging()
-    runner = IndalekoCLIRunner(
-        cli_data=cli_data,
-        handler_mixin=YourHandlerMixin(),
-        features=IndalekoBaseCLI.cli_features(),
-        Run=your_run_function,
-    )
-    runner.run()
-```
-
-See `NTFS_ACTIVITY_CLI_README.md` for details.
+# CLAUDE.md - Indaleko Development Guidelines
+
+## Current Work: Prompt Management and Data Generator Enhancements
+
+We're currently working on two main areas:
+
+1. **Prompt Management System**:
+   - Implementing a system to optimize prompts for LLM interactions
+   - Reducing prompt sizes through techniques like whitespace normalization, schema simplification, and example reduction
+   - Detecting and resolving contradictions using both rule-based and LLM-based approaches
+   - Ensuring consistent terminology (e.g., Record.Attributes vs Record.Attribute)
+
+2. **Data Generator Testing**:
+   - Testing the synthetic data generator in the `data_generator` directory
+   - Updating module imports and access patterns to match current codebase structure
+   - Correcting database authentication methods
+
+### Prompt Management System
+
+We've created a comprehensive `PromptManager` class with these capabilities:
+
+- **Template-based prompts** with system and user components
+- **Token counting and optimization** to reduce LLM costs
+- **Contradiction detection** to prevent cognitive dissonance
+- **Usage statistics** to track prompt size improvements
+
+Key optimization strategies include:
+- Whitespace normalization
+- Schema simplification
+- Example reduction
+- Context windowing
+- Contradiction detection via rules and LLM review
+
+The Ayni principle is implemented through LLM-powered review of prompts, positioning one AI as a reviewer of instructions meant for another.
+
+### Enhanced Data Generator Overview
+
+The enhanced data generator provides robust capabilities for testing:
+
+- Generates realistic file metadata records (storage, semantic, activity)
+- Creates "truth sets" with known characteristics for query evaluation
+- Uses direct database integration with proper schema validation
+- Supports statistical distributions for realistic data patterns
+- Implements the CLI template pattern for consistent command-line handling
+
+### Implementation Status
+
+The enhanced data generator now has these working components:
+
+1. **Storage Metadata Generator**:
+   - Creates realistic file paths, names, sizes, and timestamps
+   - Generates directory hierarchies and file extensions
+   - Supports truth record generation with specific criteria
+
+2. **Semantic Metadata Generator**:
+   - Generates MIME types, content types, and checksums
+   - Creates keywords, topics, and content summaries
+   - Links directly to storage records in the database
+
+3. **Activity Metadata Generator**:
+   - Generates location data with city and geographic coordinates
+   - Creates music activity records with artists, tracks, and genres
+   - Produces temperature/environmental data for context
+   - Links activity data to appropriate storage objects
+
+4. **Relationship Metadata Generator**:
+   - Creates connections between files, semantic data, and activity context
+   - Supports multiple relationship types (CONTAINS, DERIVED_FROM, etc.)
+   - Establishes proper graph edges in the database
+   - Generates truth relationships for testing complex queries
+
+5. **Machine Configuration Generator**:
+   - Creates realistic device profiles (desktop, laptop, mobile)
+   - Supports multiple operating systems (Windows, macOS, Linux, iOS, Android)
+   - Generates appropriate hardware specifications for each device type
+   - Enables cross-device activity testing scenarios
+
+3. **Activity Metadata Generator**:
+   - Implemented location activity (geographic coordinates, city data)
+   - Added music activity context (artists, tracks, genres)
+   - Created temperature/environmental context
+   - Ensures proper linking between activity and storage records
+
+### Usage
+
+```bash
+# Run quick test data generation
+python tools/data_generator_enhanced/generate_test_data.py
+
+# Run with CLI template
+python -m tools.data_generator_enhanced --config default
+```
+
+### Code Structure
+
+- `generators/`: Contains metadata generators for each type
+- `utils/`: Statistical distributions and dataset utilities
+- `testing/`: Query analysis and metrics tools
+- `config/`: JSON configuration files
+
+### Current Focus
+
+Working on implementing relationship generators to create connections between entities and improving the test query framework to validate search accuracy.
+
+## Architectural Principles
+
+### Collector/Recorder Pattern
+
+The Collector/Recorder pattern is a key architectural model in Indaleko that separates data collection from processing and storage:
+
+1. **Collectors**:
+   - **Only collect raw data** from sources (NTFS, Google Drive, Discord, etc.)
+   - **Never normalize or translate** the collected data
+   - **Never write directly to the database**
+   - May write raw data to intermediate files for later processing
+   - Focus exclusively on efficient, reliable data gathering
+
+2. **Recorders**:
+   - **Process and normalize** data from collectors
+   - **Translate** raw data into standardized formats
+   - **Write processed data to the database**
+   - Implement database queries and statistics generation
+   - Handle entity mapping and relationship management
+
+Common integration patterns:
+- **Loose Coupling**: Collectors write to files, recorders read independently
+- **Tight Coupling**: Recorders wrap collectors but maintain separation of concerns
+
+### Architectural Integrity Guidelines
+
+#### Component Interaction Rules
+
+##### ✅ Correct Patterns
+- Collectors write data to files or streams that Recorders can consume
+- Recorders read from files/streams produced by Collectors
+- Scripts invoke a single Collector OR a single Recorder, never both
+
+##### ❌ Prohibited Patterns
+- Never instantiate a Recorder from within a Collector
+- Never instantiate a Collector from within a Recorder
+- Never implement "shortcut" pipelines that bypass separation of concerns
+
+#### Implementation Checkpoints
+
+When implementing new functionality, verify your code against these questions:
+1. Does my Collector interact with any database components?
+2. Does my script handle both collection and recording responsibilities?
+3. Am I bypassing architectural boundaries for convenience?
+
+If the answer to any of these is "yes," you're likely violating the architectural pattern.
+
+### Database Architecture
+
+Indaleko uses a centralized approach for database collection management:
+
+**Important: Never directly create collections!** Use the centralized mechanisms:
+1. **Standard Collections**: Define in `db/db_collections.py` (`IndalekoDBCollections` class)
+2. **Dynamic Collections**: Use `utils/registration_service.py`
+
+**Collection Naming**:
+- Always use constants from `IndalekoDBCollections`:
+  ```python
+  # GOOD
+  db.get_collection(IndalekoDBCollections.Indaleko_Object_Collection)
+  # BAD
+  db.get_collection("Objects")
+  ```
+
+**Security and Enforcement**:
+- Pre-commit hooks enforce these patterns (in `check_create_collection_usage.py` and `check_collection_constants.py`)
+- Production uses UUID-based collection names for security
+- Never call `db.create_collection()` directly
+
+### Schema and Data Consistency
+
+To maintain schema consistency:
+
+1. **Record.Attributes vs Record.Attribute**: Always use `Record.Attributes` (plural) for ArangoDB access patterns
+2. **Collection Names**: Use proper names like `Objects`, `Activities`, and `SemanticData`
+3. **Timezone-Aware Dates**: Always use timezone-aware datetime objects for ArangoDB
+
+The prompt management system helps detect and fix these inconsistencies automatically.
+
+### Cognitive Memory Architecture
+
+Indaleko uses a multi-tier memory architecture:
+
+1. **Hot Tier (Sensory Memory)**:
+   - Recent high-fidelity activity data (4 days TTL)
+   - Entity mapping for stable identifiers
+   - Primary input: `run_ntfs_activity.bat`
+
+2. **Warm Tier (Short-Term Memory)**:
+   - Aggregated activity with importance scoring (30 days TTL)
+   - Transition: `run_tier_transition.bat`
+
+3. **Cold Tier (Long-Term Memory)**:
+   - Archival storage for important historical data
+   - Compressed representation for efficient storage
+
+Tier management commands:
+```
+run_memory_consolidation.bat --consolidate-all
+run_tier_transition.bat --run --age-hours 12 --batch-size 1000
+```
+
+## Development Environment
+
+### Package Management
+Indaleko uses `uv` for dependency management (defined in `pyproject.toml`):
+
+```bash
+# Install uv
+pip install uv
+
+# Install dependencies
+uv pip install -e .
+```
+
+### Virtual Environments
+Platform-specific environments:
+- Windows: `.venv-win32-python3.12`
+- Linux: `.venv-linux-python3.13`
+- macOS: `.venv-macos-python3.12`
+
+Always activate before running code:
+```bash
+# Linux
+source .venv-linux-python3.13/bin/activate
+
+# Windows (PowerShell)
+.venv-win32-python3.12\Scripts\Activate.ps1
+
+# Windows (CMD)
+.venv-win32-python3.12\Scripts\activate.bat
+
+# macOS
+source .venv-macos-python3.12/bin/activate
+```
+
+### Cross-Platform Development
+- All scripts must work with `-help` flag on all platforms
+- For Windows-specific code, use conditional imports after CLI parsing
+- Don't mask import errors for non-platform-specific packages
+
+## Style Guidelines
+- **Imports**: standard library → third-party → local
+- **Types**: Use type hints for all functions and variables (Python 3.12+ features encouraged)
+- **Formatting**: 4 spaces, ~100 char line length
+- **Naming**: CamelCase (classes), snake_case (functions/vars), UPPER_CASE (constants)
+- **Interfaces**: Prefix with 'I' (IObject, IRelationship)
+- **Documentation**: Docstrings with Args/Returns sections
+- **Modern Python**: Use match/case and other Python 3.12+ features where appropriate
+
+### Timezone-Aware Datetime
+Always use timezone-aware datetimes for ArangoDB:
+```python
+from datetime import datetime, timezone
+from pydantic import Field
+
+class MyModel(IndalekoBaseModel):
+    # Timezone-aware dates
+    created_at: datetime = Field(default_factory=lambda: datetime.now(timezone.utc))
+
+    @validator('created_at')
+    def ensure_timezone(cls, v):
+        if v.tzinfo is None:
+            return v.replace(tzinfo=timezone.utc)
+        return v
+```
+
+### Data Models
+Always extend IndalekoBaseModel for database models:
+```python
+from data_models.base import IndalekoBaseModel
+
+class MyArangoModel(IndalekoBaseModel):
+    name: str
+    value: int
+```
+
+## Common Commands
+
+### Testing & Development
+- Run tests: `pytest tests/`
+- Format code: `black .`
+- Lint code: `flake8` or `ruff`
+
+### Data Collection
+- NTFS activity: `run_ntfs_activity_v2.py --volumes C: --interval 30`
+- Semantic extraction: `python semantic/run_scheduled.py --all`
+- File system indexing: `python run_incremental_indexer.py --volumes [PATH]`
+
+### Memory Management
+- Hot tier verification: `verify_hot_tier.bat` (or `.sh`)
+- Tier transitions: `run_tier_transition.bat --run --age-hours 12`
+- Memory consolidation: `run_memory_consolidation.bat --consolidate-all`
+
+### Query & GUI
+- Run CLI: `python -m query.cli --enhanced-nl --context-aware`
+- Run GUI: `run_gui.bat` (or `./run_gui.sh`)
+
+### Data Generator
+- Run synthetic data generator: `python -m data_generator.main_pipeline`
+- Check results in: `data_generator/results/`
+
+### Prompt Management
+- Test prompt optimization: `python test_prompt_manager.py`
+- The system integrates with the OpenAI connector
+
+## Best Practices
+
+### Error Handling
+```python
+try:
+    result = risky_operation()
+except (ValueError, KeyError) as e:
+    logger.error(f"Failed to process data: {e}")
+    raise IndalekoProcessingError(f"Data processing failed: {str(e)}") from e
+```
+
+### ArangoDB Cursor Handling
+Always fully consume ArangoDB cursors by converting them to lists before serialization:
+```python
+if isinstance(results, Cursor):
+    result_list = [doc for doc in results]  # Convert cursor to list
+    result_data["results"] = result_list
+else:
+    result_data["results"] = results
+```
+
+### Entity Lookups
+Always lookup file system entities by natural identifiers first:
+```python
+# CORRECT: Use natural identifiers (FRN, Volume GUID)
+cursor = db.aql.execute(
+    """
+    FOR doc IN Objects
+    FILTER doc.LocalIdentifier == @frn AND doc.Volume == @volume
+    LIMIT 1
+    RETURN doc
+    """,
+    bind_vars={"frn": file_reference_number, "volume": volume_guid}
+)
+```
+
+### Logging
+```python
+from utils.logging_setup import setup_logging
+
+# Start of main function
+setup_logging()
+logger = logging.getLogger(__name__)
+```
+
+### CLI Template
+Use the standard CLI template for all command-line tools:
+```python
+def main() -> None:
+    setup_logging()
+    runner = IndalekoCLIRunner(
+        cli_data=cli_data,
+        handler_mixin=YourHandlerMixin(),
+        features=IndalekoBaseCLI.cli_features(),
+        Run=your_run_function,
+    )
+    runner.run()
+```
+
+See `NTFS_ACTIVITY_CLI_README.md` for details.