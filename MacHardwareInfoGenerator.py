--- conflicted
+++ resolved
@@ -106,24 +106,12 @@
 
 
 def main():
-<<<<<<< HEAD
     parser = argparse.ArgumentParser('Generating Mac Hardware Info Generator', 'python MacHardwareInfoGenerator.py --dir save_at_path')
     parser.add_argument('--save-to-dir', '-d', default='./config/',  help='path to the directory we want to save the directory')
     args = parser.parse_args()
 
     if not os.path.isdir(args.save_to_dir): 
         print(f'Given dir path is not valid, got: {args.save_to_dir}')
-=======
-    parser = argparse.ArgumentParser(
-        'Generating Mac Hardware Info Generator', 'python MacHardwareInfoGenerator.py --dir save_at_path')
-    parser.add_argument('-d', '--save-to-dir',
-                        help='path to the directory we want to save the directory')
-    parser.add_argument('-s', '--skip', help='Searches for config files in the provided -d switch! If the latest config fine that directory is the same as the new one, skips the creation. Makes a new one otherwise.', action='store_true')
-    args = parser.parse_args()
-
-    if not os.path.isdir(args.save_to_dir):
-        print(f'Given dir path is not valid, got: {parser.save_to_dir}')
->>>>>>> 6a781172
         return
 
     generator = MacHardwareInfoGenerator()
