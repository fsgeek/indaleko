'''
This module handles recording metadata collected from the Mac local file system.

Indaleko Mac Local Storage Metadata Collector
Copyright (C) 2024 Tony Mason

This program is free software: you can redistribute it and/or modify
it under the terms of the GNU Affero General Public License as published
by the Free Software Foundation, either version 3 of the License, or
(at your option) any later version.

This program is distributed in the hope that it will be useful,
but WITHOUT ANY WARRANTY; without even the implied warranty of
MERCHANTABILITY or FITNESS FOR A PARTICULAR PURPOSE.  See the
GNU Affero General Public License for more details.

You should have received a copy of the GNU Affero General Public License
along with this program.  If not, see <https://www.gnu.org/licenses/>.
'''
import argparse
import datetime
import json
import logging
import os
import platform
import subprocess
import sys
import uuid

import jsonlines

if os.environ.get('INDALEKO_ROOT') is None:
    current_path = os.path.dirname(os.path.abspath(__file__))
    while not os.path.exists(os.path.join(current_path, 'Indaleko.py')):
        current_path = os.path.dirname(current_path)
    os.environ['INDALEKO_ROOT'] = current_path
    sys.path.append(current_path)


# pylint: disable=wrong-import-position
from db import IndalekoDBCollections, IndalekoDBConfig, IndalekoServiceManager
from data_models import IndalekoSourceIdentifierDataModel
from platforms.mac.machine_config import IndalekoMacOSMachineConfig
from platforms.unix import UnixFileAttributes
from storage import IndalekoObject
from storage.recorders.base import IndalekoStorageRecorder
from storage.collectors.local.mac.collector import IndalekoMacLocalCollector
from utils.misc.directory_management import indaleko_default_config_dir, indaleko_default_data_dir, indaleko_default_log_dir
from utils.misc.file_name_management import indaleko_file_name_prefix
from utils.misc.data_management import encode_binary_data
from utils import IndalekoLogging
# pylint: enable=wrong-import-position

class IndalekoMacLocalStorageRecorder(IndalekoStorageRecorder):
    '''
    This class handles the processing of metadata from the Indaleko Mac local storage recorder service.
    '''

    mac_local_recorder_uuid = '07670255-1e82-4079-ad6f-f2bb39f44f8f'
    mac_local_recorder_service = {
        'service_name' : 'Mac Local Storage Recorder',
        'service_description' : 'This service records metadata collected from local filesystems of a Mac machine.',
        'service_version' : '1.0',
        'service_type' : IndalekoServiceManager.service_type_storage_recorder,
        'service_identifier' : mac_local_recorder_uuid,
    }

    mac_platform = IndalekoMacLocalCollector.mac_platform
    mac_local_recorder = 'mac_local_recorder'

    def __init__(self, reset_collection=False, objects_file="", relations_file="", **kwargs) -> None:
        self.db_config = IndalekoDBConfig()
        if 'input_file' not in kwargs:
            raise ValueError('input_file must be specified')
        if 'machine_config' not in kwargs:
            raise ValueError('machine_config must be specified')
        self.machine_config = kwargs['machine_config']
        if 'machine_id' not in kwargs:
            kwargs['machine_id'] = self.machine_config.machine_id
        else:
            kwargs['machine_id'] = self.machine_config.machine_id
            if kwargs['machine_id'] != self.machine_config.machine_id:
                logging.warning('Warning: machine ID of collector file ' +
                                f'({kwargs["machine"]}) does not match machine ID of recorder ' +
                                f'({self.machine_config.machine_id}.)')
        if 'timestamp' not in kwargs:
            kwargs['timestamp'] = datetime.datetime.now(
                datetime.timezone.utc).isoformat()
        if 'platform' not in kwargs:
            kwargs['platform'] = IndalekoMacLocalStorageRecorder.mac_platform
        if 'recorder' not in kwargs:
            kwargs['recorder'] = IndalekoMacLocalStorageRecorder.mac_local_recorder
        if 'input_file' not in kwargs:
            kwargs['input_file'] = None
        for key, value in self.mac_local_recorder_service.items():
            if key not in kwargs:
                kwargs[key] = value
        if 'Identifier' not in kwargs and 'service_id' not in kwargs:
            kwargs['Identifier'] = self.mac_local_recorder_uuid
        super().__init__(**kwargs)
        self.input_file = kwargs['input_file']
        if 'output_file' not in kwargs:
            self.output_file = self.generate_file_name()
            assert 'unknown' not in self.output_file, f'Output file should not have unknown in its name {self.output_file}'
        else:
            self.output_file = kwargs['output_file']
        self.collector_data = []
        self.source = {
            'Identifier': self.mac_local_recorder_uuid,
            'Version': '1.0'
        }
        self.docker_upload = kwargs.get('docker_upload', False)
        if not isinstance(self.docker_upload, bool):
            self.docker_upload = False
        self.reset_collection = reset_collection
        self.objects_file = objects_file
        self.relations_file = relations_file

    def find_recorder_files(self) -> list:
        '''This function finds the files to process:
            search_dir: path to the search directory
            prefix: prefix of the file to process
            suffix: suffix of the file to process (default is .json)
        '''
        if self.data_dir is None:
            raise ValueError('data_dir must be specified')
        return [x for x in super().find_collector_files(self.data_dir)
                if IndalekoMacLocalCollector.mac_platform in x and
                IndalekoMacLocalCollector.mac_local_collector_name in x]

<<<<<<< HEAD
    def load_collector_data_from_file(self: 'IndalekoMacLocalIngester') -> None:
        '''This function loads the indexer data from the file.'''
=======
    def load_collector_data_from_file(self: 'IndalekoMacLocalStorageRecorder') -> None:
        '''This function loads the collector metadata from the file.'''
>>>>>>> 3db8f7fd
        if self.input_file is None:
            raise ValueError('input_file must be specified')
        if self.input_file.endswith('.jsonl'):
            with jsonlines.open(self.input_file) as reader:
                for entry in reader:
                    self.collector_data.append(entry)
        elif self.input_file.endswith('.json'):
            with open(self.input_file, 'r', encoding='utf-8-sig') as file:
                self.collector_data = json.load(file)
        else:
            raise ValueError(
                f'Input file {self.input_file} is of an unknown type')
        if not isinstance(self.collector_data, list):
            raise ValueError('collector_data is not a list')

    def normalize_collector_data(self, data: dict) -> IndalekoObject:
        '''
        Given some metadata, this will create a record that can be inserted into the
        Object collection.
        '''
        if data is None:
            raise ValueError('Data cannot be None')
        if not isinstance(data, dict):
            raise ValueError('Data must be a dictionary')
        if 'ObjectIdentifier' in data:
            oid = data['ObjectIdentifier']
        else:
            oid = str(uuid.uuid4())
        kwargs = {
            'source': self.source,
            'raw_data': encode_binary_data(bytes(json.dumps(data).encode('utf-8'))),
            'URI': data['URI'],
            'ObjectIdentifier': oid,
            'Timestamps': [
                {
                    'Label': IndalekoObject.CREATION_TIMESTAMP,
                    'Value': datetime.datetime.fromtimestamp(data['st_birthtime'],
                                                             datetime.timezone.utc).isoformat(),
                    'Description': 'Created',
                },
                {
                    'Label': IndalekoObject.MODIFICATION_TIMESTAMP,
                    'Value': datetime.datetime.fromtimestamp(data['st_mtime'],
                                                             datetime.timezone.utc).isoformat(),
                    'Description': 'Modified',
                },
                {
                    'Label': IndalekoObject.ACCESS_TIMESTAMP,
                    'Value': datetime.datetime.fromtimestamp(data['st_atime'],
                                                             datetime.timezone.utc).isoformat(),
                    'Description': 'Accessed',
                },
                {
                    'Label': IndalekoObject.CHANGE_TIMESTAMP,
                    'Value': datetime.datetime.fromtimestamp(data['st_ctime'],
                                                             datetime.timezone.utc).isoformat(),
                    'Description': 'Changed',
                },
            ],
            'Size': data['st_size'],
            'Attributes': data,
            'Machine': self.machine_config.machine_id,
        }

        if 'st_mode' in data:
            kwargs['UnixFileAttributes'] = UnixFileAttributes.map_file_attributes(
                data['st_mode'])

        return IndalekoObject(**kwargs)

    def record(self) -> None:
        '''
        This function processes the mac local storage collector metadata file
        and emits the data needed to upload to the database.
        '''

        # if the Objects and Relationships are provided, use them
        if len(self.objects_file) and len(self.relations_file):
            print(f'provided two paths for objects and relationships')
            assert os.path.isfile(self.objects_file), f'given objects file does not exist, got={
                self.objects_file}'
            assert os.path.isfile(self.relations_file), f'given objects file does not exits, got={
                self.relations_file}'

            print(f'importing objects and relations from:', f'Objects={
                  self.objects_file}', f'Relationships={self.relations_file}', sep='\n')
            self.arangoimport()
            return

        self.load_collector_data_from_file()
        dir_data_by_path = {}
        dir_data = []
        file_data = []
        # Step 1: build the normalized data
        for item in self.collector_data:
            try:
                obj = self.normalize_collector_data(item)
            except OSError as e:
                logging.error('Error normalizing data: %s', e)
                logging.error('Data: %s', item)
                self.error_count += 1
                continue
            if 'S_IFDIR' in obj.args['UnixFileAttributes']:
                if 'Path' not in obj:
                    logging.warning(
                        'Directory object does not have a path: %s', obj.to_json())
                    continue  # skip
                dir_data_by_path[obj['Path']] = obj
                dir_data.append(obj)
                self.dir_count += 1
            else:
                file_data.append(obj)
                self.file_count += 1
        # Step 2: build a table of paths to directory uuids
        dirmap = {}
        for item in dir_data:
            fqp = os.path.join(item['Path'], item['Name'])
            identifier = item.args['ObjectIdentifier']
            dirmap[fqp] = identifier
        # now, let's build a list of the edges, using our map.
        dir_edges = []
        source = {
            'Identifier': self.mac_local_recorder_uuid,
            'Version': '1.0',
        }
        source_id = IndalekoSourceIdentifierDataModel(**source)
        for item in dir_data + file_data:
            parent = item['Path']
            if parent not in dirmap:
                continue
            parent_id = dirmap[parent]
        for item in dir_data + file_data:
            parent = item['Path']
            if parent not in dirmap:
                continue
            parent_id = dirmap[parent]
            dir_edges.append(IndalekoStorageRecorder.build_dir_contains_relationship(
                parent_id, item.args['ObjectIdentifier'], source_id)
            )
            self.edge_count += 1
            dir_edges.append(IndalekoStorageRecorder.build_contained_by_dir_relationship(
                item.args['ObjectIdentifier'], parent_id, source_id)
            )
            self.edge_count += 1
            volume = item.args.get('Volume')
            if volume:
                dir_edges.append(IndalekoStorageRecorder.build_volume_contains_relationship(
                    volume, item.args['ObjectIdentifier'], source_id)
                )
                self.edge_count += 1
                dir_edges.append(IndalekoStorageRecorder.build_contained_by_volume_relationship(
                    item.args['ObjectIdentifier'], volume, source_id)
                )
                self.edge_count += 1
            machine_id = item.args.get('machine_id')
            if machine_id:
                dir_edges.append(IndalekoStorageRecorder.build_machine_contains_relationship(
                    machine_id, item.args['ObjectIdentifier'], source_id)
                )
                self.edge_count += 1
                dir_edges.append(IndalekoStorageRecorder.build_contained_by_machine_relationship(
                    item.args['ObjectIdentifier'], machine_id, source_id)
                )
                self.edge_count += 1
        # Save the data to the recorder output file
        self.write_data_to_file(dir_data + file_data, self.output_file)
        edge_file = self.generate_output_file_name(
            machine=self.machine_id,
            platform=self.platform,
            service='recorder',
            collection=IndalekoDBCollections.Indaleko_Relationship_Collection,
            timestamp=self.timestamp,
            output_dir=self.data_dir,
        )
        self.write_data_to_file(dir_edges, edge_file)

        # set the objects and relations file paths to these newly created ones
        self.objects_file = self.output_file
        self.relations_file = edge_file

        # import these using arangoimport tool
        if self.docker_upload:
            self.arangoimport()


    def arangoimport(self):
        print('{:-^20}'.format(""))
        print('using arangoimport to import objects')

        # check if the docker is up
        self.__run_docker_cmd('docker ps')

        # read the config file
        config = self.db_config.config

        dest = '/home'  # where in the container we copy the files; we use this for import to the database
        container_name = config['database']['container']
        server_username = config['database']['user_name']
        server_password = config['database']['user_password']
        server_database = config['database']['database']
        overwrite = str(self.reset_collection).lower()

        # copy the files first
        for filename, dest_filename in [
            (self.objects_file, "objects.jsonl"),
            (self.relations_file, "relations.jsonl")
        ]:
            self.__run_docker_cmd(f'docker cp {filename} {
                                  container_name}:{dest}/{dest_filename}')

        # run arangoimport on both of these files
        for filename, collection_name in [
            ("objects.jsonl", "Objects"),
            ("relations.jsonl", "Relationships")]:
            self.__run_docker_cmd(f'docker exec -t {container_name} arangoimport --file {dest}/{filename} --type "jsonl" --collection "{collection_name}" --server.username "{
                                  server_username}" --server.password "{server_password}" --server.database "{server_database}" --overwrite {overwrite}')

    def __run_docker_cmd(self, cmd):
        print('Running:', cmd)
        try:
            subprocess.run(cmd, check=True, shell=True)
        except subprocess.CalledProcessError as e:
            print(f'failed to run the command, got: {e}')


def main():
    '''
    This is the main handler for the Indaleko Mac Local Storage Recorder service.
    '''
    logging_levels = IndalekoLogging.get_logging_levels()

    # step 1: find the machine configuration file
    pre_parser = argparse.ArgumentParser(add_help=False)
    pre_parser.add_argument('--configdir', '-c',
                            help=f'Path to the config directory (default is {
                                indaleko_default_config_dir})',
                            default=indaleko_default_config_dir)
    pre_args, _ = pre_parser.parse_known_args()
    config_files = IndalekoMacOSMachineConfig.find_config_files(
        pre_args.configdir)
    assert isinstance(config_files, list), 'config_files must be a list'
    if len(config_files) == 0:
        print(f'No config files found in {pre_args.configdir}, exiting.')
        return
    default_config_file = IndalekoMacOSMachineConfig.get_most_recent_config_file(
        pre_args.configdir)
    pre_parser = argparse.ArgumentParser(add_help=False, parents=[pre_parser])
    pre_parser.add_argument('--config',
                            choices=config_files,
                            default=default_config_file,
                            help=f'Configuration file to use. (default: {default_config_file})')
    pre_parser.add_argument('--datadir',
                            help=f'Path to the data directory (default is {
                                indaleko_default_data_dir})',
                            type=str,
                            default=indaleko_default_data_dir)
    pre_args, _ = pre_parser.parse_known_args()
    machine_config = IndalekoMacOSMachineConfig.load_config_from_file(
        config_file=default_config_file)
    collector = IndalekoMacLocalCollector(
        search_dir=pre_args.datadir,
        prefix=IndalekoMacLocalCollector.mac_platform,
        suffix=IndalekoMacLocalCollector.mac_local_collector_name,
        machine_config=machine_config
    )
    collector_files = collector.find_collector_files(pre_args.datadir)
    parser = argparse.ArgumentParser(parents=[pre_parser])
    parser.add_argument('--input',
                        choices=collector_files,
                        default=collector_files[0],
                        help='Mac Local Storage Collector file to process.')
    parser.add_argument('--objects-file',
                        default="",
                        dest='objects_file',
                        help='path to the jsonl file that contains the documents for the Objects collection'
                        )
    parser.add_argument('--relations-file',
                        default="",
                        dest='relations_file',
                        help='path to the jsonl file that contains the documents for the Relationships collection'
                        )
    parser.add_argument('--reset', action='store_true',
                        help='Drop the collections before ingesting new data')
    parser.add_argument('--logdir',
                        help=f'Path to the log directory (default is {
                            indaleko_default_log_dir})',
                        default=indaleko_default_log_dir)
    parser.add_argument('--loglevel',
                        choices=logging_levels,
                        default=logging.DEBUG,
                        help='Logging level to use.')
    parser.add_argument('--docker_upload',
                        '-du',
                        default=False,
                        action='store_true',
                        help='copy into local docker container with arangodb for bulk uploading')
    args = parser.parse_args()
<<<<<<< HEAD
    metadata = IndalekoMacLocalIndexer.extract_metadata_from_collector_file_name(
=======
    metadata = IndalekoMacLocalCollector.extract_metadata_from_collector_file_name(
>>>>>>> 3db8f7fd
        args.input)
    timestamp = datetime.datetime.now(datetime.timezone.utc).isoformat()
    machine_id = 'unknown'
    if 'machine' in metadata:
        if metadata['machine'] != machine_config.machine_id:
            print('Warning: machine ID of collector file ' +
                  f'({metadata["machine"]}) does not match machine ID of recorder ' +
                  f'({machine_config.machine_id})')
        machine_id = metadata['machine']
    if 'timestamp' in metadata:
        timestamp = metadata['timestamp']
    if 'platform' in metadata:
        collector_platform = metadata['platform']
        if collector_platform != IndalekoMacLocalStorageRecorder.mac_platform:
            print('Warning: platform of collector file ' +
                  f'({collector_platform}) name does not match platform of recorder ' +
                  f'({IndalekoMacLocalStorageRecorder.mac_platform}.)')
    storage = 'unknown'
    if 'storage' in metadata:
        storage = metadata['storage']
    file_prefix = indaleko_file_name_prefix
    if 'file_prefix' in metadata:
        file_prefix = metadata['file_prefix']
    file_suffix = IndalekoStorageRecorder.default_file_suffix
    if 'file_suffix' in metadata:
        file_suffix = metadata['file_suffix']
    input_file = os.path.join(args.datadir, args.input)
    collector = IndalekoMacLocalStorageRecorder(
        reset_collection=args.reset,
        objects_file=args.objects_file,
        relations_file=args.relations_file,
        machine_config=machine_config,
        machine_id=machine_id,
        timestamp=timestamp,
        platform=IndalekoMacLocalCollector.mac_platform,
        collector=IndalekoMacLocalStorageRecorder.mac_local_recorder,
        storage_description=storage,
        file_prefix=file_prefix,
        file_suffix=file_suffix,
        data_dir=args.datadir,
        input_file=input_file,
        log_dir=args.logdir,
        docker_upload=args.docker_upload,
    )
    output_file = collector.generate_file_name()
    log_file_name = collector.generate_file_name(
        target_dir=args.logdir, suffix='.log')
    print(f"logging into {log_file_name}")
    logging.basicConfig(filename=os.path.join(log_file_name),
                        level=logging.DEBUG,
                        format='%(asctime)s - %(levelname)s - %(message)s',
                        force=True)
    logging.info('Found these collected metadata files: %s', collector_files)
    logging.info('Input file %s ', input_file)
    logging.info('Output file %s ', output_file)
    collector.record()
    counts = collector.get_counts()
    for count_type, count_value in counts.items():
        logging.info('%s: %d', count_type, count_value)
    logging.info('Done')


if __name__ == '__main__':
    main()<|MERGE_RESOLUTION|>--- conflicted
+++ resolved
@@ -128,13 +128,8 @@
                 if IndalekoMacLocalCollector.mac_platform in x and
                 IndalekoMacLocalCollector.mac_local_collector_name in x]
 
-<<<<<<< HEAD
-    def load_collector_data_from_file(self: 'IndalekoMacLocalIngester') -> None:
-        '''This function loads the indexer data from the file.'''
-=======
     def load_collector_data_from_file(self: 'IndalekoMacLocalStorageRecorder') -> None:
         '''This function loads the collector metadata from the file.'''
->>>>>>> 3db8f7fd
         if self.input_file is None:
             raise ValueError('input_file must be specified')
         if self.input_file.endswith('.jsonl'):
@@ -432,11 +427,7 @@
                         action='store_true',
                         help='copy into local docker container with arangodb for bulk uploading')
     args = parser.parse_args()
-<<<<<<< HEAD
-    metadata = IndalekoMacLocalIndexer.extract_metadata_from_collector_file_name(
-=======
     metadata = IndalekoMacLocalCollector.extract_metadata_from_collector_file_name(
->>>>>>> 3db8f7fd
         args.input)
     timestamp = datetime.datetime.now(datetime.timezone.utc).isoformat()
     machine_id = 'unknown'
