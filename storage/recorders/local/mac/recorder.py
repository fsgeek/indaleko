'''
<<<<<<< HEAD
This module handles processing data from the Indaleko local storage
metadata collector and prepares it for loading into the database.

Indaleko Mac Local Storage Metadata Collector
=======
This module handles recording metadata collected from the Mac local file system.

Indaleko Mac local storage recorder
>>>>>>> b3897b46
Copyright (C) 2024 Tony Mason

This program is free software: you can redistribute it and/or modify
it under the terms of the GNU Affero General Public License as published
by the Free Software Foundation, either version 3 of the License, or
(at your option) any later version.

This program is distributed in the hope that it will be useful,
but WITHOUT ANY WARRANTY; without even the implied warranty of
MERCHANTABILITY or FITNESS FOR A PARTICULAR PURPOSE.  See the
GNU Affero General Public License for more details.

You should have received a copy of the GNU Affero General Public License
along with this program.  If not, see <https://www.gnu.org/licenses/>.
'''
import argparse
import datetime
import json
import logging
import os
import platform
import subprocess
import sys
import uuid

import jsonlines

if os.environ.get('INDALEKO_ROOT') is None:
    current_path = os.path.dirname(os.path.abspath(__file__))
    while not os.path.exists(os.path.join(current_path, 'Indaleko.py')):
        current_path = os.path.dirname(current_path)
    os.environ['INDALEKO_ROOT'] = current_path
    sys.path.append(current_path)


# pylint: disable=wrong-import-position
from db import IndalekoDBCollections, IndalekoDBConfig, IndalekoServiceManager
from data_models import IndalekoSourceIdentifierDataModel
from platforms.mac.machine_config import IndalekoMacOSMachineConfig
from platforms.unix import UnixFileAttributes
from storage import IndalekoObject
from storage.recorders.base import IndalekoStorageRecorder
from storage.collectors.local.mac.collector import IndalekoMacLocalCollector
from utils.misc.directory_management import indaleko_default_config_dir, indaleko_default_data_dir, indaleko_default_log_dir
from utils.misc.file_name_management import indaleko_file_name_prefix
from utils.misc.data_management import encode_binary_data
<<<<<<< HEAD
from utils import IndalekoLogging
# pylint: enable=wrong-import-position

class IndalekoMacLocalStorageRecorder(IndalekoStorageRecorder):
    '''
    This class handles the processing of metadata from the Indaleko Mac local storage recorder service.
=======
# pylint: enable=wrong-import-position

class IndalekoMacLocalRecorder(IndalekoStorageRecorder):
    '''
    This class handles the ingestion of metadata from the Indaleko Mac
    local storage collector service.
>>>>>>> b3897b46
    '''

    mac_local_recorder_uuid = '07670255-1e82-4079-ad6f-f2bb39f44f8f'
    mac_local_recorder_service = {
<<<<<<< HEAD
        'service_name' : 'Mac Local Storage Collector',
        'service_description' : 'This service records metadata about the local filesystems of a Mac machine.',
        'service_version' : '1.0',
        'service_type' : IndalekoServiceManager.service_type_storage_recorder,
=======
        'service_name' : 'Mac Local Storage Recorder',
        'service_description' : 'This service records metadata collected from local filesystems of a Mac machine.',
        'service_version' : '1.0',
        'service_type' : IndalekoServiceManager.Indaleko_Service_Type_Recorder,
>>>>>>> b3897b46
        'service_identifier' : mac_local_recorder_uuid,
    }

    mac_platform = IndalekoMacLocalCollector.mac_platform
<<<<<<< HEAD
    mac_local_recorder = 'mac_local_recorder'
=======
    mac_local_recorder = 'local_fs_recorder'
>>>>>>> b3897b46

    def __init__(self, reset_collection=False, objects_file="", relations_file="", **kwargs) -> None:
        self.db_config = IndalekoDBConfig()
        if 'input_file' not in kwargs:
            raise ValueError('input_file must be specified')
        if 'machine_config' not in kwargs:
            raise ValueError('machine_config must be specified')
        self.machine_config = kwargs['machine_config']
        if 'machine_id' not in kwargs:
            kwargs['machine_id'] = self.machine_config.machine_id
        else:
            kwargs['machine_id'] = self.machine_config.machine_id
            if kwargs['machine_id'] != self.machine_config.machine_id:
                logging.warning('Warning: machine ID of collector file ' +
                                f'({kwargs["machine"]}) does not match machine ID of recorder ' +
                                f'({self.machine_config.machine_id}.)')
        if 'timestamp' not in kwargs:
            kwargs['timestamp'] = datetime.datetime.now(
                datetime.timezone.utc).isoformat()
        if 'platform' not in kwargs:
<<<<<<< HEAD
            kwargs['platform'] = IndalekoMacLocalStorageRecorder.mac_platform
        if 'recorder' not in kwargs:
            kwargs['recorder'] = IndalekoMacLocalStorageRecorder.mac_local_recorder
=======
            kwargs['platform'] = IndalekoMacLocalRecorder.mac_platform
        if 'recorder' not in kwargs:
            kwargs['recorder'] = IndalekoMacLocalRecorder.mac_local_recorder
>>>>>>> b3897b46
        if 'input_file' not in kwargs:
            kwargs['input_file'] = None
        for key, value in self.mac_local_recorder_service.items():
            if key not in kwargs:
                kwargs[key] = value
        if 'Identifier' not in kwargs and 'service_id' not in kwargs:
            kwargs['Identifier'] = self.mac_local_recorder_uuid
        super().__init__(**kwargs)
        self.input_file = kwargs['input_file']
        if 'output_file' not in kwargs:
            self.output_file = self.generate_file_name()
            assert 'unknown' not in self.output_file, f'Output file should not have unknown in its name {self.output_file}'
        else:
            self.output_file = kwargs['output_file']
        self.collector_data = []
        self.source = {
            'Identifier': self.mac_local_recorder_uuid,
            'Version': '1.0'
        }
        self.docker_upload = kwargs.get('docker_upload', False)
        if not isinstance(self.docker_upload, bool):
            self.docker_upload = False
        self.reset_collection = reset_collection
        self.objects_file = objects_file
        self.relations_file = relations_file

<<<<<<< HEAD
    def find_recorder_files(self) -> list:
        '''This function finds the files to process:
=======
    def find_collector_files(self) -> list:
        '''This function finds the files to ingest:
>>>>>>> b3897b46
            search_dir: path to the search directory
            prefix: prefix of the file to process
            suffix: suffix of the file to process (default is .json)
        '''
        if self.data_dir is None:
            raise ValueError('data_dir must be specified')
<<<<<<< HEAD
        return [x for x in super().find_recorder_files(self.data_dir)
                if IndalekoMacLocalCollector.mac_platform in x and
                IndalekoMacLocalCollector.mac_local_collector_name in x]

    def load_collector_data_from_file(self: 'IndalekoMacLocalStorageRecorder') -> None:
        '''This function loads the collector metadata from the file.'''
=======
        return [x for x in super().find_collector_files(self.data_dir)
                if IndalekoMacLocalCollector.mac_platform in x and
                IndalekoMacLocalCollector.mac_local_collector_name in x]

    def load_collector_data_from_file(self: 'IndalekoMacLocalRecorder') -> None:
        '''This function loads the collector data from the file.'''
>>>>>>> b3897b46
        if self.input_file is None:
            raise ValueError('input_file must be specified')
        if self.input_file.endswith('.jsonl'):
            with jsonlines.open(self.input_file) as reader:
                for entry in reader:
                    self.collector_data.append(entry)
        elif self.input_file.endswith('.json'):
            with open(self.input_file, 'r', encoding='utf-8-sig') as file:
                self.collector_data = json.load(file)
        else:
            raise ValueError(
                f'Input file {self.input_file} is of an unknown type')
        if not isinstance(self.collector_data, list):
            raise ValueError('collector_data is not a list')

    def normalize_collector_data(self, data: dict) -> IndalekoObject:
        '''
        Given some metadata, this will create a record that can be inserted into the
        Object collection.
        '''
        if data is None:
            raise ValueError('Data cannot be None')
        if not isinstance(data, dict):
            raise ValueError('Data must be a dictionary')
        if 'ObjectIdentifier' in data:
            oid = data['ObjectIdentifier']
        else:
            oid = str(uuid.uuid4())
        kwargs = {
            'source': self.source,
            'raw_data': encode_binary_data(bytes(json.dumps(data).encode('utf-8'))),
            'URI': data['URI'],
            'ObjectIdentifier': oid,
            'Timestamps': [
                {
                    'Label': IndalekoObject.CREATION_TIMESTAMP,
                    'Value': datetime.datetime.fromtimestamp(data['st_birthtime'],
                                                             datetime.timezone.utc).isoformat(),
                    'Description': 'Created',
                },
                {
                    'Label': IndalekoObject.MODIFICATION_TIMESTAMP,
                    'Value': datetime.datetime.fromtimestamp(data['st_mtime'],
                                                             datetime.timezone.utc).isoformat(),
                    'Description': 'Modified',
                },
                {
                    'Label': IndalekoObject.ACCESS_TIMESTAMP,
                    'Value': datetime.datetime.fromtimestamp(data['st_atime'],
                                                             datetime.timezone.utc).isoformat(),
                    'Description': 'Accessed',
                },
                {
                    'Label': IndalekoObject.CHANGE_TIMESTAMP,
                    'Value': datetime.datetime.fromtimestamp(data['st_ctime'],
                                                             datetime.timezone.utc).isoformat(),
                    'Description': 'Changed',
                },
            ],
            'Size': data['st_size'],
            'Attributes': data,
            'Machine': self.machine_config.machine_id,
        }

        if 'st_mode' in data:
            kwargs['UnixFileAttributes'] = UnixFileAttributes.map_file_attributes(
                data['st_mode'])

        return IndalekoObject(**kwargs)

    def record(self) -> None:
        '''
<<<<<<< HEAD
        This function processes the mac local storage collector metadata file
        and emits the data needed to upload to the database.
=======
        This function records data from the collector file and emits the data needed to
        upload to the database.
>>>>>>> b3897b46
        '''

        # if the Objects and Relationships are provided, use them
        if len(self.objects_file) and len(self.relations_file):
            print(f'provided two paths for objects and relationships')
            assert os.path.isfile(self.objects_file), f'given objects file does not exist, got={
                self.objects_file}'
            assert os.path.isfile(self.relations_file), f'given objects file does not exits, got={
                self.relations_file}'

            print(f'importing objects and relations from:', f'Objects={
                  self.objects_file}', f'Relationships={self.relations_file}', sep='\n')
            self.arangoimport()
            return

        self.load_collector_data_from_file()
        dir_data_by_path = {}
        dir_data = []
        file_data = []
        # Step 1: build the normalized data
        for item in self.collector_data:
            try:
                obj = self.normalize_collector_data(item)
            except OSError as e:
                logging.error('Error normalizing data: %s', e)
                logging.error('Data: %s', item)
                self.error_count += 1
                continue
            if 'S_IFDIR' in obj.args['UnixFileAttributes']:
                if 'Path' not in obj:
                    logging.warning(
                        'Directory object does not have a path: %s', obj.to_json())
                    continue  # skip
                dir_data_by_path[obj['Path']] = obj
                dir_data.append(obj)
                self.dir_count += 1
            else:
                file_data.append(obj)
                self.file_count += 1
        # Step 2: build a table of paths to directory uuids
        dirmap = {}
        for item in dir_data:
            fqp = os.path.join(item['Path'], item['Name'])
            identifier = item.args['ObjectIdentifier']
            dirmap[fqp] = identifier
        # now, let's build a list of the edges, using our map.
        dir_edges = []
        source = {
            'Identifier': self.mac_local_recorder_uuid,
            'Version': '1.0',
        }
        source_id = IndalekoSourceIdentifierDataModel(**source)
        for item in dir_data + file_data:
            parent = item['Path']
            if parent not in dirmap:
                continue
            parent_id = dirmap[parent]
        for item in dir_data + file_data:
            parent = item['Path']
            if parent not in dirmap:
                continue
            parent_id = dirmap[parent]
            dir_edges.append(IndalekoStorageRecorder.build_dir_contains_relationship(
                parent_id, item.args['ObjectIdentifier'], source_id)
            )
            self.edge_count += 1
            dir_edges.append(IndalekoStorageRecorder.build_contained_by_dir_relationship(
                item.args['ObjectIdentifier'], parent_id, source_id)
            )
            self.edge_count += 1
            volume = item.args.get('Volume')
            if volume:
                dir_edges.append(IndalekoStorageRecorder.build_volume_contains_relationship(
                    volume, item.args['ObjectIdentifier'], source_id)
                )
                self.edge_count += 1
                dir_edges.append(IndalekoStorageRecorder.build_contained_by_volume_relationship(
                    item.args['ObjectIdentifier'], volume, source_id)
                )
                self.edge_count += 1
            machine_id = item.args.get('machine_id')
            if machine_id:
                dir_edges.append(IndalekoStorageRecorder.build_machine_contains_relationship(
                    machine_id, item.args['ObjectIdentifier'], source_id)
                )
                self.edge_count += 1
                dir_edges.append(IndalekoStorageRecorder.build_contained_by_machine_relationship(
                    item.args['ObjectIdentifier'], machine_id, source_id)
                )
                self.edge_count += 1
        # Save the data to the recorder output file
        self.write_data_to_file(dir_data + file_data, self.output_file)
        edge_file = self.generate_output_file_name(
            machine=self.machine_id,
            platform=self.platform,
            service='recorder',
            collection=IndalekoDBCollections.Indaleko_Relationship_Collection,
            timestamp=self.timestamp,
            output_dir=self.data_dir,
        )
        self.write_data_to_file(dir_edges, edge_file)

        # set the objects and relations file paths to these newly created ones
        self.objects_file = self.output_file
        self.relations_file = edge_file

        # import these using arangoimport tool
        if self.docker_upload:
            self.arangoimport()


    def arangoimport(self):
        print('{:-^20}'.format(""))
        print('using arangoimport to import objects')

        # check if the docker is up
        self.__run_docker_cmd('docker ps')

        # read the config file
        config = self.db_config.config

        dest = '/home'  # where in the container we copy the files; we use this for import to the database
        container_name = config['database']['container']
        server_username = config['database']['user_name']
        server_password = config['database']['user_password']
        server_database = config['database']['database']
        overwrite = str(self.reset_collection).lower()

        # copy the files first
        for filename, dest_filename in [
            (self.objects_file, "objects.jsonl"),
            (self.relations_file, "relations.jsonl")
        ]:
            self.__run_docker_cmd(f'docker cp {filename} {
                                  container_name}:{dest}/{dest_filename}')

        # run arangoimport on both of these files
        for filename, collection_name in [
            ("objects.jsonl", "Objects"),
            ("relations.jsonl", "Relationships")]:
            self.__run_docker_cmd(f'docker exec -t {container_name} arangoimport --file {dest}/{filename} --type "jsonl" --collection "{collection_name}" --server.username "{
                                  server_username}" --server.password "{server_password}" --server.database "{server_database}" --overwrite {overwrite}')

    def __run_docker_cmd(self, cmd):
        print('Running:', cmd)
        try:
            subprocess.run(cmd, check=True, shell=True)
        except subprocess.CalledProcessError as e:
            print(f'failed to run the command, got: {e}')


def main():
    '''
    This is the main handler for the Indaleko Mac Local Storage Recorder service.
    '''
    logging_levels = IndalekoLogging.get_logging_levels()

    # step 1: find the machine configuration file
    pre_parser = argparse.ArgumentParser(add_help=False)
    pre_parser.add_argument('--configdir', '-c',
                            help=f'Path to the config directory (default is {
                                indaleko_default_config_dir})',
                            default=indaleko_default_config_dir)
    pre_args, _ = pre_parser.parse_known_args()
    config_files = IndalekoMacOSMachineConfig.find_config_files(
        pre_args.configdir)
    assert isinstance(config_files, list), 'config_files must be a list'
    if len(config_files) == 0:
        print(f'No config files found in {pre_args.configdir}, exiting.')
        return
    default_config_file = IndalekoMacOSMachineConfig.get_most_recent_config_file(
        pre_args.configdir)
    pre_parser = argparse.ArgumentParser(add_help=False, parents=[pre_parser])
    pre_parser.add_argument('--config',
                            choices=config_files,
                            default=default_config_file,
                            help=f'Configuration file to use. (default: {default_config_file})')
    pre_parser.add_argument('--datadir',
                            help=f'Path to the data directory (default is {
                                indaleko_default_data_dir})',
                            type=str,
                            default=indaleko_default_data_dir)
    pre_args, _ = pre_parser.parse_known_args()
    machine_config = IndalekoMacOSMachineConfig.load_config_from_file(
        config_file=default_config_file)
    collector = IndalekoMacLocalCollector(
        search_dir=pre_args.datadir,
        prefix=IndalekoMacLocalCollector.mac_platform,
        suffix=IndalekoMacLocalCollector.mac_local_collector_name,
        machine_config=machine_config
    )
    collector_files = collector.find_collector_files(pre_args.datadir)
    parser = argparse.ArgumentParser(parents=[pre_parser])
    parser.add_argument('--input',
                        choices=collector_files,
                        default=collector_files[0],
<<<<<<< HEAD
                        help='Mac Local Storage Collector file to process.')
=======
                        help='Mac Local collector file to ingest.')
>>>>>>> b3897b46
    parser.add_argument('--objects-file',
                        default="",
                        dest='objects_file',
                        help='path to the jsonl file that contains the documents for the Objects collection'
                        )
    parser.add_argument('--relations-file',
                        default="",
                        dest='relations_file',
                        help='path to the jsonl file that contains the documents for the Relationships collection'
                        )
    parser.add_argument('--reset', action='store_true',
                        help='Drop the collections before ingesting new data')
    parser.add_argument('--logdir',
                        help=f'Path to the log directory (default is {
                            indaleko_default_log_dir})',
                        default=indaleko_default_log_dir)
    parser.add_argument('--loglevel',
                        choices=logging_levels,
                        default=logging.DEBUG,
                        help='Logging level to use.')
    parser.add_argument('--docker_upload',
                        '-du',
                        default=False,
                        action='store_true',
                        help='copy into local docker container with arangodb for bulk uploading')
    args = parser.parse_args()
    metadata = IndalekoMacLocalCollector.extract_metadata_from_collector_file_name(
        args.input)
    timestamp = datetime.datetime.now(datetime.timezone.utc).isoformat()
    machine_id = 'unknown'
    if 'machine' in metadata:
        if metadata['machine'] != machine_config.machine_id:
            print('Warning: machine ID of collector file ' +
                  f'({metadata["machine"]}) does not match machine ID of recorder ' +
                  f'({machine_config.machine_id})')
        machine_id = metadata['machine']
    if 'timestamp' in metadata:
        timestamp = metadata['timestamp']
    if 'platform' in metadata:
        collector_platform = metadata['platform']
<<<<<<< HEAD
        if collector_platform != IndalekoMacLocalStorageRecorder.mac_platform:
            print('Warning: platform of collector file ' +
                  f'({collector_platform}) name does not match platform of recorder ' +
                  f'({IndalekoMacLocalStorageRecorder.mac_platform}.)')
=======
        if collector_platform != IndalekoMacLocalRecorder.mac_platform:
            print('Warning: platform of collector file ' +
                  f'({collector_platform}) name does not match platform of recorder ' +
                  f'({IndalekoMacLocalRecorder.mac_platform}.)')
>>>>>>> b3897b46
    storage = 'unknown'
    if 'storage' in metadata:
        storage = metadata['storage']
    file_prefix = indaleko_file_name_prefix
    if 'file_prefix' in metadata:
        file_prefix = metadata['file_prefix']
    file_suffix = IndalekoStorageRecorder.default_file_suffix
    if 'file_suffix' in metadata:
        file_suffix = metadata['file_suffix']
    input_file = os.path.join(args.datadir, args.input)
<<<<<<< HEAD
    collector = IndalekoMacLocalStorageRecorder(
=======
    recorder = IndalekoMacLocalRecorder(
>>>>>>> b3897b46
        reset_collection=args.reset,
        objects_file=args.objects_file,
        relations_file=args.relations_file,
        machine_config=machine_config,
        machine_id=machine_id,
        timestamp=timestamp,
        platform=IndalekoMacLocalCollector.mac_platform,
<<<<<<< HEAD
        collector=IndalekoMacLocalStorageRecorder.mac_local_recorder,
=======
        recorder=IndalekoMacLocalRecorder.mac_local_recorder,
>>>>>>> b3897b46
        storage_description=storage,
        file_prefix=file_prefix,
        file_suffix=file_suffix,
        data_dir=args.datadir,
        input_file=input_file,
        log_dir=args.logdir,
        docker_upload=args.docker_upload,
    )
<<<<<<< HEAD
    output_file = collector.generate_file_name()
    log_file_name = collector.generate_file_name(
=======
    output_file = recorder.generate_file_name()
    log_file_name = recorder.generate_file_name(
>>>>>>> b3897b46
        target_dir=args.logdir, suffix='.log')
    print(f"logging into {log_file_name}")
    logging.basicConfig(filename=os.path.join(log_file_name),
                        level=logging.DEBUG,
                        format='%(asctime)s - %(levelname)s - %(message)s',
                        force=True)
<<<<<<< HEAD
    logging.info('Found these collected metadata files: %s', collector_files)
    logging.info('Input file %s ', input_file)
    logging.info('Output file %s ', output_file)
    collector.record()
    counts = collector.get_counts()
=======
    logging.info('Found these collector files: %s', collector_files)
    logging.info('Ingesting %s ', input_file)
    logging.info('Output file %s ', output_file)
    recorder.record()
    counts = recorder.get_counts()
>>>>>>> b3897b46
    for count_type, count_value in counts.items():
        logging.info('%s: %d', count_type, count_value)
    logging.info('Done')


if __name__ == '__main__':
    main()<|MERGE_RESOLUTION|>--- conflicted
+++ resolved
@@ -1,14 +1,7 @@
 '''
-<<<<<<< HEAD
-This module handles processing data from the Indaleko local storage
-metadata collector and prepares it for loading into the database.
+This module handles recording metadata collected from the Mac local file system.
 
 Indaleko Mac Local Storage Metadata Collector
-=======
-This module handles recording metadata collected from the Mac local file system.
-
-Indaleko Mac local storage recorder
->>>>>>> b3897b46
 Copyright (C) 2024 Tony Mason
 
 This program is free software: you can redistribute it and/or modify
@@ -55,45 +48,25 @@
 from utils.misc.directory_management import indaleko_default_config_dir, indaleko_default_data_dir, indaleko_default_log_dir
 from utils.misc.file_name_management import indaleko_file_name_prefix
 from utils.misc.data_management import encode_binary_data
-<<<<<<< HEAD
 from utils import IndalekoLogging
 # pylint: enable=wrong-import-position
 
 class IndalekoMacLocalStorageRecorder(IndalekoStorageRecorder):
     '''
     This class handles the processing of metadata from the Indaleko Mac local storage recorder service.
-=======
-# pylint: enable=wrong-import-position
-
-class IndalekoMacLocalRecorder(IndalekoStorageRecorder):
-    '''
-    This class handles the ingestion of metadata from the Indaleko Mac
-    local storage collector service.
->>>>>>> b3897b46
     '''
 
     mac_local_recorder_uuid = '07670255-1e82-4079-ad6f-f2bb39f44f8f'
     mac_local_recorder_service = {
-<<<<<<< HEAD
-        'service_name' : 'Mac Local Storage Collector',
-        'service_description' : 'This service records metadata about the local filesystems of a Mac machine.',
-        'service_version' : '1.0',
-        'service_type' : IndalekoServiceManager.service_type_storage_recorder,
-=======
         'service_name' : 'Mac Local Storage Recorder',
         'service_description' : 'This service records metadata collected from local filesystems of a Mac machine.',
         'service_version' : '1.0',
-        'service_type' : IndalekoServiceManager.Indaleko_Service_Type_Recorder,
->>>>>>> b3897b46
+        'service_type' : IndalekoServiceManager.service_type_storage_recorder,
         'service_identifier' : mac_local_recorder_uuid,
     }
 
     mac_platform = IndalekoMacLocalCollector.mac_platform
-<<<<<<< HEAD
     mac_local_recorder = 'mac_local_recorder'
-=======
-    mac_local_recorder = 'local_fs_recorder'
->>>>>>> b3897b46
 
     def __init__(self, reset_collection=False, objects_file="", relations_file="", **kwargs) -> None:
         self.db_config = IndalekoDBConfig()
@@ -114,15 +87,9 @@
             kwargs['timestamp'] = datetime.datetime.now(
                 datetime.timezone.utc).isoformat()
         if 'platform' not in kwargs:
-<<<<<<< HEAD
             kwargs['platform'] = IndalekoMacLocalStorageRecorder.mac_platform
         if 'recorder' not in kwargs:
             kwargs['recorder'] = IndalekoMacLocalStorageRecorder.mac_local_recorder
-=======
-            kwargs['platform'] = IndalekoMacLocalRecorder.mac_platform
-        if 'recorder' not in kwargs:
-            kwargs['recorder'] = IndalekoMacLocalRecorder.mac_local_recorder
->>>>>>> b3897b46
         if 'input_file' not in kwargs:
             kwargs['input_file'] = None
         for key, value in self.mac_local_recorder_service.items():
@@ -149,34 +116,20 @@
         self.objects_file = objects_file
         self.relations_file = relations_file
 
-<<<<<<< HEAD
     def find_recorder_files(self) -> list:
         '''This function finds the files to process:
-=======
-    def find_collector_files(self) -> list:
-        '''This function finds the files to ingest:
->>>>>>> b3897b46
             search_dir: path to the search directory
             prefix: prefix of the file to process
             suffix: suffix of the file to process (default is .json)
         '''
         if self.data_dir is None:
             raise ValueError('data_dir must be specified')
-<<<<<<< HEAD
-        return [x for x in super().find_recorder_files(self.data_dir)
-                if IndalekoMacLocalCollector.mac_platform in x and
-                IndalekoMacLocalCollector.mac_local_collector_name in x]
-
-    def load_collector_data_from_file(self: 'IndalekoMacLocalStorageRecorder') -> None:
-        '''This function loads the collector metadata from the file.'''
-=======
         return [x for x in super().find_collector_files(self.data_dir)
                 if IndalekoMacLocalCollector.mac_platform in x and
                 IndalekoMacLocalCollector.mac_local_collector_name in x]
 
-    def load_collector_data_from_file(self: 'IndalekoMacLocalRecorder') -> None:
-        '''This function loads the collector data from the file.'''
->>>>>>> b3897b46
+    def load_collector_data_from_file(self: 'IndalekoMacLocalStorageRecorder') -> None:
+        '''This function loads the collector metadata from the file.'''
         if self.input_file is None:
             raise ValueError('input_file must be specified')
         if self.input_file.endswith('.jsonl'):
@@ -249,13 +202,8 @@
 
     def record(self) -> None:
         '''
-<<<<<<< HEAD
         This function processes the mac local storage collector metadata file
         and emits the data needed to upload to the database.
-=======
-        This function records data from the collector file and emits the data needed to
-        upload to the database.
->>>>>>> b3897b46
         '''
 
         # if the Objects and Relationships are provided, use them
@@ -452,11 +400,7 @@
     parser.add_argument('--input',
                         choices=collector_files,
                         default=collector_files[0],
-<<<<<<< HEAD
                         help='Mac Local Storage Collector file to process.')
-=======
-                        help='Mac Local collector file to ingest.')
->>>>>>> b3897b46
     parser.add_argument('--objects-file',
                         default="",
                         dest='objects_file',
@@ -497,17 +441,10 @@
         timestamp = metadata['timestamp']
     if 'platform' in metadata:
         collector_platform = metadata['platform']
-<<<<<<< HEAD
         if collector_platform != IndalekoMacLocalStorageRecorder.mac_platform:
             print('Warning: platform of collector file ' +
                   f'({collector_platform}) name does not match platform of recorder ' +
                   f'({IndalekoMacLocalStorageRecorder.mac_platform}.)')
-=======
-        if collector_platform != IndalekoMacLocalRecorder.mac_platform:
-            print('Warning: platform of collector file ' +
-                  f'({collector_platform}) name does not match platform of recorder ' +
-                  f'({IndalekoMacLocalRecorder.mac_platform}.)')
->>>>>>> b3897b46
     storage = 'unknown'
     if 'storage' in metadata:
         storage = metadata['storage']
@@ -518,11 +455,7 @@
     if 'file_suffix' in metadata:
         file_suffix = metadata['file_suffix']
     input_file = os.path.join(args.datadir, args.input)
-<<<<<<< HEAD
     collector = IndalekoMacLocalStorageRecorder(
-=======
-    recorder = IndalekoMacLocalRecorder(
->>>>>>> b3897b46
         reset_collection=args.reset,
         objects_file=args.objects_file,
         relations_file=args.relations_file,
@@ -530,11 +463,7 @@
         machine_id=machine_id,
         timestamp=timestamp,
         platform=IndalekoMacLocalCollector.mac_platform,
-<<<<<<< HEAD
         collector=IndalekoMacLocalStorageRecorder.mac_local_recorder,
-=======
-        recorder=IndalekoMacLocalRecorder.mac_local_recorder,
->>>>>>> b3897b46
         storage_description=storage,
         file_prefix=file_prefix,
         file_suffix=file_suffix,
@@ -543,32 +472,19 @@
         log_dir=args.logdir,
         docker_upload=args.docker_upload,
     )
-<<<<<<< HEAD
     output_file = collector.generate_file_name()
     log_file_name = collector.generate_file_name(
-=======
-    output_file = recorder.generate_file_name()
-    log_file_name = recorder.generate_file_name(
->>>>>>> b3897b46
         target_dir=args.logdir, suffix='.log')
     print(f"logging into {log_file_name}")
     logging.basicConfig(filename=os.path.join(log_file_name),
                         level=logging.DEBUG,
                         format='%(asctime)s - %(levelname)s - %(message)s',
                         force=True)
-<<<<<<< HEAD
     logging.info('Found these collected metadata files: %s', collector_files)
     logging.info('Input file %s ', input_file)
     logging.info('Output file %s ', output_file)
     collector.record()
     counts = collector.get_counts()
-=======
-    logging.info('Found these collector files: %s', collector_files)
-    logging.info('Ingesting %s ', input_file)
-    logging.info('Output file %s ', output_file)
-    recorder.record()
-    counts = recorder.get_counts()
->>>>>>> b3897b46
     for count_type, count_value in counts.items():
         logging.info('%s: %d', count_type, count_value)
     logging.info('Done')
