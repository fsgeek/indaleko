--- conflicted
+++ resolved
@@ -355,11 +355,7 @@
     parser = argparse.ArgumentParser(parents=[pre_parser])
     parser.add_argument('--reset', action='store_true', help='Reset the service collection.')
     args = parser.parse_args()
-<<<<<<< HEAD
-    metadata = IndalekoLinuxLocalIndexer.extract_metadata_from_collector_file_name(args.input)
-=======
     metadata = IndalekoLinuxLocalCollector.extract_metadata_from_collector_file_name(args.input)
->>>>>>> 3db8f7fd
     machine_id = metadata['machine']
     if 'platform' in metadata:
         indexer_platform = metadata['platform']
