'''
This module collects local file system metadata from the Mac local file
system.

Indaleko Mac Local Collector
Copyright (C) 2024 Tony Mason

This program is free software: you can redistribute it and/or modify
it under the terms of the GNU Affero General Public License as published
by the Free Software Foundation, either version 3 of the License, or
(at your option) any later version.

This program is distributed in the hope that it will be useful,
but WITHOUT ANY WARRANTY; without even the implied warranty of
MERCHANTABILITY or FITNESS FOR A PARTICULAR PURPOSE.  See the
GNU Affero General Public License for more details.

You should have received a copy of the GNU Affero General Public License
along with this program.  If not, see <https://www.gnu.org/licenses/>.
'''
import argparse
import datetime
import os
import logging
import platform
import sys
import uuid

# from icecream import ic

if os.environ.get('INDALEKO_ROOT') is None:
    current_path = os.path.dirname(os.path.abspath(__file__))
    while not os.path.exists(os.path.join(current_path, 'Indaleko.py')):
        current_path = os.path.dirname(current_path)
    os.environ['INDALEKO_ROOT'] = current_path
    sys.path.append(current_path)

# pylint: disable=wrong-import-position
from utils.i_logging import IndalekoLogging
from storage.collectors.base import BaseStorageCollector
from platforms.mac.machine_config import IndalekoMacOSMachineConfig
from utils.misc.directory_management import indaleko_default_config_dir, indaleko_default_data_dir, indaleko_default_log_dir
from db.service_manager import IndalekoServiceManager
# pylint: enable=wrong-import-position


class IndalekoMacLocalCollector(BaseStorageCollector):
    '''
    This is the class that indexes Mac local file systems.
    '''
    mac_platform = 'Mac'
    mac_local_collector_name = 'fs-collector'

    indaleko_mac_local_collector_uuid = '14d6c989-0d1e-4ccc-8aea-a75688a6bb5f'
    indaleko_mac_local_collector_service_name = 'Mac Local Storage Collector'
    indaleko_mac_local_collector_service_description = 'This service collects metadata from the local filesystems of a Mac machine.'
    indaleko_mac_local_collector_service_version = '1.0'
    indaleko_mac_local_collector_service_type = IndalekoServiceManager.service_type_storage_collector

    indaleko_mac_local_collector_service ={
        'service_name' : indaleko_mac_local_collector_service_name,
        'service_description' : indaleko_mac_local_collector_service_description,
        'service_version' : indaleko_mac_local_collector_service_version,
        'service_type' : indaleko_mac_local_collector_service_type,
        'service_identifier' : indaleko_mac_local_collector_uuid,
    }

    def __init__(self, **kwargs):
        assert 'machine_config' in kwargs, 'machine_config must be specified'
        self.machine_config = kwargs['machine_config']
        if 'machine_id' not in kwargs:
            kwargs['machine_id'] = self.machine_config.machine_id
        super().__init__(**kwargs,
                         platform=IndalekoMacLocalCollector.mac_platform,
                         collector_name=IndalekoMacLocalCollector.mac_local_collector_name,
                         **IndalekoMacLocalCollector.indaleko_mac_local_collector_service
        )

        self.dir_count=0
        self.file_count=0

    def generate_mac_collector_file_name(self, **kwargs) -> str:
        if 'platform' not in kwargs:
            kwargs['platform'] = IndalekoMacLocalCollector.mac_platform
        if 'collector_name' not in kwargs:
            kwargs['collector_name'] = IndalekoMacLocalCollector.mac_local_collector_name
        if 'machine_id' not in kwargs:
            kwargs['machine_id'] = uuid.UUID(self.machine_config.machine_id).hex
        return BaseStorageCollector.generate_collector_file_name(**kwargs)


    def build_stat_dict(self, name: str, root : str, last_uri = None) -> tuple:
        '''
        Given a file name and a root directory, this will return a dict
        constructed from the file system metadata ("stat") for that file.
        Returns: dict_stat, last_uri
        '''

        file_path = os.path.join(root, name)

        if last_uri is None:
            last_uri = file_path
        try:
            stat_data = os.stat(file_path)
        except Exception as e: # pylint: disable=broad-except
            # at least for now, we just skip errors
            logging.warning('Unable to stat %s : %s', file_path, e)
            self.error_count += 1
            return None

        stat_dict = {key : getattr(stat_data, key) \
                    for key in dir(stat_data) if key.startswith('st_')}
        stat_dict['Name'] = name
        stat_dict['Path'] = root
        stat_dict['URI'] = os.path.join(root, name)
        stat_dict['Collector'] = self.service_identifier

        return (stat_dict, last_uri)


    def collect(self) -> list:
        data = []
        last_uri = None

        # indexing path itself has to have a root node
        root_entry= self.build_stat_dict(os.path.basename(self.path), os.path.dirname(self.path), last_uri)
        if root_entry:
            data.append(root_entry[0])
            last_uri=root_entry[1]

        for root, dirs, files in os.walk(self.path):
            for name in dirs + files:
                entry = self.build_stat_dict(name, root, last_uri)
                if name in dirs:
                    self.dir_count += 1
                else:
                    self.file_count += 1
                if entry is not None:
                    data.append(entry[0])
                    last_uri = entry[1]
        return data

def main():
    '''This is the main handler for the Indaleko Mac Local Storage
    Metadata Collector service.'''
    logging_levels = IndalekoLogging.get_logging_levels()

     # Step 1: find the machine configuration file
    pre_parser = argparse.ArgumentParser(add_help=False)
    pre_parser.add_argument('--configdir',
                            help='Path to the config directory',
                            default=indaleko_default_config_dir)
    pre_args, _ = pre_parser.parse_known_args()

    config_files = IndalekoMacOSMachineConfig.find_config_files(pre_args.configdir)
    default_config_file = IndalekoMacOSMachineConfig.get_most_recent_config_file(pre_args.configdir)

    # Step 2: figure out the default config file
    pre_parser = argparse.ArgumentParser(add_help=False, parents=[pre_parser])
    pre_parser.add_argument('--config', choices=config_files, default=default_config_file)
    pre_parser.add_argument('--path', help='Path to the directory to index', type=str,
                            default=os.path.expanduser('~'))
    pre_args, _ = pre_parser.parse_known_args()
    print(pre_args.config)

    # Step 3: now we can compute the machine config and drive GUID
    machine_config = IndalekoMacOSMachineConfig.load_config_from_file(config_file=pre_args.config)

    timestamp = datetime.datetime.now(datetime.timezone.utc).isoformat()
    collector = IndalekoMacLocalCollector(machine_config=machine_config, timestamp=timestamp)
    output_file = collector.generate_mac_collector_file_name()
    parser= argparse.ArgumentParser(parents=[pre_parser])
    parser.add_argument('--datadir', '-d',
                        help='Path to the data directory',
                        default=indaleko_default_data_dir)
    parser.add_argument('--output', '-o',
                        help='name to assign to output directory',
                        default=output_file)
    parser.add_argument('--logdir', '-l',
                        help='Path to the log directory',
                        default=indaleko_default_log_dir)
    parser.add_argument('--loglevel',
                        type=int,
                        default=logging.DEBUG,
                        choices=logging_levels,
                        help='Logging level to use (lower number = more logging)')

    args = parser.parse_args()
    args.path=os.path.abspath(args.path)
    collector = IndalekoMacLocalCollector(timestamp=timestamp,
                                          path=args.path,
                                          machine_config=machine_config)
    output_file = collector.generate_mac_collector_file_name()
    log_file_name = collector.generate_mac_collector_file_name(target_dir=args.logdir, suffix='.log')
    logging.basicConfig(filename=os.path.join(log_file_name),
                                level=args.loglevel,
                                format='%(asctime)s - %(levelname)s - %(message)s',
                                force=True)
    logging.info('Indexing %s ' , pre_args.path)
    logging.info('Output file %s ' , output_file)
<<<<<<< HEAD
    data = indexer.collect()
    indexer.write_data_to_file(data, output_file)
    counts = indexer.get_counts()
=======
    data = collector.collect()
    collector.write_data_to_file(data, output_file)
    counts = collector.get_counts()
>>>>>>> 3db8f7fd
    for count_type, count_value in counts.items():
        logging.info('%s: %d', count_type, count_value)
    logging.info('Done')

if __name__ == '__main__':
    main()<|MERGE_RESOLUTION|>--- conflicted
+++ resolved
@@ -118,6 +118,7 @@
         return (stat_dict, last_uri)
 
 
+    def collect(self) -> list:
     def collect(self) -> list:
         data = []
         last_uri = None
@@ -198,15 +199,9 @@
                                 force=True)
     logging.info('Indexing %s ' , pre_args.path)
     logging.info('Output file %s ' , output_file)
-<<<<<<< HEAD
-    data = indexer.collect()
-    indexer.write_data_to_file(data, output_file)
-    counts = indexer.get_counts()
-=======
     data = collector.collect()
     collector.write_data_to_file(data, output_file)
     counts = collector.get_counts()
->>>>>>> 3db8f7fd
     for count_type, count_value in counts.items():
         logging.info('%s: %d', count_type, count_value)
     logging.info('Done')
