--- conflicted
+++ resolved
@@ -64,7 +64,11 @@
 import ipaddress
 import base64
 import msgpack
-
+import base64
+import msgpack
+
+from IndalekoObjectDataSchema import IndalekoObjectSchema
+from IndalekoServiceSchema import IndalekoServiceSchema
 from IndalekoObjectDataSchema import IndalekoObjectSchema
 from IndalekoServiceSchema import IndalekoServiceSchema
 from IndalekoRelationshipSchema import IndalekoRelationshipSchema
@@ -97,6 +101,7 @@
     Collections = {
         Indaleko_Objects: {
             'schema' : IndalekoObjectSchema().get_json_schema(),
+            'schema' : IndalekoObjectSchema().get_json_schema(),
             'edge' : False,
             'indices' : {
                 'URI' : {
@@ -119,6 +124,7 @@
         },
         Indaleko_Relationships : {
             'schema' : IndalekoRelationshipSchema().get_json_schema(),
+            'schema' : IndalekoRelationshipSchema().get_json_schema(),
             'edge' : True,
             'indices' : {
                 'relationship' : {
@@ -145,6 +151,7 @@
         },
         Indaleko_Services : {
             'schema' : IndalekoServiceSchema().get_json_schema(),
+            'schema' : IndalekoServiceSchema().get_json_schema(),
             'edge' : False,
             'indices' : {
                 'identifier' : {
@@ -155,16 +162,14 @@
             },
         },
         Indaleko_MachineConfig : {
-<<<<<<< HEAD
+            'schema' : { }, # IndalekoMachineConfigSchema().get_json_schema(),
             'schema' : IndalekoMachineConfigSchema().get_json_schema(),
-=======
-            'schema' : { }, # IndalekoMachineConfigSchema().get_json_schema(),
->>>>>>> 597dfdf6
             'edge' : False,
             'indices' : { },
         },
         Indaleko_ActivityDataProviders : {
             'schema' : IndalekoActivityDataProviderRegistrationSchema().get_json_schema(),
+            'schema' : IndalekoActivityDataProviderRegistrationSchema().get_json_schema(),
             'edge' : False,
             'indices' : {
                 'identifier' : {
@@ -176,6 +181,7 @@
         },
         Indaleko_ActivityContext : {
             'schema' : IndalekoActivityContextSchema().get_json_schema(),
+            'schema' : IndalekoActivityContextSchema().get_json_schema(),
             'edge' : False,
             'indices' : {
                 'identifier' : {
@@ -187,6 +193,7 @@
         },
        Indaleko_Users : {
             'schema' : IndalekoUserSchema().get_json_schema(),
+            'schema' : IndalekoUserSchema().get_json_schema(),
             'edge' : False,
             'indices' : {
                 'identifier' : {
@@ -197,6 +204,7 @@
             },
         },
         Indaleko_User_Relationships : {
+            'schema' : IndalekoUserRelationshipSchema().get_json_schema(),
             'schema' : IndalekoUserRelationshipSchema().get_json_schema(),
             'edge' : True,
             'indices' : {
@@ -283,6 +291,14 @@
             except ValueError:
                 valid = False
         return valid
+
+    @staticmethod
+    def generate_iso_timestamp(ts : datetime = None) -> str:
+        """Given a timestamp, convert it to an ISO timestamp."""
+        if ts is None:
+            ts = datetime.datetime.now(datetime.timezone.utc)
+        assert isinstance(ts, datetime.datetime), f'ts must be a datetime, not {type(ts)}'
+        return ts.isoformat()
 
     @staticmethod
     def generate_iso_timestamp(ts : datetime = None) -> str:
@@ -472,6 +488,17 @@
         return msgpack.unpackb(base64.b64decode(data))
 
 
+    @staticmethod
+    def encode_binary_data(data : bytes) -> str:
+        '''Encode binary data as a string.'''
+        return base64.b64encode(msgpack.packb(data)).decode('ascii')
+
+    @staticmethod
+    def decode_binary_data(data : str) -> bytes:
+        '''Decode binary data from a string.'''
+        return msgpack.unpackb(base64.b64decode(data))
+
+
 def main():
     """Test code for Indaleko.py"""
     Indaleko.create_secure_directories()
