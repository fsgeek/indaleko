--- conflicted
+++ resolved
@@ -242,10 +242,6 @@
         if not isinstance(file_name, str):
             raise ValueError('file_name must be a string')
         fields = file_name.split('-')
-<<<<<<< HEAD
-        print('Indaleko.py', fields)
-=======
->>>>>>> 10bdd3cb
         prefix = fields.pop(0)
         data['prefix'] = prefix
         platform = fields.pop(0)
@@ -257,10 +253,6 @@
             raise ValueError('service field must start with svc=')
         data['service'] = service[4:]
         trailer = fields.pop(-1)
-<<<<<<< HEAD
-        print(trailer)
-=======
->>>>>>> 10bdd3cb
         suffix = trailer.split('.')[-1]
         if not trailer.startswith('ts='):
             raise ValueError('timestamp field must start with ts=')
