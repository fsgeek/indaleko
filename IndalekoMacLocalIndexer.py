'''
This module handles data ingestion into Indaleko from the Mac local file
system indexer.

Indaleko Mac Local Indexer
Copyright (C) 2024 Tony Mason

This program is free software: you can redistribute it and/or modify
it under the terms of the GNU Affero General Public License as published
by the Free Software Foundation, either version 3 of the License, or
(at your option) any later version.

This program is distributed in the hope that it will be useful,
but WITHOUT ANY WARRANTY; without even the implied warranty of
MERCHANTABILITY or FITNESS FOR A PARTICULAR PURPOSE.  See the
GNU Affero General Public License for more details.

You should have received a copy of the GNU Affero General Public License
along with this program.  If not, see <https://www.gnu.org/licenses/>.
'''
import argparse
import datetime
import os
import logging
import platform

from icecream import ic

from Indaleko import Indaleko
from IndalekoIndexer import IndalekoIndexer
from IndalekoMacMachineConfig import IndalekoMacOSMachineConfig


class IndalekoMacLocalIndexer(IndalekoIndexer):
    '''
    This is the class that indexes Mac local file systems.
    '''
    mac_platform = 'Mac'
    mac_local_indexer_name = 'fs-indexer'

    indaleko_mac_local_indexer_uuid = '14d6c989-0d1e-4ccc-8aea-a75688a6bb5f'
    indaleko_mac_local_indexer_service_name = 'Mac Local Indexer'
    indaleko_mac_local_indexer_service_description = 'This service indexes the local filesystems of a Mac machine.'
    indaleko_mac_local_indexer_service_version = '1.0'
    indaleko_mac_local_indexer_service_type = 'Indexer'

    indaleko_mac_local_indexer_service ={
        'service_name' : indaleko_mac_local_indexer_service_name,
        'service_description' : indaleko_mac_local_indexer_service_description,
        'service_version' : indaleko_mac_local_indexer_service_version,
        'service_type' : indaleko_mac_local_indexer_service_type,
        'service_identifier' : indaleko_mac_local_indexer_uuid,
    }

    def __init__(self, **kwargs):
        assert 'machine_config' in kwargs, 'machine_config must be specified'
        self.machine_config = kwargs['machine_config']
        if 'machine_id' not in kwargs:
            kwargs['machine_id'] = self.machine_config.machine_id
        super().__init__(**kwargs,
                         platform=IndalekoMacLocalIndexer.mac_platform,
                         indexer_name=IndalekoMacLocalIndexer.mac_local_indexer_name,
                         **IndalekoMacLocalIndexer.indaleko_mac_local_indexer_service
        )

        self.dir_count=0
        self.file_count=0

    def build_stat_dict(self, name: str, root : str, last_uri = None) -> tuple:
        '''
        Given a file name and a root directory, this will return a dict
        constructed from the file system metadata ("stat") for that file.
        Returns: dict_stat, last_uri
        '''

        file_path = os.path.join(root, name)

        if last_uri is None:
            last_uri = file_path
        try:
            stat_data = os.stat(file_path)
        except Exception as e: # pylint: disable=broad-except
            # at least for now, we just skip errors
            logging.warning('Unable to stat %s : %s', file_path, e)
            self.error_count += 1
            return None

        stat_dict = {key : getattr(stat_data, key) \
                    for key in dir(stat_data) if key.startswith('st_')}
        stat_dict['Name'] = name
        stat_dict['Path'] = root
        stat_dict['URI'] = os.path.join(root, name)
        stat_dict['Indexer'] = self.service_identifier

        return (stat_dict, last_uri)


    def index(self) -> list:
        data = []
        last_uri = None

        # indexing path itself has to have a root node
        root_entry= self.build_stat_dict(os.path.basename(self.path), os.path.dirname(self.path), last_uri)
        if root_entry:
            data.append(root_entry[0])
            last_uri=root_entry[1]

        for root, dirs, files in os.walk(self.path):
            for name in dirs + files:
                entry = self.build_stat_dict(name, root, last_uri)
                if name in dirs:
                    self.dir_count += 1
                else:
                    self.file_count += 1
                if entry is not None:
                    data.append(entry[0])
                    last_uri = entry[1]
        return data

def main():
    '''This is the main handler for the Indaleko Mac Local Indexer
    service.'''
    logging_levels = Indaleko.get_logging_levels()
    timestamp = datetime.datetime.now(datetime.timezone.utc).isoformat()
    # Step 1: find the machine configuration file & set up logging
    pre_parser = argparse.ArgumentParser(add_help=False)
    pre_parser.add_argument('--configdir',
                            help='Path to the config directory',
                            default=Indaleko.default_config_dir)
    pre_args, _ = pre_parser.parse_known_args()

    config_files = IndalekoMacOSMachineConfig.find_config_files(pre_args.configdir)
    default_config_file = IndalekoMacOSMachineConfig.get_most_recent_config_file(pre_args.configdir)

    # Step 2: figure out the default config file
    pre_parser = argparse.ArgumentParser(add_help=False, parents=[pre_parser])
    pre_parser.add_argument('--config', choices=config_files, default=default_config_file)
    pre_parser.add_argument('--path', help='Path to the directory to index', type=str,
                            default=os.path.expanduser('~'))
    pre_args, _ = pre_parser.parse_known_args()
    print(pre_args.config)

    # Step 3: now we can compute the machine config and drive GUID
    machine_config = IndalekoMacOSMachineConfig.load_config_from_file(config_file=pre_args.config)

    timestamp = datetime.datetime.now(datetime.timezone.utc).isoformat()
<<<<<<< HEAD
    indexer = IndalekoMacLocalIndexer(machine_config=machine_config, timestamp=timestamp)
    output_file = indexer.generate_indexer_file_name(
        platform=IndalekoMacLocalIndexer.mac_platform,
        indexer_name=IndalekoMacLocalIndexer.mac_local_indexer_name,
        machine=machine_config,
        timestamp=timestamp
=======
    indexer = IndalekoMacLocalIndexer(
        machine_config=machine_config,
        timestamp=timestamp,
        path=pre_args.path
>>>>>>> 98cc0d1c
    )
    parser= argparse.ArgumentParser(parents=[pre_parser])
    parser.add_argument('--datadir', '-d',
                        help='Path to the data directory',
                        default=Indaleko.default_data_dir)
    parser.add_argument('--output', '-o',
                        help='name to assign to output directory',
                        default=output_file)
    parser.add_argument('--logdir', '-l',
                        help='Path to the log directory',
                        default=Indaleko.default_log_dir)
    parser.add_argument('--loglevel',
                        type=int,
                        default=logging.DEBUG,
                        choices=logging_levels,
                        help='Logging level to use (lower number = more logging)')

    args = parser.parse_args()
    args.path=os.path.abspath(args.path)
    indexer = IndalekoMacLocalIndexer(timestamp=timestamp,
                                          path=args.path,
                                          machine_config=machine_config)
<<<<<<< HEAD
    # output_file = indexer.generate_windows_indexer_file_name()
    log_file_name = indexer.generate_indexer_file_name(
        platform=IndalekoMacLocalIndexer.mac_platform,
        indexer_name=IndalekoMacLocalIndexer.mac_local_indexer_name,
        target_dir=args.logdir, 
        suffix='.log'
        )
=======
    output_file = indexer.generate_indexer_file_name()
    log_file_name = indexer.generate_indexer_file_name(target_dir=args.logdir, suffix='.log')
>>>>>>> 98cc0d1c
    logging.basicConfig(filename=os.path.join(log_file_name),
                                level=args.loglevel,
                                format='%(asctime)s - %(levelname)s - %(message)s',
                                force=True)
    logging.info('Indexing %s ' , pre_args.path)
    logging.info('Output file %s ' , output_file)
    data = indexer.index()
    indexer.write_data_to_file(data, output_file)
    counts = indexer.get_counts()
    for count_type, count_value in counts.items():
        logging.info('%s: %d', count_type, count_value)
    logging.info('Done')

if __name__ == '__main__':
    main()<|MERGE_RESOLUTION|>--- conflicted
+++ resolved
@@ -144,19 +144,12 @@
     machine_config = IndalekoMacOSMachineConfig.load_config_from_file(config_file=pre_args.config)
 
     timestamp = datetime.datetime.now(datetime.timezone.utc).isoformat()
-<<<<<<< HEAD
     indexer = IndalekoMacLocalIndexer(machine_config=machine_config, timestamp=timestamp)
     output_file = indexer.generate_indexer_file_name(
         platform=IndalekoMacLocalIndexer.mac_platform,
         indexer_name=IndalekoMacLocalIndexer.mac_local_indexer_name,
         machine=machine_config,
         timestamp=timestamp
-=======
-    indexer = IndalekoMacLocalIndexer(
-        machine_config=machine_config,
-        timestamp=timestamp,
-        path=pre_args.path
->>>>>>> 98cc0d1c
     )
     parser= argparse.ArgumentParser(parents=[pre_parser])
     parser.add_argument('--datadir', '-d',
@@ -179,7 +172,6 @@
     indexer = IndalekoMacLocalIndexer(timestamp=timestamp,
                                           path=args.path,
                                           machine_config=machine_config)
-<<<<<<< HEAD
     # output_file = indexer.generate_windows_indexer_file_name()
     log_file_name = indexer.generate_indexer_file_name(
         platform=IndalekoMacLocalIndexer.mac_platform,
@@ -187,10 +179,6 @@
         target_dir=args.logdir, 
         suffix='.log'
         )
-=======
-    output_file = indexer.generate_indexer_file_name()
-    log_file_name = indexer.generate_indexer_file_name(target_dir=args.logdir, suffix='.log')
->>>>>>> 98cc0d1c
     logging.basicConfig(filename=os.path.join(log_file_name),
                                 level=args.loglevel,
                                 format='%(asctime)s - %(levelname)s - %(message)s',
