"""
This module defines the database schema for any database record conforming to
the Indaleko Record requirements.

Project Indaleko
Copyright (C) 2024 Tony Mason

This program is free software: you can redistribute it and/or modify
it under the terms of the GNU Affero General Public License as published
by the Free Software Foundation, either version 3 of the License, or
(at your option) any later version.

This program is distributed in the hope that it will be useful,
but WITHOUT ANY WARRANTY; without even the implied warranty of
MERCHANTABILITY or FITNESS FOR A PARTICULAR PURPOSE.  See the
GNU Affero General Public License for more details.

You should have received a copy of the GNU Affero General Public License
along with this program.  If not, see <https://www.gnu.org/licenses/>.
"""

<<<<<<< HEAD
from dataclasses import dataclass, field
from datetime import datetime, timezone
from typing import Dict, Any, Annotated, Optional, List
from uuid import UUID, uuid4
from apischema import schema, ValidationError, deserialize, serialize, Undefined
from apischema.graphql import graphql_schema
from apischema.metadata import required, skip
=======
from dataclasses import dataclass
from datetime import datetime, timezone
from typing import Dict, Any, Annotated, Optional, List
from uuid import UUID, uuid4
from apischema import schema, ValidationError, deserialize, serialize
from apischema.graphql import graphql_schema
from apischema.metadata import required
>>>>>>> 686c2bd6
from graphql import print_schema
from icecream import ic

@dataclass
class IndalekoUUID:
    """Define a UUID with an optional label."""
    Identifier : Annotated[
        UUID,
        schema(description="A Universally Unique Identifier",
               format="uuid")
    ]

    Label: Annotated[
        Optional[str],
        schema(description="A human-readable label for the UUID.")
<<<<<<< HEAD
    ] = Undefined
=======
    ] = None
>>>>>>> 686c2bd6

    @staticmethod
    def get_indaleko_uuid(identifier : UUID, label : str = None) -> 'IndalekoUUID':
        """Lookup a UUID."""
        return IndalekoUUID(
            Identifier=identifier,
            Label=label
        )

    @staticmethod
    def deserialize(data: Dict[str, Any]) -> 'IndalekoUUID':
        """Deserialize a dictionary to an object."""
        return deserialize(IndalekoUUID, data)

    @staticmethod
    def serialize(data) -> Dict[str, Any]:
        """Serialize the object to a dictionary."""
        return serialize(IndalekoUUID, data)


class IndalekoDataModel:
    """Base class for the IndalekoDataModel."""

    @dataclass
    class SourceIdentifier:
        """Define a source identifier for this Indaleko Record."""
        Identifier: Annotated[
            UUID,
            schema(description="The identifier of the source of the data.")
        ]
        Version: Annotated[
            str,
            schema(description="The version of the source of the data.")
        ]
        Description: Annotated[
            Optional[str],
            schema(description="A human-readable description of the source of the data.")
<<<<<<< HEAD
        ] = field(default=None, metadata=skip)
=======
        ] = None
>>>>>>> 686c2bd6

        @staticmethod
        def serialize(data) -> Dict[str, Any]:
            """Serialize the object to a dictionary."""
<<<<<<< HEAD
            return serialize(IndalekoDataModel.SourceIdentifier, data, additional_properties=True)
=======
            return serialize(IndalekoDataModel.SourceIdentifier, data)
>>>>>>> 686c2bd6

        @staticmethod
        def deserialize(data: Dict[str, Any]) -> 'IndalekoDataModel.SourceIdentifier':
            """Deserialize a dictionary to an object."""
            try:
<<<<<<< HEAD
                return deserialize(IndalekoDataModel.SourceIdentifier, data, additional_properties=True)
=======
                deserialize(IndalekoDataModel.SourceIdentifier, data)
>>>>>>> 686c2bd6
            except ValidationError as error:
                raise ValidationError(f"Validation error: {error}") from error

    @staticmethod
    def get_source_identifier(uuid: UUID) -> 'IndalekoDataModel.SourceIdentifier':
        """Lookup a source identifier."""
        return IndalekoDataModel.SourceIdentifier(
            Identifier=uuid,
            Version='1.0',
            Description='This is a test record'
        )


    @dataclass
    class Timestamp:
        """General definition of a timestamp."""
        Label: Annotated[
            UUID,
            schema(description="UUID representing the semantic meaning of this timestamp."),
            required
        ]
        Value: Annotated[
            datetime,
            schema(description="Timestamp in ISO date and time format.",
                   format="date-time"),
            required
        ]
        Description: Annotated[
            Optional[str],
            schema(description="Description of the timestamp.")
        ] = None

    @staticmethod
    def get_timestamp(uuid: UUID, value: datetime = datetime.now(timezone.utc), description: str = 'Prototype description') -> 'IndalekoDataModel.Timestamp':
        """Lookup a timestamp."""
        return IndalekoDataModel.Timestamp(
            Label=uuid,
            Value=value,
            Description=description
        )

    @dataclass
    class SemanticAttribute:
        """Define a semantic attribute related to the data."""
        Identifier: Annotated[
            IndalekoUUID,
            schema(description="The UUID for this attribute.", format="uuid"), required
        ]
        Data: Annotated[
            str,
            schema(description="The data associated with this attribute."),
            required
        ]

    @staticmethod
    def get_semantic_attribute(identifier : IndalekoUUID) -> 'IndalekoDataModel.SemanticAttribute':
        """Lookup a semantic attribute."""
        return IndalekoDataModel.SemanticAttribute(
            Identifier=identifier,
            Data='This is the dummy data for the semantic attribute.'
        )

    @staticmethod
    def get_queries() -> List:
        """Return the queries for the IndalekoDataModel."""
        return [
            IndalekoDataModel.get_source_identifier,
            IndalekoDataModel.get_timestamp,
            IndalekoUUID.get_indaleko_uuid,
            IndalekoDataModel.get_semantic_attribute
        ]

    @staticmethod
    def get_types() -> List:
        """Return the types for the IndalekoDataModel."""
        return [
            IndalekoDataModel.SourceIdentifier,
            IndalekoDataModel.Timestamp,
            IndalekoUUID,
            IndalekoDataModel.SemanticAttribute
        ]

def main():
    """Test code for the IndalekoDataModel class."""
    ic("This is the IndalekoDataModel module")
    ic('GraphQL schema:')
    ic(print_schema(graphql_schema(query=IndalekoDataModel.get_queries(),
                                      types=IndalekoDataModel.get_types())))


    source_id = {
        "Identifier" : str(uuid4()),
        "Version" : "1.0",
        "Description" : "This is a test ID"
    }
    ic(IndalekoDataModel.SourceIdentifier.deserialize(source_id))
    ic(IndalekoDataModel.get_source_identifier(source_id['Identifier']))
    ic(IndalekoDataModel.SourceIdentifier.serialize(IndalekoDataModel.get_source_identifier(source_id['Identifier'])))

    timestamp = {
        "Label" : str(uuid4()),
        "Value" : datetime.now(timezone.utc).isoformat(),
        "Description" : "This is a test timestamp"
    }
    ic(deserialize(IndalekoDataModel.Timestamp, timestamp))
    ic(IndalekoDataModel.get_timestamp(UUID(timestamp['Label']),
                                       datetime.fromisoformat(timestamp['Value']),
                                       timestamp['Description']))

    indaleko_uuid = {
        "Identifier" : str(uuid4()),
        "Label" : "This is a test UUID"
    }
    ic(IndalekoUUID.deserialize(indaleko_uuid))
    ic(IndalekoUUID.get_indaleko_uuid(UUID(indaleko_uuid['Identifier']), indaleko_uuid['Label']))
    ic(IndalekoUUID.serialize(IndalekoUUID.get_indaleko_uuid(UUID(indaleko_uuid['Identifier']), indaleko_uuid['Label'])))
    semantic_attribute = {
        "Identifier" : indaleko_uuid,
        "Data" : "This is a test semantic attribute"
    }
    ic(deserialize(IndalekoDataModel.SemanticAttribute, semantic_attribute))
    ic(IndalekoDataModel.get_semantic_attribute(indaleko_uuid))

if __name__ == "__main__":
    main()
<|MERGE_RESOLUTION|>--- conflicted
+++ resolved
@@ -1,244 +1,218 @@
-"""
-This module defines the database schema for any database record conforming to
-the Indaleko Record requirements.
-
-Project Indaleko
-Copyright (C) 2024 Tony Mason
-
-This program is free software: you can redistribute it and/or modify
-it under the terms of the GNU Affero General Public License as published
-by the Free Software Foundation, either version 3 of the License, or
-(at your option) any later version.
-
-This program is distributed in the hope that it will be useful,
-but WITHOUT ANY WARRANTY; without even the implied warranty of
-MERCHANTABILITY or FITNESS FOR A PARTICULAR PURPOSE.  See the
-GNU Affero General Public License for more details.
-
-You should have received a copy of the GNU Affero General Public License
-along with this program.  If not, see <https://www.gnu.org/licenses/>.
-"""
-
-<<<<<<< HEAD
-from dataclasses import dataclass, field
-from datetime import datetime, timezone
-from typing import Dict, Any, Annotated, Optional, List
-from uuid import UUID, uuid4
-from apischema import schema, ValidationError, deserialize, serialize, Undefined
-from apischema.graphql import graphql_schema
-from apischema.metadata import required, skip
-=======
-from dataclasses import dataclass
-from datetime import datetime, timezone
-from typing import Dict, Any, Annotated, Optional, List
-from uuid import UUID, uuid4
-from apischema import schema, ValidationError, deserialize, serialize
-from apischema.graphql import graphql_schema
-from apischema.metadata import required
->>>>>>> 686c2bd6
-from graphql import print_schema
-from icecream import ic
-
-@dataclass
-class IndalekoUUID:
-    """Define a UUID with an optional label."""
-    Identifier : Annotated[
-        UUID,
-        schema(description="A Universally Unique Identifier",
-               format="uuid")
-    ]
-
-    Label: Annotated[
-        Optional[str],
-        schema(description="A human-readable label for the UUID.")
-<<<<<<< HEAD
-    ] = Undefined
-=======
-    ] = None
->>>>>>> 686c2bd6
-
-    @staticmethod
-    def get_indaleko_uuid(identifier : UUID, label : str = None) -> 'IndalekoUUID':
-        """Lookup a UUID."""
-        return IndalekoUUID(
-            Identifier=identifier,
-            Label=label
-        )
-
-    @staticmethod
-    def deserialize(data: Dict[str, Any]) -> 'IndalekoUUID':
-        """Deserialize a dictionary to an object."""
-        return deserialize(IndalekoUUID, data)
-
-    @staticmethod
-    def serialize(data) -> Dict[str, Any]:
-        """Serialize the object to a dictionary."""
-        return serialize(IndalekoUUID, data)
-
-
-class IndalekoDataModel:
-    """Base class for the IndalekoDataModel."""
-
-    @dataclass
-    class SourceIdentifier:
-        """Define a source identifier for this Indaleko Record."""
-        Identifier: Annotated[
-            UUID,
-            schema(description="The identifier of the source of the data.")
-        ]
-        Version: Annotated[
-            str,
-            schema(description="The version of the source of the data.")
-        ]
-        Description: Annotated[
-            Optional[str],
-            schema(description="A human-readable description of the source of the data.")
-<<<<<<< HEAD
-        ] = field(default=None, metadata=skip)
-=======
-        ] = None
->>>>>>> 686c2bd6
-
-        @staticmethod
-        def serialize(data) -> Dict[str, Any]:
-            """Serialize the object to a dictionary."""
-<<<<<<< HEAD
-            return serialize(IndalekoDataModel.SourceIdentifier, data, additional_properties=True)
-=======
-            return serialize(IndalekoDataModel.SourceIdentifier, data)
->>>>>>> 686c2bd6
-
-        @staticmethod
-        def deserialize(data: Dict[str, Any]) -> 'IndalekoDataModel.SourceIdentifier':
-            """Deserialize a dictionary to an object."""
-            try:
-<<<<<<< HEAD
-                return deserialize(IndalekoDataModel.SourceIdentifier, data, additional_properties=True)
-=======
-                deserialize(IndalekoDataModel.SourceIdentifier, data)
->>>>>>> 686c2bd6
-            except ValidationError as error:
-                raise ValidationError(f"Validation error: {error}") from error
-
-    @staticmethod
-    def get_source_identifier(uuid: UUID) -> 'IndalekoDataModel.SourceIdentifier':
-        """Lookup a source identifier."""
-        return IndalekoDataModel.SourceIdentifier(
-            Identifier=uuid,
-            Version='1.0',
-            Description='This is a test record'
-        )
-
-
-    @dataclass
-    class Timestamp:
-        """General definition of a timestamp."""
-        Label: Annotated[
-            UUID,
-            schema(description="UUID representing the semantic meaning of this timestamp."),
-            required
-        ]
-        Value: Annotated[
-            datetime,
-            schema(description="Timestamp in ISO date and time format.",
-                   format="date-time"),
-            required
-        ]
-        Description: Annotated[
-            Optional[str],
-            schema(description="Description of the timestamp.")
-        ] = None
-
-    @staticmethod
-    def get_timestamp(uuid: UUID, value: datetime = datetime.now(timezone.utc), description: str = 'Prototype description') -> 'IndalekoDataModel.Timestamp':
-        """Lookup a timestamp."""
-        return IndalekoDataModel.Timestamp(
-            Label=uuid,
-            Value=value,
-            Description=description
-        )
-
-    @dataclass
-    class SemanticAttribute:
-        """Define a semantic attribute related to the data."""
-        Identifier: Annotated[
-            IndalekoUUID,
-            schema(description="The UUID for this attribute.", format="uuid"), required
-        ]
-        Data: Annotated[
-            str,
-            schema(description="The data associated with this attribute."),
-            required
-        ]
-
-    @staticmethod
-    def get_semantic_attribute(identifier : IndalekoUUID) -> 'IndalekoDataModel.SemanticAttribute':
-        """Lookup a semantic attribute."""
-        return IndalekoDataModel.SemanticAttribute(
-            Identifier=identifier,
-            Data='This is the dummy data for the semantic attribute.'
-        )
-
-    @staticmethod
-    def get_queries() -> List:
-        """Return the queries for the IndalekoDataModel."""
-        return [
-            IndalekoDataModel.get_source_identifier,
-            IndalekoDataModel.get_timestamp,
-            IndalekoUUID.get_indaleko_uuid,
-            IndalekoDataModel.get_semantic_attribute
-        ]
-
-    @staticmethod
-    def get_types() -> List:
-        """Return the types for the IndalekoDataModel."""
-        return [
-            IndalekoDataModel.SourceIdentifier,
-            IndalekoDataModel.Timestamp,
-            IndalekoUUID,
-            IndalekoDataModel.SemanticAttribute
-        ]
-
-def main():
-    """Test code for the IndalekoDataModel class."""
-    ic("This is the IndalekoDataModel module")
-    ic('GraphQL schema:')
-    ic(print_schema(graphql_schema(query=IndalekoDataModel.get_queries(),
-                                      types=IndalekoDataModel.get_types())))
-
-
-    source_id = {
-        "Identifier" : str(uuid4()),
-        "Version" : "1.0",
-        "Description" : "This is a test ID"
-    }
-    ic(IndalekoDataModel.SourceIdentifier.deserialize(source_id))
-    ic(IndalekoDataModel.get_source_identifier(source_id['Identifier']))
-    ic(IndalekoDataModel.SourceIdentifier.serialize(IndalekoDataModel.get_source_identifier(source_id['Identifier'])))
-
-    timestamp = {
-        "Label" : str(uuid4()),
-        "Value" : datetime.now(timezone.utc).isoformat(),
-        "Description" : "This is a test timestamp"
-    }
-    ic(deserialize(IndalekoDataModel.Timestamp, timestamp))
-    ic(IndalekoDataModel.get_timestamp(UUID(timestamp['Label']),
-                                       datetime.fromisoformat(timestamp['Value']),
-                                       timestamp['Description']))
-
-    indaleko_uuid = {
-        "Identifier" : str(uuid4()),
-        "Label" : "This is a test UUID"
-    }
-    ic(IndalekoUUID.deserialize(indaleko_uuid))
-    ic(IndalekoUUID.get_indaleko_uuid(UUID(indaleko_uuid['Identifier']), indaleko_uuid['Label']))
-    ic(IndalekoUUID.serialize(IndalekoUUID.get_indaleko_uuid(UUID(indaleko_uuid['Identifier']), indaleko_uuid['Label'])))
-    semantic_attribute = {
-        "Identifier" : indaleko_uuid,
-        "Data" : "This is a test semantic attribute"
-    }
-    ic(deserialize(IndalekoDataModel.SemanticAttribute, semantic_attribute))
-    ic(IndalekoDataModel.get_semantic_attribute(indaleko_uuid))
-
-if __name__ == "__main__":
-    main()
+"""
+This module defines the database schema for any database record conforming to
+the Indaleko Record requirements.
+
+Project Indaleko
+Copyright (C) 2024 Tony Mason
+
+This program is free software: you can redistribute it and/or modify
+it under the terms of the GNU Affero General Public License as published
+by the Free Software Foundation, either version 3 of the License, or
+(at your option) any later version.
+
+This program is distributed in the hope that it will be useful,
+but WITHOUT ANY WARRANTY; without even the implied warranty of
+MERCHANTABILITY or FITNESS FOR A PARTICULAR PURPOSE.  See the
+GNU Affero General Public License for more details.
+
+You should have received a copy of the GNU Affero General Public License
+along with this program.  If not, see <https://www.gnu.org/licenses/>.
+"""
+
+from dataclasses import dataclass, field
+from datetime import datetime, timezone
+from typing import Dict, Any, Annotated, Optional, List
+from uuid import UUID, uuid4
+from apischema import schema, ValidationError, deserialize, serialize, Undefined
+from apischema.graphql import graphql_schema
+from apischema.metadata import required
+from graphql import print_schema
+from icecream import ic
+
+@dataclass
+class IndalekoUUID:
+    """Define a UUID with an optional label."""
+    Identifier : Annotated[
+        UUID,
+        schema(description="A Universally Unique Identifier",
+               format="uuid")
+    ]
+
+    Label: Annotated[
+        Optional[str],
+        schema(description="A human-readable label for the UUID.")
+    ] = None
+
+    @staticmethod
+    def get_indaleko_uuid(identifier : UUID, label : str = None) -> 'IndalekoUUID':
+        """Lookup a UUID."""
+        return IndalekoUUID(
+            Identifier=identifier,
+            Label=label
+        )
+
+    @staticmethod
+    def deserialize(data: Dict[str, Any]) -> 'IndalekoUUID':
+        """Deserialize a dictionary to an object."""
+        return deserialize(IndalekoUUID, data)
+
+    @staticmethod
+    def serialize(data) -> Dict[str, Any]:
+        """Serialize the object to a dictionary."""
+        return serialize(IndalekoUUID, data)
+
+
+class IndalekoDataModel:
+    """Base class for the IndalekoDataModel."""
+
+    @dataclass
+    class SourceIdentifier:
+        """Define a source identifier for this Indaleko Record."""
+        Identifier: Annotated[
+            UUID,
+            schema(description="The identifier of the source of the data.")
+        ]
+        Version: Annotated[
+            str,
+            schema(description="The version of the source of the data.")
+        ]
+        Description: Annotated[
+            Optional[str],
+            schema(description="A human-readable description of the source of the data.")
+        ] = field(default=None, metadata=skip)
+
+        @staticmethod
+        def serialize(data) -> Dict[str, Any]:
+            """Serialize the object to a dictionary."""
+            return serialize(IndalekoDataModel.SourceIdentifier, data, additional_properties=True)
+
+        @staticmethod
+        def deserialize(data: Dict[str, Any]) -> 'IndalekoDataModel.SourceIdentifier':
+            """Deserialize a dictionary to an object."""
+            try:
+                return deserialize(IndalekoDataModel.SourceIdentifier, data, additional_properties=True)
+            except ValidationError as error:
+                raise ValidationError(f"Validation error: {error}") from error
+
+    @staticmethod
+    def get_source_identifier(uuid: UUID) -> 'IndalekoDataModel.SourceIdentifier':
+        """Lookup a source identifier."""
+        return IndalekoDataModel.SourceIdentifier(
+            Identifier=uuid,
+            Version='1.0',
+            Description='This is a test record'
+        )
+
+
+    @dataclass
+    class Timestamp:
+        """General definition of a timestamp."""
+        Label: Annotated[
+            UUID,
+            schema(description="UUID representing the semantic meaning of this timestamp."),
+            required
+        ]
+        Value: Annotated[
+            datetime,
+            schema(description="Timestamp in ISO date and time format.",
+                   format="date-time"),
+            required
+        ]
+        Description: Annotated[
+            Optional[str],
+            schema(description="Description of the timestamp.")
+        ] = None
+
+    @staticmethod
+    def get_timestamp(uuid: UUID, value: datetime = datetime.now(timezone.utc), description: str = 'Prototype description') -> 'IndalekoDataModel.Timestamp':
+        """Lookup a timestamp."""
+        return IndalekoDataModel.Timestamp(
+            Label=uuid,
+            Value=value,
+            Description=description
+        )
+
+    @dataclass
+    class SemanticAttribute:
+        """Define a semantic attribute related to the data."""
+        Identifier: Annotated[
+            IndalekoUUID,
+            schema(description="The UUID for this attribute.", format="uuid"), required
+        ]
+        Data: Annotated[
+            str,
+            schema(description="The data associated with this attribute."),
+            required
+        ]
+
+    @staticmethod
+    def get_semantic_attribute(identifier : IndalekoUUID) -> 'IndalekoDataModel.SemanticAttribute':
+        """Lookup a semantic attribute."""
+        return IndalekoDataModel.SemanticAttribute(
+            Identifier=identifier,
+            Data='This is the dummy data for the semantic attribute.'
+        )
+
+    @staticmethod
+    def get_queries() -> List:
+        """Return the queries for the IndalekoDataModel."""
+        return [
+            IndalekoDataModel.get_source_identifier,
+            IndalekoDataModel.get_timestamp,
+            IndalekoUUID.get_indaleko_uuid,
+            IndalekoDataModel.get_semantic_attribute
+        ]
+
+    @staticmethod
+    def get_types() -> List:
+        """Return the types for the IndalekoDataModel."""
+        return [
+            IndalekoDataModel.SourceIdentifier,
+            IndalekoDataModel.Timestamp,
+            IndalekoUUID,
+            IndalekoDataModel.SemanticAttribute
+        ]
+
+def main():
+    """Test code for the IndalekoDataModel class."""
+    ic("This is the IndalekoDataModel module")
+    ic('GraphQL schema:')
+    ic(print_schema(graphql_schema(query=IndalekoDataModel.get_queries(),
+                                      types=IndalekoDataModel.get_types())))
+
+
+    source_id = {
+        "Identifier" : str(uuid4()),
+        "Version" : "1.0",
+        "Description" : "This is a test ID"
+    }
+    ic(IndalekoDataModel.SourceIdentifier.deserialize(source_id))
+    ic(IndalekoDataModel.get_source_identifier(source_id['Identifier']))
+    ic(IndalekoDataModel.SourceIdentifier.serialize(IndalekoDataModel.get_source_identifier(source_id['Identifier'])))
+
+    timestamp = {
+        "Label" : str(uuid4()),
+        "Value" : datetime.now(timezone.utc).isoformat(),
+        "Description" : "This is a test timestamp"
+    }
+    ic(deserialize(IndalekoDataModel.Timestamp, timestamp))
+    ic(IndalekoDataModel.get_timestamp(UUID(timestamp['Label']),
+                                       datetime.fromisoformat(timestamp['Value']),
+                                       timestamp['Description']))
+
+    indaleko_uuid = {
+        "Identifier" : str(uuid4()),
+        "Label" : "This is a test UUID"
+    }
+    ic(IndalekoUUID.deserialize(indaleko_uuid))
+    ic(IndalekoUUID.get_indaleko_uuid(UUID(indaleko_uuid['Identifier']), indaleko_uuid['Label']))
+    ic(IndalekoUUID.serialize(IndalekoUUID.get_indaleko_uuid(UUID(indaleko_uuid['Identifier']), indaleko_uuid['Label'])))
+    semantic_attribute = {
+        "Identifier" : indaleko_uuid,
+        "Data" : "This is a test semantic attribute"
+    }
+    ic(deserialize(IndalekoDataModel.SemanticAttribute, semantic_attribute))
+    ic(IndalekoDataModel.get_semantic_attribute(indaleko_uuid))
+
+if __name__ == "__main__":
+    main()