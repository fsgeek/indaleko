data*/*
config*/*
logs*/*
__pycache__/*
.trunk/
.vscode/
wmiobject-list.txt
*.log
*.json
scratch*.py
scratch*.ipynb
*.jsonl
wam/
<<<<<<< HEAD
.DS_Store
creds.py
=======
wam*
>>>>>>> 6a781172
<|MERGE_RESOLUTION|>--- conflicted
+++ resolved
@@ -11,9 +11,6 @@
 scratch*.ipynb
 *.jsonl
 wam/
-<<<<<<< HEAD
 .DS_Store
 creds.py
-=======
 wam*
->>>>>>> 6a781172
