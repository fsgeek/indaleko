--- conflicted
+++ resolved
@@ -1,146 +1,146 @@
-"""
-IndalekoCollectionIndex: This module is used to manage index creation for
-IndalekoCollection objects.
-
-Project Indaleko
-Copyright (C) 2024-2025 Tony Mason
-
-This program is free software: you can redistribute it and/or modify
-it under the terms of the GNU Affero General Public License as published
-by the Free Software Foundation, either version 3 of the License, or
-(at your option) any later version.
-
-This program is distributed in the hope that it will be useful,
-but WITHOUT ANY WARRANTY; without even the implied warranty of
-MERCHANTABILITY or FITNESS FOR A PARTICULAR PURPOSE.  See the
-GNU Affero General Public License for more details.
-
-You should have received a copy of the GNU Affero General Public License
-along with this program.  If not, see <https://www.gnu.org/licenses/>.
-"""
-
-import os
-import sys
-
-from icecream import ic
-
-if os.environ.get("INDALEKO_ROOT") is None:
-    current_path = os.path.dirname(os.path.abspath(__file__))
-    while not os.path.exists(os.path.join(current_path, "Indaleko.py")):
-        current_path = os.path.dirname(current_path)
-    os.environ["INDALEKO_ROOT"] = current_path
-    sys.path.append(current_path)
-
-# pylint: disable=wrong-import-position
-# pylint: enable=wrong-import-position
-
-
-class IndalekoCollectionIndex:
-    """Manages an index for an IndalekoCollection object."""
-
-    index_args = {
-        "hash": {
-            "fields": str,
-            "name": str,
-            "unique": bool,
-            "sparse": bool,
-            "deduplicate": bool,
-            "in_background": bool,
-        },
-        "skip_list": {
-            "fields": str,
-            "name": str,
-            "unique": bool,
-            "sparse": bool,
-            "deduplicate": bool,
-            "in_background": bool,
-        },
-        "geo_index": {
-            "fields": str,
-            "name": str,
-            "geo_json": bool,
-            "in_background": bool,
-            "legacyPolygons": bool,
-        },
-        "fulltext": {
-            "fields": str,
-            "name": str,
-            "min_length": int,
-            "in_background": bool,
-        },
-        "persistent": {
-            "fields": str,
-            "name": str,
-            "unique": bool,
-            "sparse": bool,
-            "in_background": bool,
-            "storedValues": list,
-            "cacheEnabled": bool,
-        },
-        "ttl": {"fields": str, "name": str, "expiry_time": int, "in_background": bool},
-        "inverted": {
-            "fields": str,
-            "name": str,
-            "inBackground": bool,
-            "parallelism": int,
-            "primarySort": list,
-            "storedValues": list,
-            "analyzer": str,
-            "features": list,
-            "includeAllFields": bool,
-            "trackListPositions": bool,
-            "searchField": str,
-            "primaryKeyCache": bool,
-            "cache": bool,
-        },
-        "zkd": {
-            "fields": str,
-            "name": str,
-            "field_value_types": list,
-            "unique": bool,
-            "in_background": bool,
-        },
-        "mdi": {
-            "fields": str,
-            "name": str,
-            "field_value_types": list,
-            "unique": bool,
-            "in_background": bool,
-        },
-    }
-
-    def __init__(self, collection, **kwargs):
-        """Parameters:
-        This class is used to create indices for IndalekoCollection objects.
-
-        collection: this points to the ArangoDB collection object to use for
-                    this index.
-
-        index_type: 'persistent' or 'hash'
-
-        fields: list of fields to be indexed
-
-        unique: if True, the index is unique
-        """
-        self.collection = collection
-        ic(kwargs)
-<<<<<<< HEAD
-        assert kwargs.get("type") is not None, "type is a required parameter"
-        assert kwargs.get("fields") is not None, "fields is a required parameter"
-        self.index = self.collection.add_index(data=kwargs, formatter=False)
-        ic(f"Created index for collection {self.collection}: {self.index}")
-=======
-        assert kwargs.get('type') is not None, 'type is a required parameter'
-        assert kwargs.get('fields') is not None, 'fields is a required parameter'
-        self.index = self.collection._add_index(data=kwargs)
-        ic(f'Created index for collection {self.collection}: {self.index}')
->>>>>>> d3ca1759
-
-
-def main():
-    """Test the IndalekoCollectionIndex class."""
-    print("IndalekoCollectionIndex: called.  No tests yet.")
-
-
-if __name__ == "__main__":
-    main()
+"""
+IndalekoCollectionIndex.
+
+This module is used to manage index creation for
+IndalekoCollection objects.
+
+Project Indaleko
+Copyright (C) 2024-2025 Tony Mason
+
+This program is free software: you can redistribute it and/or modify
+it under the terms of the GNU Affero General Public License as published
+by the Free Software Foundation, either version 3 of the License, or
+(at your option) any later version.
+
+This program is distributed in the hope that it will be useful,
+but WITHOUT ANY WARRANTY; without even the implied warranty of
+MERCHANTABILITY or FITNESS FOR A PARTICULAR PURPOSE.  See the
+GNU Affero General Public License for more details.
+
+You should have received a copy of the GNU Affero General Public License
+along with this program.  If not, see <https://www.gnu.org/licenses/>.
+"""
+
+import os
+import sys
+
+from pathlib import Path
+
+from icecream import ic
+
+
+if os.environ.get("INDALEKO_ROOT") is None:
+    current_path = Path(__file__).parent.resolve()
+    while not (Path(current_path) / "Indaleko.py").exists():
+        current_path = Path(current_path).parent
+    os.environ["INDALEKO_ROOT"] = str(current_path)
+    sys.path.insert(0, str(current_path))
+
+# pylint: disable=wrong-import-position
+from utils.singleton import IndalekoSingleton
+
+
+# pylint: enable=wrong-import-position
+
+
+class IndalekoCollectionIndex(IndalekoSingleton):
+    """Manages an index for an IndalekoCollection object."""
+
+    index_args = {  # noqa: RUF012
+        "hash": {
+            "fields": str,
+            "name": str,
+            "unique": bool,
+            "sparse": bool,
+            "deduplicate": bool,
+            "in_background": bool,
+        },
+        "skip_list": {
+            "fields": str,
+            "name": str,
+            "unique": bool,
+            "sparse": bool,
+            "deduplicate": bool,
+            "in_background": bool,
+        },
+        "geo_index": {
+            "fields": str,
+            "name": str,
+            "geo_json": bool,
+            "in_background": bool,
+            "legacyPolygons": bool,
+        },
+        "fulltext": {
+            "fields": str,
+            "name": str,
+            "min_length": int,
+            "in_background": bool,
+        },
+        "persistent": {
+            "fields": str,
+            "name": str,
+            "unique": bool,
+            "sparse": bool,
+            "in_background": bool,
+            "storedValues": list,
+            "cacheEnabled": bool,
+        },
+        "ttl": {"fields": str, "name": str, "expiry_time": int, "in_background": bool},
+        "inverted": {
+            "fields": str,
+            "name": str,
+            "inBackground": bool,
+            "parallelism": int,
+            "primarySort": list,
+            "storedValues": list,
+            "analyzer": str,
+            "features": list,
+            "includeAllFields": bool,
+            "trackListPositions": bool,
+            "searchField": str,
+            "primaryKeyCache": bool,
+            "cache": bool,
+        },
+        "zkd": {
+            "fields": str,
+            "name": str,
+            "field_value_types": list,
+            "unique": bool,
+            "in_background": bool,
+        },
+        "mdi": {
+            "fields": str,
+            "name": str,
+            "field_value_types": list,
+            "unique": bool,
+            "in_background": bool,
+        },
+    }
+
+    def __init__(self, collection: str, **kwargs: dict) -> None:
+        """
+        This class is used to create indices for IndalekoCollection objects.
+
+        Args:
+        collection: this points to the ArangoDB collection object to use for
+                    this index (not a string - just avoiding init issues.)
+        kwargs: the parameters to pass to the add_index method of the collection.
+            Note: these vary by index type.
+        """
+        self.collection = collection
+        if kwargs.get("type") is None:
+            raise ValueError("type is a required parameter")
+        if kwargs.get("fields") is None:
+            raise ValueError("fields is a required parameter")
+        self.index = self.collection.add_index(data=kwargs, formatter=False)
+        self.debug = kwargs.get("debug", False)
+        if self.debug:
+            ic(f"Created index for collection {self.collection}: {self.index}")
+
+
+def main() -> None:
+    """Test the IndalekoCollectionIndex class."""
+
+
+if __name__ == "__main__":
+    main()