--- conflicted
+++ resolved
@@ -1,258 +1,247 @@
-'''
-Project Indaleko
-Copyright (C) 2024-2025 Tony Mason
-
-This program is free software: you can redistribute it and/or modify
-it under the terms of the GNU Affero General Public License as published
-by the Free Software Foundation, either version 3 of the License, or
-(at your option) any later version.
-
-This program is distributed in the hope that it will be useful,
-but WITHOUT ANY WARRANTY; without even the implied warranty of
-MERCHANTABILITY or FITNESS FOR A PARTICULAR PURPOSE.  See the
-GNU Affero General Public License for more details.
-
-You should have received a copy of the GNU Affero General Public License
-along with this program.  If not, see <https://www.gnu.org/licenses/>.
-'''
-import json
-import os
-import sys
-
-from icecream import ic
-
-if os.environ.get('INDALEKO_ROOT') is None:
-    current_path = os.path.dirname(os.path.abspath(__file__))
-    while not os.path.exists(os.path.join(current_path, 'Indaleko.py')):
-        current_path = os.path.dirname(current_path)
-    os.environ['INDALEKO_ROOT'] = current_path
-    sys.path.append(current_path)
-
-# pylint: disable=wrong-import-position
-from data_models import \
-    IndalekoActivityDataRegistrationDataModel, \
-    IndalekoIdentityDomainDataModel, \
-    IndalekoObjectDataModel, \
-    IndalekoMachineConfigDataModel, \
-    IndalekoRelationshipDataModel, \
-    IndalekoServiceDataModel, \
-    IndalekoUserDataModel, \
-    IndalekoPerformanceDataModel
-
-from activity import IndalekoActivityDataModel
-from semantic.data_models.base_data_model import BaseSemanticDataModel
-# pylint: enable=wrong-import-position
-
-
-class IndalekoDBCollections:
-    '''Defines the set of well-known collections used by Indaleko.'''
-
-    Indaleko_Object_Collection = 'Objects'
-    Indaleko_Relationship_Collection = 'Relationships'
-    Indaleko_Service_Collection = 'Services'
-    Indaleko_MachineConfig_Collection = 'MachineConfig'
-    Indaleko_ActivityDataProvider_Collection = 'ActivityDataProviders'
-    Indaleko_ActivityContext_Collection = 'ActivityContext'
-    Indaleko_MusicActivityContext_Collection = 'MusicActivityContext'
-    Indaleko_TempActivityContext_Collection = 'TempActivityContext'
-    Indaleko_GeoActivityContext_Collection = 'GeoActivityContext'
-    Indaleko_Identity_Domain_Collection = 'IdentityDomains'
-    Indaleko_User_Collection = 'Users'
-    Indaleko_User_Relationship_Collection = 'UserRelationships'
-    Indaleko_Performance_Data_Collection = 'PerformanceData'
-    Indaleko_Query_History_collection = "QueryHistory"
-<<<<<<< HEAD
-    Indaleko_Named_Entity_Recognition_Collection = 'NamedEntityRecognition'
-    Indaleko_Collection_Metadata = 'CollectionMetadata'
-=======
-    Indaleko_Semantic_Data_Collection = "SemanticData"
->>>>>>> 5af14d85
-
-    Collections = {
-        Indaleko_Object_Collection: {
-            'internal': False,
-            'schema': IndalekoObjectDataModel.get_arangodb_schema(),
-            'edge': False,
-            'indices': {
-                'URI': {
-                    'fields': ['URI'],
-                    'unique': True,
-                    'type': 'persistent'
-                },
-                'file identity': {
-                    'fields': ['ObjectIdentifier'],
-                    'unique': True,
-                    'type': 'persistent'
-                },
-                'local identity': {
-                    # Question: should this be combined with other info to allow uniqueness?
-                    'fields': ['LocalIdentifier'],
-                    'unique': False,
-                    'type': 'persistent'
-                },
-            },
-        },
-        Indaleko_Relationship_Collection: {
-            'internal': False,
-            'schema': IndalekoRelationshipDataModel.get_arangodb_schema(),
-            'edge': True,
-            'indices': {
-                'relationship': {
-                    'fields': ['relationship'],
-                    'unique': False,
-                    'type': 'persistent'
-                },
-                'vertex1': {
-                    'fields': ['object1'],
-                    'unique': False,
-                    'type': 'persistent'
-                },
-                'vertex2': {
-                    'fields': ['object2'],
-                    'unique': False,
-                    'type': 'persistent'
-                },
-                'edge': {
-                    'fields': ['object1', 'object2'],
-                    'unique': False,
-                    'type': 'persistent'
-                },
-            }
-        },
-        Indaleko_Service_Collection: {
-            'internal': True,  # registration for various services, not generally useful for querying
-            'schema': IndalekoServiceDataModel.get_arangodb_schema(),
-            'edge': False,
-            'indices': {
-                'identifier': {
-                    'fields': ['Name'],
-                    'unique': True,
-                    'type': 'persistent'
-                },
-            },
-        },
-        Indaleko_MachineConfig_Collection: {
-            'internal': False,
-            'schema': IndalekoMachineConfigDataModel.get_arangodb_schema(),
-            'edge': False,
-            'indices': {
-            },
-        },
-        Indaleko_ActivityDataProvider_Collection: {
-            'internal': True,  # registration for various activity data providers, not generally useful for querying
-            'schema':  IndalekoActivityDataRegistrationDataModel.get_arangodb_schema(),
-            'edge': False,
-            'indices': {
-            },
-        },
-        Indaleko_ActivityContext_Collection: {
-            'internal': False,
-            'schema': IndalekoActivityDataModel.get_arangodb_schema(),
-            'edge': False,
-            'indices': {},
-        },
-        Indaleko_MusicActivityContext_Collection: {
-            'internal': False,
-            'schema': IndalekoActivityDataModel.get_arangodb_schema(),
-            'edge': False,
-            'indices': {},
-        },
-        Indaleko_GeoActivityContext_Collection: {
-            'internal': False,
-            'schema': IndalekoActivityDataModel.get_arangodb_schema(),
-            'edge': False,
-            'indices': {},
-        },
-<<<<<<< HEAD
-        Indaleko_TempActivityContext_Collection: {
-            'internal': True,  # temporary storage for activity data, not generally useful for querying
-            'schema': IndalekoActivityDataModel.get_arangodb_schema(),
-            'edge': False,
-            'indices': {},
-=======
-        Indaleko_Semantic_Data_Collection : {
-            'schema': BaseSemanticDataModel.get_arangodb_schema(),
-            'edge': False,
-            'indices': {
-                'source identity' : {
-                    'fields' : ['ObjectIdentifier'],
-                    'unique' : True,
-                    'type' : 'persistent'
-                }
-            }
-        },
-        Indaleko_Identity_Domain_Collection : {
-            'schema' : IndalekoIdentityDomainDataModel.get_arangodb_schema(),
-            'edge' : False,
-            'indices' : { }
->>>>>>> 5af14d85
-        },
-        Indaleko_Identity_Domain_Collection: {
-            'internal': False,
-            'schema': IndalekoIdentityDomainDataModel.get_arangodb_schema(),
-            'edge': False,
-            'indices': {
-            }
-        },
-        Indaleko_User_Collection:  {
-            'internal': False,
-            'schema': IndalekoUserDataModel.get_arangodb_schema(),
-            'edge': False,
-            'indices': {
-                'identifier': {
-                    'fields': ['Identifier'],
-                    'unique': True,
-                    'type': 'persistent'
-                },
-            },
-        },
-        # Indaleko_User_Relationship_Collection:  'This needs to be tied into NER work'
-        Indaleko_Performance_Data_Collection:  {
-            'internal': True,  # performance data is not generally useful for querying
-            'schema': IndalekoPerformanceDataModel.get_arangodb_schema(),
-            'edge': False,
-            'indices': {
-            }
-        },
-        Indaleko_Query_History_collection: {
-            'internal': False,
-            'schema': None,
-            'edge': False,
-            'indices': {
-            }
-        },
-        Indaleko_Named_Entity_Recognition_Collection: {
-            'internal': False,
-            'schema': None,
-            'edge': False,
-            'indices': {
-            }
-        },
-        Indaleko_Collection_Metadata: {
-            'internal': True,  # metadata about collections, not generally useful for querying
-            'schema': None,
-            'edge': False,
-            'indices': {
-            }
-        },
-    }
-
-
-def main():
-    '''Main entry point for the script.'''
-    ic('Indaleko Database Collections')
-    verbose = False
-    for collection in IndalekoDBCollections.Collections:
-        ic(f'Collection: {collection}')
-        if verbose:
-            for key, value in IndalekoDBCollections.Collections[collection].items():
-                if 'schema' == key:
-                    schema = json.dumps(value, indent=4)
-                    print(f'Schema: {schema}')
-                else:
-                    ic(f'  {key}: {value}')
-        print('\n')
-
-
-if __name__ == '__main__':
-    main()
+'''
+Project Indaleko
+Copyright (C) 2024-2025 Tony Mason
+
+This program is free software: you can redistribute it and/or modify
+it under the terms of the GNU Affero General Public License as published
+by the Free Software Foundation, either version 3 of the License, or
+(at your option) any later version.
+
+This program is distributed in the hope that it will be useful,
+but WITHOUT ANY WARRANTY; without even the implied warranty of
+MERCHANTABILITY or FITNESS FOR A PARTICULAR PURPOSE.  See the
+GNU Affero General Public License for more details.
+
+You should have received a copy of the GNU Affero General Public License
+along with this program.  If not, see <https://www.gnu.org/licenses/>.
+'''
+import json
+import os
+import sys
+
+from icecream import ic
+
+if os.environ.get('INDALEKO_ROOT') is None:
+    current_path = os.path.dirname(os.path.abspath(__file__))
+    while not os.path.exists(os.path.join(current_path, 'Indaleko.py')):
+        current_path = os.path.dirname(current_path)
+    os.environ['INDALEKO_ROOT'] = current_path
+    sys.path.append(current_path)
+
+# pylint: disable=wrong-import-position
+from data_models import \
+    IndalekoActivityDataRegistrationDataModel, \
+    IndalekoIdentityDomainDataModel, \
+    IndalekoObjectDataModel, \
+    IndalekoMachineConfigDataModel, \
+    IndalekoRelationshipDataModel, \
+    IndalekoServiceDataModel, \
+    IndalekoUserDataModel, \
+    IndalekoPerformanceDataModel
+
+from activity import IndalekoActivityDataModel
+from semantic.data_models.base_data_model import BaseSemanticDataModel
+# pylint: enable=wrong-import-position
+
+
+class IndalekoDBCollections:
+    '''Defines the set of well-known collections used by Indaleko.'''
+
+    Indaleko_Object_Collection = 'Objects'
+    Indaleko_Relationship_Collection = 'Relationships'
+    Indaleko_Service_Collection = 'Services'
+    Indaleko_MachineConfig_Collection = 'MachineConfig'
+    Indaleko_ActivityDataProvider_Collection = 'ActivityDataProviders'
+    Indaleko_ActivityContext_Collection = 'ActivityContext'
+    Indaleko_MusicActivityContext_Collection = 'MusicActivityContext'
+    Indaleko_TempActivityContext_Collection = 'TempActivityContext'
+    Indaleko_GeoActivityContext_Collection = 'GeoActivityContext'
+    Indaleko_Identity_Domain_Collection = 'IdentityDomains'
+    Indaleko_User_Collection = 'Users'
+    Indaleko_User_Relationship_Collection = 'UserRelationships'
+    Indaleko_Performance_Data_Collection = 'PerformanceData'
+    Indaleko_Query_History_collection = 'QueryHistory'
+
+    Indaleko_Semantic_Data_Collection = 'SemanticData'
+    Indaleko_Named_Entity_Recognition_Collection = 'NamedEntityRecognition'
+    Indaleko_Collection_Metadata = 'CollectionMetadata'
+
+    Collections = {
+        Indaleko_Object_Collection: {
+            'internal': False,
+            'schema': IndalekoObjectDataModel.get_arangodb_schema(),
+            'edge': False,
+            'indices': {
+                'URI': {
+                    'fields': ['URI'],
+                    'unique': True,
+                    'type': 'persistent'
+                },
+                'file identity': {
+                    'fields': ['ObjectIdentifier'],
+                    'unique': True,
+                    'type': 'persistent'
+                },
+                'local identity': {
+                    # Question: should this be combined with other info to allow uniqueness?
+                    'fields': ['LocalIdentifier'],
+                    'unique': False,
+                    'type': 'persistent'
+                },
+            },
+        },
+        Indaleko_Relationship_Collection: {
+            'internal': False,
+            'schema': IndalekoRelationshipDataModel.get_arangodb_schema(),
+            'edge': True,
+            'indices': {
+                'relationship': {
+                    'fields': ['relationship'],
+                    'unique': False,
+                    'type': 'persistent'
+                },
+                'vertex1': {
+                    'fields': ['object1'],
+                    'unique': False,
+                    'type': 'persistent'
+                },
+                'vertex2': {
+                    'fields': ['object2'],
+                    'unique': False,
+                    'type': 'persistent'
+                },
+                'edge': {
+                    'fields': ['object1', 'object2'],
+                    'unique': False,
+                    'type': 'persistent'
+                },
+            }
+        },
+        Indaleko_Service_Collection: {
+            'internal': True,  # registration for various services, not generally useful for querying
+            'schema': IndalekoServiceDataModel.get_arangodb_schema(),
+            'edge': False,
+            'indices': {
+                'identifier': {
+                    'fields': ['Name'],
+                    'unique': True,
+                    'type': 'persistent'
+                },
+            },
+        },
+        Indaleko_MachineConfig_Collection: {
+            'internal': False,
+            'schema': IndalekoMachineConfigDataModel.get_arangodb_schema(),
+            'edge': False,
+            'indices': {
+            },
+        },
+        Indaleko_ActivityDataProvider_Collection: {
+            'internal': True,  # registration for various activity data providers, not generally useful for querying
+            'schema':  IndalekoActivityDataRegistrationDataModel.get_arangodb_schema(),
+            'edge': False,
+            'indices': {
+            },
+        },
+        Indaleko_ActivityContext_Collection: {
+            'internal': False,
+            'schema': IndalekoActivityDataModel.get_arangodb_schema(),
+            'edge': False,
+            'indices': {},
+        },
+        Indaleko_MusicActivityContext_Collection: {
+            'internal': False,
+            'schema': IndalekoActivityDataModel.get_arangodb_schema(),
+            'edge': False,
+            'indices': {},
+        },
+        Indaleko_GeoActivityContext_Collection: {
+            'internal': False,
+            'schema': IndalekoActivityDataModel.get_arangodb_schema(),
+            'edge': False,
+            'indices': {},
+        },
+        Indaleko_TempActivityContext_Collection: {
+            'internal': True,  # temporary storage for activity data, not generally useful for querying
+            'schema': IndalekoActivityDataModel.get_arangodb_schema(),
+            'edge': False,
+            'indices': {},
+        },
+        Indaleko_Semantic_Data_Collection: {
+            'schema': BaseSemanticDataModel.get_arangodb_schema(),
+            'edge': False,
+            'indices': {
+                'source identity': {
+                    'fields': ['ObjectIdentifier'],
+                    'unique': True,
+                    'type': 'persistent'
+                }
+            }
+        },
+        Indaleko_Identity_Domain_Collection: {
+            'schema': IndalekoIdentityDomainDataModel.get_arangodb_schema(),
+            'edge': False,
+            'indices': {}
+        },
+        Indaleko_User_Collection:  {
+            'internal': False,
+            'schema': IndalekoUserDataModel.get_arangodb_schema(),
+            'edge': False,
+            'indices': {
+                'identifier': {
+                    'fields': ['Identifier'],
+                    'unique': True,
+                    'type': 'persistent'
+                },
+            },
+        },
+        # Indaleko_User_Relationship_Collection:  'This needs to be tied into NER work'
+        Indaleko_Performance_Data_Collection:  {
+            'internal': True,  # performance data is not generally useful for querying
+            'schema': IndalekoPerformanceDataModel.get_arangodb_schema(),
+            'edge': False,
+            'indices': {
+            }
+        },
+        Indaleko_Query_History_collection: {
+            'internal': False,
+            'schema': None,
+            'edge': False,
+            'indices': {
+            }
+        },
+        Indaleko_Named_Entity_Recognition_Collection: {
+            'internal': False,
+            'schema': None,
+            'edge': False,
+            'indices': {
+            }
+        },
+        Indaleko_Collection_Metadata: {
+            'internal': True,  # metadata about collections, not generally useful for querying
+            'schema': None,
+            'edge': False,
+            'indices': {
+            }
+        },
+    }
+
+
+def main():
+    '''Main entry point for the script.'''
+    ic('Indaleko Database Collections')
+    verbose = False
+    for collection in IndalekoDBCollections.Collections:
+        ic(f'Collection: {collection}')
+        if verbose:
+            for key, value in IndalekoDBCollections.Collections[collection].items():
+                if 'schema' == key:
+                    schema = json.dumps(value, indent=4)
+                    print(f'Schema: {schema}')
+                else:
+                    ic(f'  {key}: {value}')
+        print('\n')
+
+
+if __name__ == '__main__':
+    main()