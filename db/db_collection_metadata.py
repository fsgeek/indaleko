"""
This module is used to define the metadata for the collections.  This
is used to define how the collections are indexed and queried, which
is important for interfacing with the LLM.

Project Indaleko
Copyright (C) 2024-2025 Tony Mason

This program is free software: you can redistribute it and/or modify
it under the terms of the GNU Affero General Public License as published
by the Free Software Foundation, either version 3 of the License, or
(at your option) any later version.

This program is distributed in the hope that it will be useful,
but WITHOUT ANY WARRANTY; without even the implied warranty of
MERCHANTABILITY or FITNESS FOR A PARTICULAR PURPOSE.  See the
GNU Affero General Public License for more details.

You should have received a copy of the GNU Affero General Public License
along with this program.  If not, see <https://www.gnu.org/licenses/>.
"""

import os
import sys

from icecream import ic

if os.environ.get("INDALEKO_ROOT") is None:
    current_path = os.path.dirname(os.path.abspath(__file__))
    while not os.path.exists(os.path.join(current_path, "Indaleko.py")):
        current_path = os.path.dirname(current_path)
    os.environ["INDALEKO_ROOT"] = current_path
    sys.path.append(current_path)

# pylint: disable=wrong-import-position
from activity.activity_metadata import ActivityCollectionMetadata
from activity.recorders.registration_service import (
    IndalekoActivityDataRegistrationService,
)
from data_models.collection_info import CollectionInfo
from data_models.collection_metadata_data_model import (
    IndalekoCollectionMetadataDataModel,
)
from data_models.db_index import IndalekoCollectionIndexDataModel
from db import IndalekoDBCollections, IndalekoDBConfig
from platforms.machine_config_metadata import MachineConfigCollectionMetadata
from storage.object_metadata import ObjectCollectionMetadata
from storage.relationship_metadata import RelationshipCollectionMetadata
from utils import IndalekoSingleton
from utils.cli.base import IndalekoBaseCLI
from utils.cli.data_models.cli_data import IndalekoBaseCliDataModel

# pylint: enable=wrong-import-position


class IndalekoDBCollectionsMetadata(IndalekoSingleton):
    """Manage the metadata for the collections in Indaleko database."""

    default_collection_metadata = {  # noqa: RUF012
<<<<<<< HEAD
        IndalekoDBCollections.Indaleko_Object_Collection:
        ObjectCollectionMetadata.default_metadata,
=======
        IndalekoDBCollections.Indaleko_Object_Collection: ObjectCollectionMetadata.default_metadata,
>>>>>>> 0a5714e4
        IndalekoDBCollections.Indaleko_Relationship_Collection:
        RelationshipCollectionMetadata.default_metadata,
        IndalekoDBCollections.Indaleko_MachineConfig_Collection:
        MachineConfigCollectionMetadata.default_metadata,
        "ActivityData": ActivityCollectionMetadata.default_metadata,
    }

<<<<<<< HEAD
    def __init__(self, db_config: IndalekoDBConfig | None = None):
=======
    def __init__(self, db_config: IndalekoDBConfig | None = None) -> None:
>>>>>>> 0a5714e4
        """Initialize the object."""
        if self._initialized:
            return
        if db_config is None:
            db_config = IndalekoDBConfig()
        self.collections = {}
        self.db_config = db_config
        self.collections = self.db_config.get_arangodb().collections()
        self.collections_metadata = {}
        self.collections_additional_data = {}
        self._initialized = True
        for collection in self.collections:
            if "name" not in collection:
                continue
            if collection["name"] not in IndalekoDBCollections.Collections:
                continue
            if (
                "internal" not in IndalekoDBCollections.Collections[collection["name"]]
                or not IndalekoDBCollections.Collections[collection["name"]]["internal"]
            ):
                # Only gather metadata for external collections
                self.collections_metadata[
                    collection["name"]
                ] = self.get_collection_metadata(
                    collection["name"],
                )
            if collection["name"] not in self._collection_handlers:  # handlers can add more info
                continue  # Done with this collection
            ic(f'Processing additional data for collection {collection["name"]}')
            assert (
                collection["name"] in self._collection_handlers
            ), f'Failed to find handler for collection {collection["name"]}'
            self._collection_handlers[collection["name"]](self)

    def generate_new_collection_metadata(
        self,
        name: str,
    ) -> IndalekoCollectionMetadataDataModel:
        """Generate a new collection metadata object."""
        if self.default_collection_metadata.get(name):
            return self.default_collection_metadata[name]
        db_collection = self.db_config.get_arangodb().collection(name)
        assert db_collection is not None, f"Failed to get collection {name}"
        description = db_collection.properties().get(
            "description",
            "No description available",
        )
        query_guidelines = [
            db_collection.properties().get(
                "query_guidelines",
                "No guidelines provided",
            ),
        ]
        schema = db_collection.properties().get("schema", {})
        if not schema:
            schema = {}
        if "rule" in schema:
            schema = schema["rule"]
        return IndalekoCollectionMetadataDataModel(
            key=name,
            Description=description,
            QueryGuidelines=query_guidelines,
            Schema=schema,
        )

    def get_collection_metadata(
        self,
        collection_name: str,
    ) -> IndalekoCollectionMetadataDataModel | None:
        """Get the metadata for the specified collection."""
        db_collection = self.db_config.get_arangodb().collection(
            IndalekoDBCollections.Indaleko_Collection_Metadata,
        )
        assert (
            db_collection is not None
        ), f"Failed to get collection {IndalekoDBCollections.Indaleko_Collection_Metadata}"
        ic(collection_name)
        entry = db_collection.get(collection_name)
        if not entry:
            return self.generate_new_collection_metadata(collection_name)
        if "Schema" not in entry:
            entry["Schema"] = {}
        return IndalekoCollectionMetadataDataModel.deserialize(entry)

    def get_all_collections_metadata(
        self,
    ) -> dict[str, CollectionInfo]:
        """
        Get the metadata for all collections.

        Note: this does not cache data, callers may wish to do so.
        """
        collection_data = {}
        for name, data in self.collections_metadata.items():
            collection = self.db_config.get_arangodb().collection(name)
            if collection is None:
                ic(f"Failed to get collection {name}")
                continue
            indices = [
                IndalekoCollectionIndexDataModel(
                    Name=index.get("name"),
                    Type=index.get("type"),
                    Fields=index.get("fields"),
                    Unique=index.get("unique"),
                    Sparse=index.get("sparse"),
                    Deduplicate=index.get("deduplicate"),
                )
                for index in collection.indexes()
            ]
            collection_data[name] = CollectionInfo(
                Name=name,
                Description=data.Description,
                Indices=indices,
                Schema=data.Schema,
                QueryGuidelines=data.QueryGuidelines,
            )
        return collection_data

    def __activity_data_provider_collection_handler(self) -> None:
        """Handle the activity data provider collection."""
        collection_data = {}
        collections_metadata = IndalekoDBCollectionsMetadata()
<<<<<<< HEAD
        for provider in IndalekoActivityDataRegistrationService().get_provider_list():
            collection = IndalekoActivityDataRegistrationService.lookup_activity_provider_collection(
=======
        activity_registration_service = IndalekoActivityDataRegistrationService()
        for provider in activity_registration_service.get_provider_list():
            collection = activity_registration_service.lookup_activity_provider_collection(
>>>>>>> 0a5714e4
                provider["Identifier"],
            )
            collection_metadata = collections_metadata.get_collection_metadata(
                collection.name,
            )
            self.collections_metadata[collection.name] = collection_metadata
        return collection_data

    _collection_handlers = {  # noqa: RUF012
        IndalekoDBCollections.Indaleko_ActivityDataProvider_Collection:
        __activity_data_provider_collection_handler,
    }


class IndalekoCollectorMetadataCLI(IndalekoBaseCLI):
    """This class is used to define the command-line interface for the Indaleko collector metadata."""

    service_name = "IndalekoCollectorMetadataCLI"

    def __init__(self):
        """Create an instance of the IndalekoCollectorMetadataCLI class."""
        cli_data = IndalekoBaseCliDataModel()
        handler_mixin = IndalekoBaseCLI.default_handler_mixin
        features = IndalekoBaseCLI.cli_features(
            machine_config=False,
            input=False,
            output=False,
            offline=False,
            logging=False,
            performance=False,
            platform=False,
        )
        super().__init__(cli_data, handler_mixin, features)
        config_data = self.get_config_data()
        config_file_path = os.path.join(
            config_data["ConfigDirectory"],
            config_data["DBConfigFile"],
        )
        self.db_config = IndalekoDBConfig(config_file=config_file_path, start=True)
        self.collections_metadata = IndalekoDBCollectionsMetadata()

    def get_db_collections_metadata(self, collection_name: str):
        """Get the metadata for the specified collection."""

    def run(self):
        """Run the command-line interface."""
        ic("Running the IndalekoCollectorMetadataCLI")
        ic(self.collections_metadata.collections_metadata)
        ic(self.collections_metadata.collections_additional_data)


def main():
    """'Main entry point for the program."""
    IndalekoCollectorMetadataCLI().run()


if __name__ == "__main__":
    main()
<|MERGE_RESOLUTION|>--- conflicted
+++ resolved
@@ -1,265 +1,252 @@
-"""
-This module is used to define the metadata for the collections.  This
-is used to define how the collections are indexed and queried, which
-is important for interfacing with the LLM.
-
-Project Indaleko
-Copyright (C) 2024-2025 Tony Mason
-
-This program is free software: you can redistribute it and/or modify
-it under the terms of the GNU Affero General Public License as published
-by the Free Software Foundation, either version 3 of the License, or
-(at your option) any later version.
-
-This program is distributed in the hope that it will be useful,
-but WITHOUT ANY WARRANTY; without even the implied warranty of
-MERCHANTABILITY or FITNESS FOR A PARTICULAR PURPOSE.  See the
-GNU Affero General Public License for more details.
-
-You should have received a copy of the GNU Affero General Public License
-along with this program.  If not, see <https://www.gnu.org/licenses/>.
-"""
-
-import os
-import sys
-
-from icecream import ic
-
-if os.environ.get("INDALEKO_ROOT") is None:
-    current_path = os.path.dirname(os.path.abspath(__file__))
-    while not os.path.exists(os.path.join(current_path, "Indaleko.py")):
-        current_path = os.path.dirname(current_path)
-    os.environ["INDALEKO_ROOT"] = current_path
-    sys.path.append(current_path)
-
-# pylint: disable=wrong-import-position
-from activity.activity_metadata import ActivityCollectionMetadata
-from activity.recorders.registration_service import (
-    IndalekoActivityDataRegistrationService,
-)
-from data_models.collection_info import CollectionInfo
-from data_models.collection_metadata_data_model import (
-    IndalekoCollectionMetadataDataModel,
-)
-from data_models.db_index import IndalekoCollectionIndexDataModel
-from db import IndalekoDBCollections, IndalekoDBConfig
-from platforms.machine_config_metadata import MachineConfigCollectionMetadata
-from storage.object_metadata import ObjectCollectionMetadata
-from storage.relationship_metadata import RelationshipCollectionMetadata
-from utils import IndalekoSingleton
-from utils.cli.base import IndalekoBaseCLI
-from utils.cli.data_models.cli_data import IndalekoBaseCliDataModel
-
-# pylint: enable=wrong-import-position
-
-
-class IndalekoDBCollectionsMetadata(IndalekoSingleton):
-    """Manage the metadata for the collections in Indaleko database."""
-
-    default_collection_metadata = {  # noqa: RUF012
-<<<<<<< HEAD
-        IndalekoDBCollections.Indaleko_Object_Collection:
-        ObjectCollectionMetadata.default_metadata,
-=======
-        IndalekoDBCollections.Indaleko_Object_Collection: ObjectCollectionMetadata.default_metadata,
->>>>>>> 0a5714e4
-        IndalekoDBCollections.Indaleko_Relationship_Collection:
-        RelationshipCollectionMetadata.default_metadata,
-        IndalekoDBCollections.Indaleko_MachineConfig_Collection:
-        MachineConfigCollectionMetadata.default_metadata,
-        "ActivityData": ActivityCollectionMetadata.default_metadata,
-    }
-
-<<<<<<< HEAD
-    def __init__(self, db_config: IndalekoDBConfig | None = None):
-=======
-    def __init__(self, db_config: IndalekoDBConfig | None = None) -> None:
->>>>>>> 0a5714e4
-        """Initialize the object."""
-        if self._initialized:
-            return
-        if db_config is None:
-            db_config = IndalekoDBConfig()
-        self.collections = {}
-        self.db_config = db_config
-        self.collections = self.db_config.get_arangodb().collections()
-        self.collections_metadata = {}
-        self.collections_additional_data = {}
-        self._initialized = True
-        for collection in self.collections:
-            if "name" not in collection:
-                continue
-            if collection["name"] not in IndalekoDBCollections.Collections:
-                continue
-            if (
-                "internal" not in IndalekoDBCollections.Collections[collection["name"]]
-                or not IndalekoDBCollections.Collections[collection["name"]]["internal"]
-            ):
-                # Only gather metadata for external collections
-                self.collections_metadata[
-                    collection["name"]
-                ] = self.get_collection_metadata(
-                    collection["name"],
-                )
-            if collection["name"] not in self._collection_handlers:  # handlers can add more info
-                continue  # Done with this collection
-            ic(f'Processing additional data for collection {collection["name"]}')
-            assert (
-                collection["name"] in self._collection_handlers
-            ), f'Failed to find handler for collection {collection["name"]}'
-            self._collection_handlers[collection["name"]](self)
-
-    def generate_new_collection_metadata(
-        self,
-        name: str,
-    ) -> IndalekoCollectionMetadataDataModel:
-        """Generate a new collection metadata object."""
-        if self.default_collection_metadata.get(name):
-            return self.default_collection_metadata[name]
-        db_collection = self.db_config.get_arangodb().collection(name)
-        assert db_collection is not None, f"Failed to get collection {name}"
-        description = db_collection.properties().get(
-            "description",
-            "No description available",
-        )
-        query_guidelines = [
-            db_collection.properties().get(
-                "query_guidelines",
-                "No guidelines provided",
-            ),
-        ]
-        schema = db_collection.properties().get("schema", {})
-        if not schema:
-            schema = {}
-        if "rule" in schema:
-            schema = schema["rule"]
-        return IndalekoCollectionMetadataDataModel(
-            key=name,
-            Description=description,
-            QueryGuidelines=query_guidelines,
-            Schema=schema,
-        )
-
-    def get_collection_metadata(
-        self,
-        collection_name: str,
-    ) -> IndalekoCollectionMetadataDataModel | None:
-        """Get the metadata for the specified collection."""
-        db_collection = self.db_config.get_arangodb().collection(
-            IndalekoDBCollections.Indaleko_Collection_Metadata,
-        )
-        assert (
-            db_collection is not None
-        ), f"Failed to get collection {IndalekoDBCollections.Indaleko_Collection_Metadata}"
-        ic(collection_name)
-        entry = db_collection.get(collection_name)
-        if not entry:
-            return self.generate_new_collection_metadata(collection_name)
-        if "Schema" not in entry:
-            entry["Schema"] = {}
-        return IndalekoCollectionMetadataDataModel.deserialize(entry)
-
-    def get_all_collections_metadata(
-        self,
-    ) -> dict[str, CollectionInfo]:
-        """
-        Get the metadata for all collections.
-
-        Note: this does not cache data, callers may wish to do so.
-        """
-        collection_data = {}
-        for name, data in self.collections_metadata.items():
-            collection = self.db_config.get_arangodb().collection(name)
-            if collection is None:
-                ic(f"Failed to get collection {name}")
-                continue
-            indices = [
-                IndalekoCollectionIndexDataModel(
-                    Name=index.get("name"),
-                    Type=index.get("type"),
-                    Fields=index.get("fields"),
-                    Unique=index.get("unique"),
-                    Sparse=index.get("sparse"),
-                    Deduplicate=index.get("deduplicate"),
-                )
-                for index in collection.indexes()
-            ]
-            collection_data[name] = CollectionInfo(
-                Name=name,
-                Description=data.Description,
-                Indices=indices,
-                Schema=data.Schema,
-                QueryGuidelines=data.QueryGuidelines,
-            )
-        return collection_data
-
-    def __activity_data_provider_collection_handler(self) -> None:
-        """Handle the activity data provider collection."""
-        collection_data = {}
-        collections_metadata = IndalekoDBCollectionsMetadata()
-<<<<<<< HEAD
-        for provider in IndalekoActivityDataRegistrationService().get_provider_list():
-            collection = IndalekoActivityDataRegistrationService.lookup_activity_provider_collection(
-=======
-        activity_registration_service = IndalekoActivityDataRegistrationService()
-        for provider in activity_registration_service.get_provider_list():
-            collection = activity_registration_service.lookup_activity_provider_collection(
->>>>>>> 0a5714e4
-                provider["Identifier"],
-            )
-            collection_metadata = collections_metadata.get_collection_metadata(
-                collection.name,
-            )
-            self.collections_metadata[collection.name] = collection_metadata
-        return collection_data
-
-    _collection_handlers = {  # noqa: RUF012
-        IndalekoDBCollections.Indaleko_ActivityDataProvider_Collection:
-        __activity_data_provider_collection_handler,
-    }
-
-
-class IndalekoCollectorMetadataCLI(IndalekoBaseCLI):
-    """This class is used to define the command-line interface for the Indaleko collector metadata."""
-
-    service_name = "IndalekoCollectorMetadataCLI"
-
-    def __init__(self):
-        """Create an instance of the IndalekoCollectorMetadataCLI class."""
-        cli_data = IndalekoBaseCliDataModel()
-        handler_mixin = IndalekoBaseCLI.default_handler_mixin
-        features = IndalekoBaseCLI.cli_features(
-            machine_config=False,
-            input=False,
-            output=False,
-            offline=False,
-            logging=False,
-            performance=False,
-            platform=False,
-        )
-        super().__init__(cli_data, handler_mixin, features)
-        config_data = self.get_config_data()
-        config_file_path = os.path.join(
-            config_data["ConfigDirectory"],
-            config_data["DBConfigFile"],
-        )
-        self.db_config = IndalekoDBConfig(config_file=config_file_path, start=True)
-        self.collections_metadata = IndalekoDBCollectionsMetadata()
-
-    def get_db_collections_metadata(self, collection_name: str):
-        """Get the metadata for the specified collection."""
-
-    def run(self):
-        """Run the command-line interface."""
-        ic("Running the IndalekoCollectorMetadataCLI")
-        ic(self.collections_metadata.collections_metadata)
-        ic(self.collections_metadata.collections_additional_data)
-
-
-def main():
-    """'Main entry point for the program."""
-    IndalekoCollectorMetadataCLI().run()
-
-
-if __name__ == "__main__":
-    main()
+"""
+This module is used to define the metadata for the collections.  This
+is used to define how the collections are indexed and queried, which
+is important for interfacing with the LLM.
+
+Project Indaleko
+Copyright (C) 2024-2025 Tony Mason
+
+This program is free software: you can redistribute it and/or modify
+it under the terms of the GNU Affero General Public License as published
+by the Free Software Foundation, either version 3 of the License, or
+(at your option) any later version.
+
+This program is distributed in the hope that it will be useful,
+but WITHOUT ANY WARRANTY; without even the implied warranty of
+MERCHANTABILITY or FITNESS FOR A PARTICULAR PURPOSE.  See the
+GNU Affero General Public License for more details.
+
+You should have received a copy of the GNU Affero General Public License
+along with this program.  If not, see <https://www.gnu.org/licenses/>.
+"""
+
+import os
+import sys
+
+from icecream import ic
+
+if os.environ.get("INDALEKO_ROOT") is None:
+    current_path = os.path.dirname(os.path.abspath(__file__))
+    while not os.path.exists(os.path.join(current_path, "Indaleko.py")):
+        current_path = os.path.dirname(current_path)
+    os.environ["INDALEKO_ROOT"] = current_path
+    sys.path.append(current_path)
+
+# pylint: disable=wrong-import-position
+from activity.activity_metadata import ActivityCollectionMetadata
+from activity.recorders.registration_service import (
+    IndalekoActivityDataRegistrationService,
+)
+from data_models.collection_info import CollectionInfo
+from data_models.collection_metadata_data_model import (
+    IndalekoCollectionMetadataDataModel,
+)
+from data_models.db_index import IndalekoCollectionIndexDataModel
+from db import IndalekoDBCollections, IndalekoDBConfig
+from platforms.machine_config_metadata import MachineConfigCollectionMetadata
+from storage.object_metadata import ObjectCollectionMetadata
+from storage.relationship_metadata import RelationshipCollectionMetadata
+from utils import IndalekoSingleton
+from utils.cli.base import IndalekoBaseCLI
+from utils.cli.data_models.cli_data import IndalekoBaseCliDataModel
+
+# pylint: enable=wrong-import-position
+
+
+class IndalekoDBCollectionsMetadata(IndalekoSingleton):
+    """Manage the metadata for the collections in Indaleko database."""
+
+    default_collection_metadata = {  # noqa: RUF012
+        IndalekoDBCollections.Indaleko_Object_Collection:
+        ObjectCollectionMetadata.default_metadata,
+        IndalekoDBCollections.Indaleko_Relationship_Collection:
+        RelationshipCollectionMetadata.default_metadata,
+        IndalekoDBCollections.Indaleko_MachineConfig_Collection:
+        MachineConfigCollectionMetadata.default_metadata,
+        "ActivityData": ActivityCollectionMetadata.default_metadata,
+    }
+
+    def __init__(self, db_config: IndalekoDBConfig | None = None) -> None:
+        """Initialize the object."""
+        if self._initialized:
+            return
+        if db_config is None:
+            db_config = IndalekoDBConfig()
+        self.collections = {}
+        self.db_config = db_config
+        self.collections = self.db_config.get_arangodb().collections()
+        self.collections_metadata = {}
+        self.collections_additional_data = {}
+        self._initialized = True
+        for collection in self.collections:
+            if "name" not in collection:
+                continue
+            if collection["name"] not in IndalekoDBCollections.Collections:
+                continue
+            if (
+                "internal" not in IndalekoDBCollections.Collections[collection["name"]]
+                or not IndalekoDBCollections.Collections[collection["name"]]["internal"]
+            ):
+                # Only gather metadata for external collections
+                self.collections_metadata[
+                    collection["name"]
+                ] = self.get_collection_metadata(
+                    collection["name"],
+                )
+            if collection["name"] not in self._collection_handlers:  # handlers can add more info
+                continue  # Done with this collection
+            ic(f'Processing additional data for collection {collection["name"]}')
+            assert (
+                collection["name"] in self._collection_handlers
+            ), f'Failed to find handler for collection {collection["name"]}'
+            self._collection_handlers[collection["name"]](self)
+
+    def generate_new_collection_metadata(
+        self,
+        name: str,
+    ) -> IndalekoCollectionMetadataDataModel:
+        """Generate a new collection metadata object."""
+        if self.default_collection_metadata.get(name):
+            return self.default_collection_metadata[name]
+        db_collection = self.db_config.get_arangodb().collection(name)
+        assert db_collection is not None, f"Failed to get collection {name}"
+        description = db_collection.properties().get(
+            "description",
+            "No description available",
+        )
+        query_guidelines = [
+            db_collection.properties().get(
+                "query_guidelines",
+                "No guidelines provided",
+            ),
+        ]
+        schema = db_collection.properties().get("schema", {})
+        if not schema:
+            schema = {}
+        if "rule" in schema:
+            schema = schema["rule"]
+        return IndalekoCollectionMetadataDataModel(
+            key=name,
+            Description=description,
+            QueryGuidelines=query_guidelines,
+            Schema=schema,
+        )
+
+    def get_collection_metadata(
+        self,
+        collection_name: str,
+    ) -> IndalekoCollectionMetadataDataModel | None:
+        """Get the metadata for the specified collection."""
+        db_collection = self.db_config.get_arangodb().collection(
+            IndalekoDBCollections.Indaleko_Collection_Metadata,
+        )
+        assert (
+            db_collection is not None
+        ), f"Failed to get collection {IndalekoDBCollections.Indaleko_Collection_Metadata}"
+        ic(collection_name)
+        entry = db_collection.get(collection_name)
+        if not entry:
+            return self.generate_new_collection_metadata(collection_name)
+        if "Schema" not in entry:
+            entry["Schema"] = {}
+        return IndalekoCollectionMetadataDataModel.deserialize(entry)
+
+    def get_all_collections_metadata(
+        self,
+    ) -> dict[str, CollectionInfo]:
+        """
+        Get the metadata for all collections.
+
+        Note: this does not cache data, callers may wish to do so.
+        """
+        collection_data = {}
+        for name, data in self.collections_metadata.items():
+            collection = self.db_config.get_arangodb().collection(name)
+            if collection is None:
+                ic(f"Failed to get collection {name}")
+                continue
+            indices = [
+                IndalekoCollectionIndexDataModel(
+                    Name=index.get("name"),
+                    Type=index.get("type"),
+                    Fields=index.get("fields"),
+                    Unique=index.get("unique"),
+                    Sparse=index.get("sparse"),
+                    Deduplicate=index.get("deduplicate"),
+                )
+                for index in collection.indexes()
+            ]
+            collection_data[name] = CollectionInfo(
+                Name=name,
+                Description=data.Description,
+                Indices=indices,
+                Schema=data.Schema,
+                QueryGuidelines=data.QueryGuidelines,
+            )
+        return collection_data
+
+    def __activity_data_provider_collection_handler(self) -> None:
+        """Handle the activity data provider collection."""
+        collection_data = {}
+        collections_metadata = IndalekoDBCollectionsMetadata()
+        activity_registration_service = IndalekoActivityDataRegistrationService()
+        for provider in activity_registration_service.get_provider_list():
+            collection = activity_registration_service.lookup_activity_provider_collection(
+                provider["Identifier"],
+            )
+            collection_metadata = collections_metadata.get_collection_metadata(
+                collection.name,
+            )
+            self.collections_metadata[collection.name] = collection_metadata
+        return collection_data
+
+    _collection_handlers = {  # noqa: RUF012
+        IndalekoDBCollections.Indaleko_ActivityDataProvider_Collection:
+        __activity_data_provider_collection_handler,
+    }
+
+
+class IndalekoCollectorMetadataCLI(IndalekoBaseCLI):
+    """This class is used to define the command-line interface for the Indaleko collector metadata."""
+
+    service_name = "IndalekoCollectorMetadataCLI"
+
+    def __init__(self):
+        """Create an instance of the IndalekoCollectorMetadataCLI class."""
+        cli_data = IndalekoBaseCliDataModel()
+        handler_mixin = IndalekoBaseCLI.default_handler_mixin
+        features = IndalekoBaseCLI.cli_features(
+            machine_config=False,
+            input=False,
+            output=False,
+            offline=False,
+            logging=False,
+            performance=False,
+            platform=False,
+        )
+        super().__init__(cli_data, handler_mixin, features)
+        config_data = self.get_config_data()
+        config_file_path = os.path.join(
+            config_data["ConfigDirectory"],
+            config_data["DBConfigFile"],
+        )
+        self.db_config = IndalekoDBConfig(config_file=config_file_path, start=True)
+        self.collections_metadata = IndalekoDBCollectionsMetadata()
+
+    def get_db_collections_metadata(self, collection_name: str):
+        """Get the metadata for the specified collection."""
+
+    def run(self):
+        """Run the command-line interface."""
+        ic("Running the IndalekoCollectorMetadataCLI")
+        ic(self.collections_metadata.collections_metadata)
+        ic(self.collections_metadata.collections_additional_data)
+
+
+def main():
+    """'Main entry point for the program."""
+    IndalekoCollectorMetadataCLI().run()
+
+
+if __name__ == "__main__":
+    main()