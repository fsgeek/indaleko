<<<<<<< HEAD
"""
Manage the collections in the Indaleko database.
=======
"""Manage collections in the Indaleko database.
>>>>>>> 0a5714e4

Project Indaleko
Copyright (C) 2024-2025 Tony Mason

This program is free software: you can redistribute it and/or modify
it under the terms of the GNU Affero General Public License as published
by the Free Software Foundation, either version 3 of the License, or
(at your option) any later version.

This program is distributed in the hope that it will be useful,
but WITHOUT ANY WARRANTY; without even the implied warranty of
MERCHANTABILITY or FITNESS FOR A PARTICULAR PURPOSE.  See the
GNU Affero General Public License for more details.

You should have received a copy of the GNU Affero General Public License
along with this program.  If not, see <https://www.gnu.org/licenses/>.
"""

import argparse
import logging
import os
import sys

from pathlib import Path

import arango

<<<<<<< HEAD

if os.environ.get("INDALEKO_ROOT") is None:
    current_path = Path(__file__).parent.resolve()
    while not (Path(current_path) / "Indaleko.py").exists():
        current_path = Path(current_path).parent
    os.environ["INDALEKO_ROOT"] = str(current_path)
    sys.path.insert(0, str(current_path))
=======
from icecream import ic
>>>>>>> 0a5714e4


if os.environ.get("INDALEKO_ROOT") is None:
    current_path = Path(__file__).parent.resolve()
    while not (Path(current_path) / "Indaleko.py").exists():
        current_path = Path(current_path).parent
    os.environ["INDALEKO_ROOT"] = str(current_path)
    sys.path.insert(0, str(current_path))

# pylint: disable=wrong-import-position
from data_models.db_view import IndalekoViewDefinition
from db.analyzer_manager import IndalekoAnalyzerManager
from db.collection import IndalekoCollection
from db.collection_index import IndalekoCollectionIndex
from db.collection_view import IndalekoCollectionView
from db.db_collections import IndalekoDBCollections
from db.db_config import IndalekoDBConfig
from utils.singleton import IndalekoSingleton


# pylint: enable=wrong-import-position


class IndalekoCollections(IndalekoSingleton):
    """This class is used to manage the collections in the Indaleko database."""

    def __init__(self, **kwargs: dict) -> None:
<<<<<<< HEAD
        """Initialize the IndalekoCollections class."""
=======
        """Set up Indaleko Collections."""
>>>>>>> 0a5714e4
        # db_config: IndalekoDBConfig = None, reset: bool = False) -> None:
        self.db_config = kwargs.get("db_config", IndalekoDBConfig())
        if self.db_config is None:
            self.db_config = IndalekoDBConfig()
        self.reset = kwargs.get("reset", False)

        # Skip view creation if specified (for performance optimization)
        self.skip_views = kwargs.get("skip_views", False)

        logging.debug("Starting database")
        self.db_config.start()
        self.collections = {}

        # Create or update collections
        for name in IndalekoDBCollections.Collections.items():
            name = name[0]
            logging.debug("Processing collection %s", name)
            try:
                self.collections[name] = IndalekoCollection(
                    name=name,
                    definition=IndalekoDBCollections.Collections[name],
                    db=self.db_config,
                    reset=self.reset,
                )
            except arango.exceptions.CollectionConfigureError as error:  # pylint: disable=no-member
                logging.exception("Failed to configure collection %s", name)
<<<<<<< HEAD
                print(f"Failed to configure collection {name}")
                print(error)
                if IndalekoDBCollections.Collections[name]["schema"] is not None:
                    print("Schema:")
                    print(
                        json.dumps(
                            IndalekoDBCollections.Collections[name]["schema"],
                            indent=2,
                        ),
                    )
                raise
            except TypeError as error:
                logging.exception("Failed to configure collection %s", name)
                print(f"Failed to configure collection {name}")
                print(error)
                if IndalekoDBCollections.Collections[name]["schema"] is not None:
                    print("Schema:")
                    print(
                        json.dumps(
                            IndalekoDBCollections.Collections[name]["schema"],
                            indent=2,
                        ),
                    )
=======
>>>>>>> 0a5714e4
                raise

        # Create or update views (unless skipped)
        if not self.skip_views:
            ic("creating views")
            self._create_views()
        else:
            ic("Skipping view creation (skip_views=True)")
            logging.debug("Skipping view creation (skip_views=True)")

    def _ensure_custom_analyzers(self) -> None:
        """Ensure custom analyzers are created before setting up views."""
        logging.debug("Ensuring custom analyzers exist...")

        # Use lazy import to avoid circular dependency

        analyzer_manager = IndalekoAnalyzerManager(db_config=self.db_config)

        # Create all custom analyzers
        results = analyzer_manager.create_all_analyzers()

        # Log results
        for analyzer, success in results.items():
            if success:
                logging.debug(f"Analyzer {analyzer} is available")
            else:
                logging.warning(f"Failed to create analyzer {analyzer}")

        # Verify all required analyzers are available
        required_analyzers = [
            analyzer_manager.CAMEL_CASE_ANALYZER,
            analyzer_manager.SNAKE_CASE_ANALYZER,
            analyzer_manager.FILENAME_ANALYZER,
        ]

        # Get list of existing analyzers for verification
        available_analyzers = [a.get("name", "") for a in analyzer_manager.list_analyzers()]

        # Log any missing analyzers
        for analyzer in required_analyzers:
            if analyzer not in available_analyzers:
                logging.warning(f"Required analyzer {analyzer} is not available")

    def _create_views(self) -> None:
        """Create or update views for collections that have view definitions."""
        # First ensure custom analyzers are created
        self._ensure_custom_analyzers()

        # Now create/update views
        view_manager = IndalekoCollectionView(db_config=self.db_config)
        created_views = []

        # Process views for each collection
        for (
            collection_name,
            collection_def,
        ) in IndalekoDBCollections.Collections.items():
            # Skip collections without view definitions
            if "views" not in collection_def:
                ic("skipping collection (no views)", collection_name)
                continue

            # Process each view definition for this collection
            for view_def in collection_def["views"]:
                view_name = view_def["name"]
                logger = logging.getLogger(__name__)
                logger.debug(
                    "Processing view %s for collection %s",
                    view_name,
                    collection_name,
                )

                # Skip if already processed
                if view_name in created_views:
                    ic("skipping view (already processed)", view_name)
                    continue

                # Create the view definition
                fields_dict = {collection_name: view_def["fields"]}

                # Handle the case where fields are defined with specific analyzers per field
                # Format: {"Field1": ["analyzer1", "analyzer2"], "Field2": ["analyzer3"]}  # noqa: ERA001

                # Ensure we use the default analyzers if not specified
                analyzers = view_def.get("analyzers", ["text_en"])

                # For collections that deal with file objects,
                # ensure we include our custom analyzers
                if collection_name.lower() in ["objects"]:
                    # Add our custom analyzers if not already included
                    custom_analyzers = [
                        "Indaleko::indaleko_camel_case",
                        "Indaleko::indaleko_snake_case",
                        "Indaleko::indaleko_filename",
                    ]
                    for analyzer in custom_analyzers:
                        if analyzer not in analyzers:
                            analyzers.append(analyzer)

                view_definition = IndalekoViewDefinition(
                    name=view_name,
                    collections=[collection_name],
                    fields=fields_dict,
                    analyzers=analyzers,
                    include_all_fields=view_def.get("include_all_fields", False),
                    stored_values=view_def.get("stored_values"),
                )

                ic(view_definition)

                # Create or update the view
                if view_manager.view_exists(view_name):
                    ic(view_name)

                    result = view_manager.update_view(view_definition)
                    logger = logging.getLogger(__name__)
                    logger.debug("Updated view %s: %s", view_name, result)
                else:
                    result = view_manager.create_view(view_definition)
                    logging.debug("Result: %s", result)
                    logging.debug("Created view %s: %s", view_name, result)
                    ic(result)

                # Add to processed list
                created_views.append(view_name)

    @staticmethod
    def get_collection(name: str, skip_views=False) -> IndalekoCollection:
        """
        Return the collection with the given name.

        Args:
            name: The name of the collection to retrieve
            skip_views: If True, skip view creation for performance
        """
        # Special case for MachineConfig collection, always skip views for performance
        # This is particularly important for the machine_config.py script
        if name == IndalekoDBCollections.Indaleko_MachineConfig_Collection:
            skip_views = True

        # Check environment variable for global view skipping (useful for scripts)
        if os.environ.get("INDALEKO_SKIP_VIEWS", "0") == "1":
            skip_views = True

        collections = IndalekoCollections(skip_views=skip_views)
        collection = None
        if name not in collections.collections:
            # Look for it by the specific name (activity data providers do this)
            if not collections.db_config._arangodb.has_collection(name):
                collection = IndalekoCollection(name=name, db=collections.db_config)
            else:
                collection = IndalekoCollection(
                    ExistingCollection=collections.db_config._arangodb.collection(name),
                )
        else:
            collection = collections.collections[name]
        return collection

    @staticmethod
    def get_view(name: str) -> dict:
        """Return the view with the given name."""
        collections = IndalekoCollections()
        view_manager = IndalekoCollectionView(db_config=collections.db_config)
        return view_manager.get_view(name)


def extract_params() -> tuple:
    """Extract the common parameters from the given keyword arguments."""
    common_params = set(IndalekoCollectionIndex.index_args["hash"].keys())
    for params in IndalekoCollectionIndex.index_args.values():
        common_params = common_params.intersection(params)
        common_params.intersection_update(params)
    unique_params_by_index = {
        index: list(set(params) - common_params) for index, params in IndalekoCollectionIndex.index_args.items()
    }
    return common_params, unique_params_by_index


def main() -> None:
    """Test the IndalekoCollections class."""
    IndalekoCollections()
    common_params, unique_params_by_index = extract_params()
    ic(common_params)
    ic(unique_params_by_index)
    pre_parser = argparse.ArgumentParser(add_help=False)
    pre_parser.add_argument(
        "--collection",
        type=str,
        help="Name of the collection to which the index will be added",
        required=True,
    )
    pre_parser.add_argument(
        "--type",
        type=str,
        help="Type of index to create",
        choices=IndalekoCollectionIndex.index_args.keys(),
        default="persistent",
    )
    for common_arg in common_params:
        arg_type = IndalekoCollectionIndex.index_args["hash"][common_arg]
        ic(f"Adding argument {common_arg} with type {arg_type}")
        pre_parser.add_argument(
            f"--{common_arg}",
            type=IndalekoCollectionIndex.index_args["hash"][common_arg],
            required=True,
            help=f"Value for {common_arg}",
        )
    pre_args, _ = pre_parser.parse_known_args()
    parser = argparse.ArgumentParser(
        description="Create an index for an IndalekoCollection",
        parents=[pre_parser],
    )
    for index_args in unique_params_by_index[pre_args.type]:
        arg_type = IndalekoCollectionIndex.index_args[pre_args.type][index_args]
        if arg_type is bool:
            parser.add_argument(
                f"--{index_args}",
                action="store_true",
                default=None,
                help=f"Value for {index_args}",
            )
        else:
            parser.add_argument(
                f"--{index_args}",
                type=IndalekoCollectionIndex.index_args[pre_args.type][index_args],
                default=None,
                help=f"Value for {index_args}",
            )
    args = parser.parse_args()
    if hasattr(args, "fields"):
        args.fields = [field.strip() for field in pre_args.fields.split(",")]
    ic(args)
    index_args = {"collection": args.collection}
    for index_arg in common_params:
        if getattr(args, index_arg) is not None:
            index_args[index_arg] = getattr(args, index_arg)
    for index_arg in unique_params_by_index[pre_args.type]:
        if getattr(args, index_arg) is not None:
            index_args[index_arg] = getattr(args, index_arg)
    ic(index_args)
    ic("TODO: add tests for the various type of indices")


if __name__ == "__main__":
    main()
<|MERGE_RESOLUTION|>--- conflicted
+++ resolved
@@ -1,373 +1,352 @@
-<<<<<<< HEAD
-"""
-Manage the collections in the Indaleko database.
-=======
-"""Manage collections in the Indaleko database.
->>>>>>> 0a5714e4
-
-Project Indaleko
-Copyright (C) 2024-2025 Tony Mason
-
-This program is free software: you can redistribute it and/or modify
-it under the terms of the GNU Affero General Public License as published
-by the Free Software Foundation, either version 3 of the License, or
-(at your option) any later version.
-
-This program is distributed in the hope that it will be useful,
-but WITHOUT ANY WARRANTY; without even the implied warranty of
-MERCHANTABILITY or FITNESS FOR A PARTICULAR PURPOSE.  See the
-GNU Affero General Public License for more details.
-
-You should have received a copy of the GNU Affero General Public License
-along with this program.  If not, see <https://www.gnu.org/licenses/>.
-"""
-
-import argparse
-import logging
-import os
-import sys
-
-from pathlib import Path
-
-import arango
-
-<<<<<<< HEAD
-
-if os.environ.get("INDALEKO_ROOT") is None:
-    current_path = Path(__file__).parent.resolve()
-    while not (Path(current_path) / "Indaleko.py").exists():
-        current_path = Path(current_path).parent
-    os.environ["INDALEKO_ROOT"] = str(current_path)
-    sys.path.insert(0, str(current_path))
-=======
-from icecream import ic
->>>>>>> 0a5714e4
-
-
-if os.environ.get("INDALEKO_ROOT") is None:
-    current_path = Path(__file__).parent.resolve()
-    while not (Path(current_path) / "Indaleko.py").exists():
-        current_path = Path(current_path).parent
-    os.environ["INDALEKO_ROOT"] = str(current_path)
-    sys.path.insert(0, str(current_path))
-
-# pylint: disable=wrong-import-position
-from data_models.db_view import IndalekoViewDefinition
-from db.analyzer_manager import IndalekoAnalyzerManager
-from db.collection import IndalekoCollection
-from db.collection_index import IndalekoCollectionIndex
-from db.collection_view import IndalekoCollectionView
-from db.db_collections import IndalekoDBCollections
-from db.db_config import IndalekoDBConfig
-from utils.singleton import IndalekoSingleton
-
-
-# pylint: enable=wrong-import-position
-
-
-class IndalekoCollections(IndalekoSingleton):
-    """This class is used to manage the collections in the Indaleko database."""
-
-    def __init__(self, **kwargs: dict) -> None:
-<<<<<<< HEAD
-        """Initialize the IndalekoCollections class."""
-=======
-        """Set up Indaleko Collections."""
->>>>>>> 0a5714e4
-        # db_config: IndalekoDBConfig = None, reset: bool = False) -> None:
-        self.db_config = kwargs.get("db_config", IndalekoDBConfig())
-        if self.db_config is None:
-            self.db_config = IndalekoDBConfig()
-        self.reset = kwargs.get("reset", False)
-
-        # Skip view creation if specified (for performance optimization)
-        self.skip_views = kwargs.get("skip_views", False)
-
-        logging.debug("Starting database")
-        self.db_config.start()
-        self.collections = {}
-
-        # Create or update collections
-        for name in IndalekoDBCollections.Collections.items():
-            name = name[0]
-            logging.debug("Processing collection %s", name)
-            try:
-                self.collections[name] = IndalekoCollection(
-                    name=name,
-                    definition=IndalekoDBCollections.Collections[name],
-                    db=self.db_config,
-                    reset=self.reset,
-                )
-            except arango.exceptions.CollectionConfigureError as error:  # pylint: disable=no-member
-                logging.exception("Failed to configure collection %s", name)
-<<<<<<< HEAD
-                print(f"Failed to configure collection {name}")
-                print(error)
-                if IndalekoDBCollections.Collections[name]["schema"] is not None:
-                    print("Schema:")
-                    print(
-                        json.dumps(
-                            IndalekoDBCollections.Collections[name]["schema"],
-                            indent=2,
-                        ),
-                    )
-                raise
-            except TypeError as error:
-                logging.exception("Failed to configure collection %s", name)
-                print(f"Failed to configure collection {name}")
-                print(error)
-                if IndalekoDBCollections.Collections[name]["schema"] is not None:
-                    print("Schema:")
-                    print(
-                        json.dumps(
-                            IndalekoDBCollections.Collections[name]["schema"],
-                            indent=2,
-                        ),
-                    )
-=======
->>>>>>> 0a5714e4
-                raise
-
-        # Create or update views (unless skipped)
-        if not self.skip_views:
-            ic("creating views")
-            self._create_views()
-        else:
-            ic("Skipping view creation (skip_views=True)")
-            logging.debug("Skipping view creation (skip_views=True)")
-
-    def _ensure_custom_analyzers(self) -> None:
-        """Ensure custom analyzers are created before setting up views."""
-        logging.debug("Ensuring custom analyzers exist...")
-
-        # Use lazy import to avoid circular dependency
-
-        analyzer_manager = IndalekoAnalyzerManager(db_config=self.db_config)
-
-        # Create all custom analyzers
-        results = analyzer_manager.create_all_analyzers()
-
-        # Log results
-        for analyzer, success in results.items():
-            if success:
-                logging.debug(f"Analyzer {analyzer} is available")
-            else:
-                logging.warning(f"Failed to create analyzer {analyzer}")
-
-        # Verify all required analyzers are available
-        required_analyzers = [
-            analyzer_manager.CAMEL_CASE_ANALYZER,
-            analyzer_manager.SNAKE_CASE_ANALYZER,
-            analyzer_manager.FILENAME_ANALYZER,
-        ]
-
-        # Get list of existing analyzers for verification
-        available_analyzers = [a.get("name", "") for a in analyzer_manager.list_analyzers()]
-
-        # Log any missing analyzers
-        for analyzer in required_analyzers:
-            if analyzer not in available_analyzers:
-                logging.warning(f"Required analyzer {analyzer} is not available")
-
-    def _create_views(self) -> None:
-        """Create or update views for collections that have view definitions."""
-        # First ensure custom analyzers are created
-        self._ensure_custom_analyzers()
-
-        # Now create/update views
-        view_manager = IndalekoCollectionView(db_config=self.db_config)
-        created_views = []
-
-        # Process views for each collection
-        for (
-            collection_name,
-            collection_def,
-        ) in IndalekoDBCollections.Collections.items():
-            # Skip collections without view definitions
-            if "views" not in collection_def:
-                ic("skipping collection (no views)", collection_name)
-                continue
-
-            # Process each view definition for this collection
-            for view_def in collection_def["views"]:
-                view_name = view_def["name"]
-                logger = logging.getLogger(__name__)
-                logger.debug(
-                    "Processing view %s for collection %s",
-                    view_name,
-                    collection_name,
-                )
-
-                # Skip if already processed
-                if view_name in created_views:
-                    ic("skipping view (already processed)", view_name)
-                    continue
-
-                # Create the view definition
-                fields_dict = {collection_name: view_def["fields"]}
-
-                # Handle the case where fields are defined with specific analyzers per field
-                # Format: {"Field1": ["analyzer1", "analyzer2"], "Field2": ["analyzer3"]}  # noqa: ERA001
-
-                # Ensure we use the default analyzers if not specified
-                analyzers = view_def.get("analyzers", ["text_en"])
-
-                # For collections that deal with file objects,
-                # ensure we include our custom analyzers
-                if collection_name.lower() in ["objects"]:
-                    # Add our custom analyzers if not already included
-                    custom_analyzers = [
-                        "Indaleko::indaleko_camel_case",
-                        "Indaleko::indaleko_snake_case",
-                        "Indaleko::indaleko_filename",
-                    ]
-                    for analyzer in custom_analyzers:
-                        if analyzer not in analyzers:
-                            analyzers.append(analyzer)
-
-                view_definition = IndalekoViewDefinition(
-                    name=view_name,
-                    collections=[collection_name],
-                    fields=fields_dict,
-                    analyzers=analyzers,
-                    include_all_fields=view_def.get("include_all_fields", False),
-                    stored_values=view_def.get("stored_values"),
-                )
-
-                ic(view_definition)
-
-                # Create or update the view
-                if view_manager.view_exists(view_name):
-                    ic(view_name)
-
-                    result = view_manager.update_view(view_definition)
-                    logger = logging.getLogger(__name__)
-                    logger.debug("Updated view %s: %s", view_name, result)
-                else:
-                    result = view_manager.create_view(view_definition)
-                    logging.debug("Result: %s", result)
-                    logging.debug("Created view %s: %s", view_name, result)
-                    ic(result)
-
-                # Add to processed list
-                created_views.append(view_name)
-
-    @staticmethod
-    def get_collection(name: str, skip_views=False) -> IndalekoCollection:
-        """
-        Return the collection with the given name.
-
-        Args:
-            name: The name of the collection to retrieve
-            skip_views: If True, skip view creation for performance
-        """
-        # Special case for MachineConfig collection, always skip views for performance
-        # This is particularly important for the machine_config.py script
-        if name == IndalekoDBCollections.Indaleko_MachineConfig_Collection:
-            skip_views = True
-
-        # Check environment variable for global view skipping (useful for scripts)
-        if os.environ.get("INDALEKO_SKIP_VIEWS", "0") == "1":
-            skip_views = True
-
-        collections = IndalekoCollections(skip_views=skip_views)
-        collection = None
-        if name not in collections.collections:
-            # Look for it by the specific name (activity data providers do this)
-            if not collections.db_config._arangodb.has_collection(name):
-                collection = IndalekoCollection(name=name, db=collections.db_config)
-            else:
-                collection = IndalekoCollection(
-                    ExistingCollection=collections.db_config._arangodb.collection(name),
-                )
-        else:
-            collection = collections.collections[name]
-        return collection
-
-    @staticmethod
-    def get_view(name: str) -> dict:
-        """Return the view with the given name."""
-        collections = IndalekoCollections()
-        view_manager = IndalekoCollectionView(db_config=collections.db_config)
-        return view_manager.get_view(name)
-
-
-def extract_params() -> tuple:
-    """Extract the common parameters from the given keyword arguments."""
-    common_params = set(IndalekoCollectionIndex.index_args["hash"].keys())
-    for params in IndalekoCollectionIndex.index_args.values():
-        common_params = common_params.intersection(params)
-        common_params.intersection_update(params)
-    unique_params_by_index = {
-        index: list(set(params) - common_params) for index, params in IndalekoCollectionIndex.index_args.items()
-    }
-    return common_params, unique_params_by_index
-
-
-def main() -> None:
-    """Test the IndalekoCollections class."""
-    IndalekoCollections()
-    common_params, unique_params_by_index = extract_params()
-    ic(common_params)
-    ic(unique_params_by_index)
-    pre_parser = argparse.ArgumentParser(add_help=False)
-    pre_parser.add_argument(
-        "--collection",
-        type=str,
-        help="Name of the collection to which the index will be added",
-        required=True,
-    )
-    pre_parser.add_argument(
-        "--type",
-        type=str,
-        help="Type of index to create",
-        choices=IndalekoCollectionIndex.index_args.keys(),
-        default="persistent",
-    )
-    for common_arg in common_params:
-        arg_type = IndalekoCollectionIndex.index_args["hash"][common_arg]
-        ic(f"Adding argument {common_arg} with type {arg_type}")
-        pre_parser.add_argument(
-            f"--{common_arg}",
-            type=IndalekoCollectionIndex.index_args["hash"][common_arg],
-            required=True,
-            help=f"Value for {common_arg}",
-        )
-    pre_args, _ = pre_parser.parse_known_args()
-    parser = argparse.ArgumentParser(
-        description="Create an index for an IndalekoCollection",
-        parents=[pre_parser],
-    )
-    for index_args in unique_params_by_index[pre_args.type]:
-        arg_type = IndalekoCollectionIndex.index_args[pre_args.type][index_args]
-        if arg_type is bool:
-            parser.add_argument(
-                f"--{index_args}",
-                action="store_true",
-                default=None,
-                help=f"Value for {index_args}",
-            )
-        else:
-            parser.add_argument(
-                f"--{index_args}",
-                type=IndalekoCollectionIndex.index_args[pre_args.type][index_args],
-                default=None,
-                help=f"Value for {index_args}",
-            )
-    args = parser.parse_args()
-    if hasattr(args, "fields"):
-        args.fields = [field.strip() for field in pre_args.fields.split(",")]
-    ic(args)
-    index_args = {"collection": args.collection}
-    for index_arg in common_params:
-        if getattr(args, index_arg) is not None:
-            index_args[index_arg] = getattr(args, index_arg)
-    for index_arg in unique_params_by_index[pre_args.type]:
-        if getattr(args, index_arg) is not None:
-            index_args[index_arg] = getattr(args, index_arg)
-    ic(index_args)
-    ic("TODO: add tests for the various type of indices")
-
-
-if __name__ == "__main__":
-    main()
+"""
+Manage the collections in the Indaleko database.
+
+Project Indaleko
+Copyright (C) 2024-2025 Tony Mason
+
+This program is free software: you can redistribute it and/or modify
+it under the terms of the GNU Affero General Public License as published
+by the Free Software Foundation, either version 3 of the License, or
+(at your option) any later version.
+
+This program is distributed in the hope that it will be useful,
+but WITHOUT ANY WARRANTY; without even the implied warranty of
+MERCHANTABILITY or FITNESS FOR A PARTICULAR PURPOSE.  See the
+GNU Affero General Public License for more details.
+
+You should have received a copy of the GNU Affero General Public License
+along with this program.  If not, see <https://www.gnu.org/licenses/>.
+"""
+
+import argparse
+import logging
+import os
+import sys
+
+from pathlib import Path
+
+import arango
+
+from icecream import ic
+
+
+if os.environ.get("INDALEKO_ROOT") is None:
+    current_path = Path(__file__).parent.resolve()
+    while not (Path(current_path) / "Indaleko.py").exists():
+        current_path = Path(current_path).parent
+    os.environ["INDALEKO_ROOT"] = str(current_path)
+    sys.path.insert(0, str(current_path))
+
+# pylint: disable=wrong-import-position
+from data_models.db_view import IndalekoViewDefinition
+from db.analyzer_manager import IndalekoAnalyzerManager
+from db.collection import IndalekoCollection
+from db.collection_index import IndalekoCollectionIndex
+from db.collection_view import IndalekoCollectionView
+from db.db_collections import IndalekoDBCollections
+from db.db_config import IndalekoDBConfig
+from utils.singleton import IndalekoSingleton
+
+
+# pylint: enable=wrong-import-position
+
+
+class IndalekoCollections(IndalekoSingleton):
+    """This class is used to manage the collections in the Indaleko database."""
+
+    def __init__(self, **kwargs: dict) -> None:
+        """Set up Indaleko Collections."""
+        # db_config: IndalekoDBConfig = None, reset: bool = False) -> None:
+        self.db_config = kwargs.get("db_config", IndalekoDBConfig())
+        if self.db_config is None:
+            self.db_config = IndalekoDBConfig()
+        self.reset = kwargs.get("reset", False)
+
+        # Skip view creation if specified (for performance optimization)
+        self.skip_views = kwargs.get("skip_views", False)
+
+        logging.debug("Starting database")
+        self.db_config.start()
+        self.collections = {}
+
+        # Create or update collections
+        for name in IndalekoDBCollections.Collections.items():
+            name = name[0]
+            logging.debug("Processing collection %s", name)
+            try:
+                self.collections[name] = IndalekoCollection(
+                    name=name,
+                    definition=IndalekoDBCollections.Collections[name],
+                    db=self.db_config,
+                    reset=self.reset,
+                )
+            except arango.exceptions.CollectionConfigureError as error:  # pylint: disable=no-member
+                logging.exception("Failed to configure collection %s", name)
+                print(f"Failed to configure collection {name}")
+                print(error)
+                if IndalekoDBCollections.Collections[name]["schema"] is not None:
+                    print("Schema:")
+                    print(
+                        json.dumps(
+                            IndalekoDBCollections.Collections[name]["schema"],
+                            indent=2,
+                        ),
+                    )
+                raise
+            except TypeError as error:
+                logging.exception("Failed to configure collection %s", name)
+                print(f"Failed to configure collection {name}")
+                print(error)
+                if IndalekoDBCollections.Collections[name]["schema"] is not None:
+                    print("Schema:")
+                    print(
+                        json.dumps(
+                            IndalekoDBCollections.Collections[name]["schema"],
+                            indent=2,
+                        ),
+                    )
+                raise
+
+        # Create or update views (unless skipped)
+        if not self.skip_views:
+            ic("creating views")
+            self._create_views()
+        else:
+            ic("Skipping view creation (skip_views=True)")
+            logging.debug("Skipping view creation (skip_views=True)")
+
+    def _ensure_custom_analyzers(self) -> None:
+        """Ensure custom analyzers are created before setting up views."""
+        logging.debug("Ensuring custom analyzers exist...")
+
+        # Use lazy import to avoid circular dependency
+
+        analyzer_manager = IndalekoAnalyzerManager(db_config=self.db_config)
+
+        # Create all custom analyzers
+        results = analyzer_manager.create_all_analyzers()
+
+        # Log results
+        for analyzer, success in results.items():
+            if success:
+                logging.debug(f"Analyzer {analyzer} is available")
+            else:
+                logging.warning(f"Failed to create analyzer {analyzer}")
+
+        # Verify all required analyzers are available
+        required_analyzers = [
+            analyzer_manager.CAMEL_CASE_ANALYZER,
+            analyzer_manager.SNAKE_CASE_ANALYZER,
+            analyzer_manager.FILENAME_ANALYZER,
+        ]
+
+        # Get list of existing analyzers for verification
+        available_analyzers = [a.get("name", "") for a in analyzer_manager.list_analyzers()]
+
+        # Log any missing analyzers
+        for analyzer in required_analyzers:
+            if analyzer not in available_analyzers:
+                logging.warning(f"Required analyzer {analyzer} is not available")
+
+    def _create_views(self) -> None:
+        """Create or update views for collections that have view definitions."""
+        # First ensure custom analyzers are created
+        self._ensure_custom_analyzers()
+
+        # Now create/update views
+        view_manager = IndalekoCollectionView(db_config=self.db_config)
+        created_views = []
+
+        # Process views for each collection
+        for (
+            collection_name,
+            collection_def,
+        ) in IndalekoDBCollections.Collections.items():
+            # Skip collections without view definitions
+            if "views" not in collection_def:
+                ic("skipping collection (no views)", collection_name)
+                continue
+
+            # Process each view definition for this collection
+            for view_def in collection_def["views"]:
+                view_name = view_def["name"]
+                logger = logging.getLogger(__name__)
+                logger.debug(
+                    "Processing view %s for collection %s",
+                    view_name,
+                    collection_name,
+                )
+
+                # Skip if already processed
+                if view_name in created_views:
+                    ic("skipping view (already processed)", view_name)
+                    continue
+
+                # Create the view definition
+                fields_dict = {collection_name: view_def["fields"]}
+
+                # Handle the case where fields are defined with specific analyzers per field
+                # Format: {"Field1": ["analyzer1", "analyzer2"], "Field2": ["analyzer3"]}  # noqa: ERA001
+
+                # Ensure we use the default analyzers if not specified
+                analyzers = view_def.get("analyzers", ["text_en"])
+
+                # For collections that deal with file objects,
+                # ensure we include our custom analyzers
+                if collection_name.lower() in ["objects"]:
+                    # Add our custom analyzers if not already included
+                    custom_analyzers = [
+                        "Indaleko::indaleko_camel_case",
+                        "Indaleko::indaleko_snake_case",
+                        "Indaleko::indaleko_filename",
+                    ]
+                    for analyzer in custom_analyzers:
+                        if analyzer not in analyzers:
+                            analyzers.append(analyzer)
+
+                view_definition = IndalekoViewDefinition(
+                    name=view_name,
+                    collections=[collection_name],
+                    fields=fields_dict,
+                    analyzers=analyzers,
+                    include_all_fields=view_def.get("include_all_fields", False),
+                    stored_values=view_def.get("stored_values"),
+                )
+
+                ic(view_definition)
+
+                # Create or update the view
+                if view_manager.view_exists(view_name):
+                    ic(view_name)
+
+                    result = view_manager.update_view(view_definition)
+                    logger = logging.getLogger(__name__)
+                    logger.debug("Updated view %s: %s", view_name, result)
+                else:
+                    result = view_manager.create_view(view_definition)
+                    logging.debug("Result: %s", result)
+                    logging.debug("Created view %s: %s", view_name, result)
+                    ic(result)
+
+                # Add to processed list
+                created_views.append(view_name)
+
+    @staticmethod
+    def get_collection(name: str, skip_views=False) -> IndalekoCollection:
+        """
+        Return the collection with the given name.
+
+        Args:
+            name: The name of the collection to retrieve
+            skip_views: If True, skip view creation for performance
+        """
+        # Special case for MachineConfig collection, always skip views for performance
+        # This is particularly important for the machine_config.py script
+        if name == IndalekoDBCollections.Indaleko_MachineConfig_Collection:
+            skip_views = True
+
+        # Check environment variable for global view skipping (useful for scripts)
+        if os.environ.get("INDALEKO_SKIP_VIEWS", "0") == "1":
+            skip_views = True
+
+        collections = IndalekoCollections(skip_views=skip_views)
+        collection = None
+        if name not in collections.collections:
+            # Look for it by the specific name (activity data providers do this)
+            if not collections.db_config._arangodb.has_collection(name):
+                collection = IndalekoCollection(name=name, db=collections.db_config)
+            else:
+                collection = IndalekoCollection(
+                    ExistingCollection=collections.db_config._arangodb.collection(name),
+                )
+        else:
+            collection = collections.collections[name]
+        return collection
+
+    @staticmethod
+    def get_view(name: str) -> dict:
+        """Return the view with the given name."""
+        collections = IndalekoCollections()
+        view_manager = IndalekoCollectionView(db_config=collections.db_config)
+        return view_manager.get_view(name)
+
+
+def extract_params() -> tuple:
+    """Extract the common parameters from the given keyword arguments."""
+    common_params = set(IndalekoCollectionIndex.index_args["hash"].keys())
+    for params in IndalekoCollectionIndex.index_args.values():
+        common_params = common_params.intersection(params)
+        common_params.intersection_update(params)
+    unique_params_by_index = {
+        index: list(set(params) - common_params) for index, params in IndalekoCollectionIndex.index_args.items()
+    }
+    return common_params, unique_params_by_index
+
+
+def main() -> None:
+    """Test the IndalekoCollections class."""
+    IndalekoCollections()
+    common_params, unique_params_by_index = extract_params()
+    ic(common_params)
+    ic(unique_params_by_index)
+    pre_parser = argparse.ArgumentParser(add_help=False)
+    pre_parser.add_argument(
+        "--collection",
+        type=str,
+        help="Name of the collection to which the index will be added",
+        required=True,
+    )
+    pre_parser.add_argument(
+        "--type",
+        type=str,
+        help="Type of index to create",
+        choices=IndalekoCollectionIndex.index_args.keys(),
+        default="persistent",
+    )
+    for common_arg in common_params:
+        arg_type = IndalekoCollectionIndex.index_args["hash"][common_arg]
+        ic(f"Adding argument {common_arg} with type {arg_type}")
+        pre_parser.add_argument(
+            f"--{common_arg}",
+            type=IndalekoCollectionIndex.index_args["hash"][common_arg],
+            required=True,
+            help=f"Value for {common_arg}",
+        )
+    pre_args, _ = pre_parser.parse_known_args()
+    parser = argparse.ArgumentParser(
+        description="Create an index for an IndalekoCollection",
+        parents=[pre_parser],
+    )
+    for index_args in unique_params_by_index[pre_args.type]:
+        arg_type = IndalekoCollectionIndex.index_args[pre_args.type][index_args]
+        if arg_type is bool:
+            parser.add_argument(
+                f"--{index_args}",
+                action="store_true",
+                default=None,
+                help=f"Value for {index_args}",
+            )
+        else:
+            parser.add_argument(
+                f"--{index_args}",
+                type=IndalekoCollectionIndex.index_args[pre_args.type][index_args],
+                default=None,
+                help=f"Value for {index_args}",
+            )
+    args = parser.parse_args()
+    if hasattr(args, "fields"):
+        args.fields = [field.strip() for field in pre_args.fields.split(",")]
+    ic(args)
+    index_args = {"collection": args.collection}
+    for index_arg in common_params:
+        if getattr(args, index_arg) is not None:
+            index_args[index_arg] = getattr(args, index_arg)
+    for index_arg in unique_params_by_index[pre_args.type]:
+        if getattr(args, index_arg) is not None:
+            index_args[index_arg] = getattr(args, index_arg)
+    ic(index_args)
+    ic("TODO: add tests for the various type of indices")
+
+
+if __name__ == "__main__":
+    main()